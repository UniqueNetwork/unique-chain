--- conflicted
+++ resolved
@@ -101,16 +101,9 @@
 -   Owner: Address, initial owner of the NFT
 
 ##### Events
-<<<<<<< HEAD
-
--   ItemCreated
-    -   ItemId: Identifier of newly created NFT, which is unique within the Collection, so the NFT is uniquely
-        identified with a pair of values: CollectionId and ItemId.
-=======
 ItemCreated
 ItemId: Identifier of newly created NFT, which is unique within the Collection, so the NFT is uniquely identified with a pair of values: CollectionId and ItemId.
 Recipient: Address, owner of newly created item
->>>>>>> 99e7555e
 
 #### BurnItem
 
