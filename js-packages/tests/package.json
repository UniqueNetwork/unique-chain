{
    "author": "",
    "license": "SEE LICENSE IN ../../../LICENSE",
    "description": "Interfaces for interacting with contracts and contract ABIs",
    "engines": {
        "node": ">=16"
    },
    "name": "@unique/tests",
    "type": "module",
    "version": "1.0.0",
    "main": "",
    "devDependencies": {
        "mocha": "^10.1.0"
    },
    "scripts": {
<<<<<<< HEAD
        "setup": "yarn ts-node --esm ./util/globalSetup.ts",
        "setIdentities": "yarn ts-node --esm ./util/identitySetter.ts",
        "checkRelayIdentities": "yarn ts-node --esm ./util/relayIdentitiesChecker.ts",
        "_test": "yarn setup && yarn mocha --timeout 9999999 --loader ts-node/esm",
        "_testParallel": "yarn setup && yarn mocha --timeout 9999999 --parallel --loader ts-node/esm",
=======
        "setup": "yarn node --no-warnings=ExperimentalWarning --loader ts-node/esm ../test-utils/globalSetup.ts",
        "setIdentities": "yarn node --no-warnings=ExperimentalWarning --loader ts-node/esm ../scripts/identitySetter.ts",
        "checkRelayIdentities": "yarn node --no-warnings=ExperimentalWarning --loader ts-node/esm ../scripts/relayIdentitiesChecker.ts",
        "_test": "yarn setup && yarn mocha --timeout 9999999 --loader=ts-node/esm.mjs",
        "_testParallel": "yarn setup && yarn mocha --timeout 9999999 --parallel --loader=ts-node/esm.mjs",
>>>>>>> c748379d
        "test": "yarn _test './**/*.*test.ts'",
        "testParallel": "yarn _testParallel './**/*.test.ts'",
        "testSequential": "yarn _test './**/*.seqtest.ts'",
        "testEth": "yarn _test ./**/eth/*.*test.ts",
        "testGovernance": "RUN_GOV_TESTS=1 yarn _test ./**/sub/governance/*.*test.ts",
        "testCollators": "RUN_COLLATOR_TESTS=1 yarn _test ./**/sub/collator-selection/**.*test.ts --timeout 49999999",
        "testFullXcmUnique": "RUN_XCM_TESTS=1 yarn _test ./**/xcm/*Unique.test.ts",
        "testFullXcmQuartz": "RUN_XCM_TESTS=1 yarn _test ./**/xcm/*Quartz.test.ts",
        "testXcmOpal": "RUN_XCM_TESTS=1 yarn _test ./**/xcm/xcmOpal.test.ts",
        "load": "yarn _test './**/*.load.ts'"
    }
}<|MERGE_RESOLUTION|>--- conflicted
+++ resolved
@@ -13,19 +13,11 @@
         "mocha": "^10.1.0"
     },
     "scripts": {
-<<<<<<< HEAD
-        "setup": "yarn ts-node --esm ./util/globalSetup.ts",
-        "setIdentities": "yarn ts-node --esm ./util/identitySetter.ts",
-        "checkRelayIdentities": "yarn ts-node --esm ./util/relayIdentitiesChecker.ts",
-        "_test": "yarn setup && yarn mocha --timeout 9999999 --loader ts-node/esm",
-        "_testParallel": "yarn setup && yarn mocha --timeout 9999999 --parallel --loader ts-node/esm",
-=======
         "setup": "yarn node --no-warnings=ExperimentalWarning --loader ts-node/esm ../test-utils/globalSetup.ts",
         "setIdentities": "yarn node --no-warnings=ExperimentalWarning --loader ts-node/esm ../scripts/identitySetter.ts",
         "checkRelayIdentities": "yarn node --no-warnings=ExperimentalWarning --loader ts-node/esm ../scripts/relayIdentitiesChecker.ts",
         "_test": "yarn setup && yarn mocha --timeout 9999999 --loader=ts-node/esm.mjs",
-        "_testParallel": "yarn setup && yarn mocha --timeout 9999999 --parallel --loader=ts-node/esm.mjs",
->>>>>>> c748379d
+        "_testParallel": "yarn setup && yarn mocha --timeout 9999999 --parallel --no-warnings=ExperimentalWarning --loader ts-node/esm",
         "test": "yarn _test './**/*.*test.ts'",
         "testParallel": "yarn _testParallel './**/*.test.ts'",
         "testSequential": "yarn _test './**/*.seqtest.ts'",
