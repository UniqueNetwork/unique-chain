{
    "author": "",
    "license": "SEE LICENSE IN ../../../LICENSE",
    "description": "Interfaces for interacting with contracts and contract ABIs",
    "engines": {
        "node": ">=16"
    },
    "name": "@unique/tests",
    "type": "module",
    "version": "1.0.0",
    "main": "",
    "devDependencies": {
        "mocha": "^10.1.0"
    },
    "scripts": {
<<<<<<< HEAD
        "setup": "yarn node --loader ts-node/esm ./util/globalSetup.ts",
        "setIdentities": "yarn node --loader ts-node/esm ./util/identitySetter.ts",
        "checkRelayIdentities": "yarn node --loader ts-node/esm ./util/relayIdentitiesChecker.ts",
=======
        "setup": "yarn node --no-warnings=ExperimentalWarning --loader ts-node/esm ../test-utils/globalSetup.ts",
        "setIdentities": "yarn node --no-warnings=ExperimentalWarning --loader ts-node/esm ../scripts/identitySetter.ts",
        "checkRelayIdentities": "yarn node --no-warnings=ExperimentalWarning --loader ts-node/esm ../scripts/relayIdentitiesChecker.ts",
>>>>>>> c748379d
        "_test": "yarn setup && yarn mocha --timeout 9999999 --loader=ts-node/esm.mjs",
        "_testParallel": "yarn setup && yarn mocha --timeout 9999999 --parallel --loader=ts-node/esm.mjs",
        "test": "yarn _test './**/*.*test.ts'",
        "testParallel": "yarn _testParallel './**/*.test.ts'",
        "testSequential": "yarn _test './**/*.seqtest.ts'",
        "testEth": "yarn _test ./**/eth/*.*test.ts",
        "testGovernance": "RUN_GOV_TESTS=1 yarn _test ./**/sub/governance/*.*test.ts",
        "testCollators": "RUN_COLLATOR_TESTS=1 yarn _test ./**/sub/collator-selection/**.*test.ts --timeout 49999999",
        "testFullXcmUnique": "RUN_XCM_TESTS=1 yarn _test ./**/xcm/*Unique.test.ts",
        "testFullXcmQuartz": "RUN_XCM_TESTS=1 yarn _test ./**/xcm/*Quartz.test.ts",
        "testXcmOpal": "RUN_XCM_TESTS=1 yarn _test ./**/xcm/xcmOpal.test.ts",
        "load": "yarn _test './**/*.load.ts'"
    }
}

<|MERGE_RESOLUTION|>--- conflicted
+++ resolved
@@ -13,15 +13,9 @@
         "mocha": "^10.1.0"
     },
     "scripts": {
-<<<<<<< HEAD
-        "setup": "yarn node --loader ts-node/esm ./util/globalSetup.ts",
-        "setIdentities": "yarn node --loader ts-node/esm ./util/identitySetter.ts",
-        "checkRelayIdentities": "yarn node --loader ts-node/esm ./util/relayIdentitiesChecker.ts",
-=======
         "setup": "yarn node --no-warnings=ExperimentalWarning --loader ts-node/esm ../test-utils/globalSetup.ts",
         "setIdentities": "yarn node --no-warnings=ExperimentalWarning --loader ts-node/esm ../scripts/identitySetter.ts",
         "checkRelayIdentities": "yarn node --no-warnings=ExperimentalWarning --loader ts-node/esm ../scripts/relayIdentitiesChecker.ts",
->>>>>>> c748379d
         "_test": "yarn setup && yarn mocha --timeout 9999999 --loader=ts-node/esm.mjs",
         "_testParallel": "yarn setup && yarn mocha --timeout 9999999 --parallel --loader=ts-node/esm.mjs",
         "test": "yarn _test './**/*.*test.ts'",
