--- conflicted
+++ resolved
@@ -46,33 +46,6 @@
 }
 
 async function resetInvulnerables() {
-<<<<<<< HEAD
-  try {
-    await usingPlaygrounds(async (helper, privateKey) => {
-      const superuser = await privateKey('//Alice');
-      const initialInvulnerables = await getInitialInvulnerables();
-
-      const invulnerables = await helper.collatorSelection.getInvulnerables();
-
-      // Remove all invulnerables but the first one
-      const firstInvulnerable = invulnerables[0];
-
-      let nonce = await helper.chain.getNonce(superuser.address);
-      await Promise.all(invulnerables.slice(1).map(invulnerable => helper.getSudo().executeExtrinsic(superuser, 'api.tx.collatorSelection.removeInvulnerable', [invulnerable], true, {nonce: nonce++})));
-
-      // Add the initial invulnerables
-      await Promise.all(initialInvulnerables.map(invulnerable => helper.getSudo().executeExtrinsic(superuser, 'api.tx.collatorSelection.addInvulnerable', [invulnerable], true, {nonce: nonce++})));
-
-      // Remove the first invulnerable if it's not an initial one
-      if(!initialInvulnerables.includes(firstInvulnerable)) {
-        await helper.getSudo().executeExtrinsic(superuser, 'api.tx.collatorSelection.addInvulnerable', [firstInvulnerable]);
-      }
-    });
-  } catch (error) {
-    console.log('resetInvulnerables fail', error);
-    throw error;
-  }
-=======
   await usingPlaygrounds(async (helper, privateKey) => {
     const superuser = await privateKey('//Alice');
 
@@ -90,7 +63,6 @@
     await Promise.all(remove.map((account) =>
       helper.getSudo().executeExtrinsic(superuser, 'api.tx.collatorSelection.removeInvulnerable', [account], true, {nonce: nonce++})));
   });
->>>>>>> 48cf9306
 }
 
 // todo:collator Most preferable to launch this test in parallel somehow -- or change the session period (1 hr).
