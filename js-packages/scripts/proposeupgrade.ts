import {ApiPromise, WsProvider} from '@polkadot/api';
import {blake2AsHex} from '@polkadot/util-crypto';
import {readFileSync} from 'fs';

async function main() {
  if(process.argv.length != 4) {
    console.log('Usage: proposeUpgrade <CHAIN_URL> <WASM_FILE_PATH>');
    process.exit(1);
  }

  const networkUrl = process.argv[2];
  const wasmFile = process.argv[3];

  const wsProvider = new WsProvider(networkUrl);
  const api = await ApiPromise.create({provider: wsProvider});

  const wasmFileBytes = readFileSync(wasmFile);
  const wasmFileHash = blake2AsHex(wasmFileBytes, 256);

  const authorizeUpgrade = api.tx.system.authorizeUpgrade(wasmFileHash);
<<<<<<< HEAD
  const enableMaintenance = api.tx.maintenance.enable();
=======
>>>>>>> b3b41536

  const councilMembers = (await api.query.council.members()).toJSON() as any[];
  const councilProposalThreshold = Math.floor(councilMembers.length / 2) + 1;

  const democracyProposalContent = authorizeUpgrade.method.toHex();

  const democracyProposalHash = blake2AsHex(democracyProposalContent, 256);
  const democracyProposalPreimage = api.tx.preimage.notePreimage(democracyProposalContent).method.toHex();

  const democracyProposal = api.tx.democracy.externalProposeDefault({
    Legacy: democracyProposalHash,
  });

  const councilProposal = api.tx.council.propose(
    councilProposalThreshold,
    democracyProposal,
    democracyProposal.method.encodedLength,
  ).method.toHex();

  const proposeUpgradeBatch = api.tx.utility.batchAll([
    democracyProposalPreimage,
    councilProposal,
  ]);

  const encodedCall = proposeUpgradeBatch.method.toHex();

  console.log('-----------------');
  console.log('Upgrade Proposal: ', `https://polkadot.js.org/apps/?rpc=${networkUrl}#/extrinsics/decode/${encodedCall}`);
  console.log('-----------------');

  await api.disconnect();
}

await main();<|MERGE_RESOLUTION|>--- conflicted
+++ resolved
@@ -18,10 +18,6 @@
   const wasmFileHash = blake2AsHex(wasmFileBytes, 256);
 
   const authorizeUpgrade = api.tx.system.authorizeUpgrade(wasmFileHash);
-<<<<<<< HEAD
-  const enableMaintenance = api.tx.maintenance.enable();
-=======
->>>>>>> b3b41536
 
   const councilMembers = (await api.query.council.members()).toJSON() as any[];
   const councilProposalThreshold = Math.floor(councilMembers.length / 2) + 1;
