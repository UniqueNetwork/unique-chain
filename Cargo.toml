[workspace]
members = [
    'node',
<<<<<<< HEAD
    'pallets/*',
=======
    'pallets/nft',
    'pallets/nft-transaction-payment',
    'primitives',
>>>>>>> 2a441390
    'runtime',
]
resolver = "2"
[profile.release]
panic = 'unwind'<|MERGE_RESOLUTION|>--- conflicted
+++ resolved
@@ -1,13 +1,8 @@
 [workspace]
 members = [
     'node',
-<<<<<<< HEAD
     'pallets/*',
-=======
-    'pallets/nft',
-    'pallets/nft-transaction-payment',
     'primitives',
->>>>>>> 2a441390
     'runtime',
 ]
 resolver = "2"
