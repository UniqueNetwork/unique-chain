--- conflicted
+++ resolved
@@ -17,7 +17,6 @@
     env_file:
       - ./.env
 
-<<<<<<< HEAD
   #integration_tests:
   #  build:
   #    context: tests/
@@ -28,17 +27,4 @@
   #    - ./tests/src/config_docker.ts:/unique_parachain/src/config.ts
   #    - /home/ubuntu/mochawesome-report:/unique_parachain/mochawesome-report
   #  depends_on:
-  #    - blockchain_nodes
-=======
-  integration_tests:
-    build:
-      context: tests/
-      dockerfile: Dockerfile-tests
-    environment:
-      RPC_URL: http://blockchain_nodes:9933/
-    volumes:
-      - ./tests/src/config_docker.ts:/unique_parachain/src/config.ts
-      - /home/ubuntu/mochawesome-report:/unique_parachain/mochawesome-report
-    depends_on:
-      - blockchain_nodes
->>>>>>> b62f576b
+  #    - blockchain_nodes