--- conflicted
+++ resolved
@@ -90,11 +90,7 @@
 ```
 git clone https://github.com/paritytech/polkadot.git
 cd polkadot
-<<<<<<< HEAD
-git checkout release-v0.9.41
-=======
 git checkout release-v0.9.42
->>>>>>> c575769b
 cargo build --release
 ```
 
