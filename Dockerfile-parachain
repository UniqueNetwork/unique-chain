# ===== Rust builder =====
FROM phusion/baseimage:focal-1.0.0 as rust-builder
LABEL maintainer="Unique.Network"

ARG RUST_TOOLCHAIN=nightly-2021-06-28
#ARG RUST_C=1.55.0-nightly
ARG POLKA_VERSION=v0.9.10
ARG NFT_BRANCH=develop

#ARG USER=***
#ARG PASS=***


ENV RUST_TOOLCHAIN $RUST_TOOLCHAIN
#ENV RUST_C $RUST_C
ENV POLKA_VERSION $POLKA_VERSION
ENV NFT_BRANCH $NFT_BRANCH


#RUN echo $RUST_TOOLCHAIN
#RUN echo $RUST_C
#RUN echo $POLKA_VERSION
#RUN echo $NFT_BRANCH

<<<<<<< HEAD
ARG PROFILE=release

ENV CARGO_HOME="/cargo-home"
ENV PATH="/cargo-home/bin:$PATH"

=======
ENV CARGO_HOME="/cargo-home"
ENV PATH="/cargo-home/bin:$PATH"

>>>>>>> 01d9f605
RUN curl https://sh.rustup.rs -sSf | sh -s -- -y --default-toolchain none

RUN apt-get update && \
    apt-get dist-upgrade -y -o Dpkg::Options::="--force-confold" && \
    apt-get install -y cmake pkg-config libssl-dev git clang

RUN rustup toolchain uninstall $(rustup toolchain list) && \
    rustup toolchain install $RUST_TOOLCHAIN && \
    rustup default $RUST_TOOLCHAIN && \
    rustup target list --installed && \
    rustup show
RUN rustup target add wasm32-unknown-unknown --toolchain $RUST_TOOLCHAIN

RUN cargo install cargo-chef

RUN mkdir nft_parachain
WORKDIR /nft_parachain

# ===== Chef =====
FROM rust-builder as chef

COPY . .
RUN cargo chef prepare --recipe-path recipe.json

# ===== BUILD ======
FROM rust-builder as builder

RUN mkdir nft_parachain
WORKDIR /nft_parachain

COPY --from=chef /nft_parachain/recipe.json recipe.json
<<<<<<< HEAD
RUN cargo chef cook --release --recipe-path recipe.json
=======
ARG PROFILE=release
RUN cargo chef cook "--$PROFILE" --recipe-path recipe.json
>>>>>>> 01d9f605

COPY . .
RUN cargo build "--$PROFILE"
   # && \
   # cargo test

# ===== BUILD POLKADOT =====
FROM rust-builder as builder-polkadot

RUN mkdir nft_parachain
WORKDIR /nft_parachain

RUN git clone -b $POLKA_VERSION --depth 1 https://github.com/paritytech/polkadot.git && \
    cd polkadot && \
    git tag -n && \
	cargo build --release

# ===== RUN ======

FROM phusion/baseimage:focal-1.0.0

ARG PROFILE=release

RUN apt-get -y update && \
      apt-get -y upgrade && \
      apt-get -y install curl git && \
      curl -o- https://raw.githubusercontent.com/nvm-sh/nvm/v0.35.3/install.sh | bash && \
      export NVM_DIR="$HOME/.nvm" && \
      [ -s "$NVM_DIR/nvm.sh" ] && \. "$NVM_DIR/nvm.sh" && \
      nvm install v15.5.0 && \
      nvm use v15.5.0

RUN git clone https://github.com/paritytech/polkadot-launch.git

RUN export NVM_DIR="$HOME/.nvm" && \
    [ -s "$NVM_DIR/nvm.sh" ] && \. "$NVM_DIR/nvm.sh" && \
    cd /polkadot-launch && \
    npm install --global yarn && \
    yarn

COPY --from=builder /nft_parachain/target/$PROFILE/nft /nft_private/target/$PROFILE/
COPY --from=builder-polkadot /nft_parachain/polkadot/target/$PROFILE/polkadot /polkadot/target/$PROFILE/

CMD export NVM_DIR="$HOME/.nvm" && \
    [ -s "$NVM_DIR/nvm.sh" ] && \. "$NVM_DIR/nvm.sh" && \
    cd /polkadot-launch && \
    yarn start launch-config.json<|MERGE_RESOLUTION|>--- conflicted
+++ resolved
@@ -22,17 +22,9 @@
 #RUN echo $POLKA_VERSION
 #RUN echo $NFT_BRANCH
 
-<<<<<<< HEAD
-ARG PROFILE=release
-
 ENV CARGO_HOME="/cargo-home"
 ENV PATH="/cargo-home/bin:$PATH"
 
-=======
-ENV CARGO_HOME="/cargo-home"
-ENV PATH="/cargo-home/bin:$PATH"
-
->>>>>>> 01d9f605
 RUN curl https://sh.rustup.rs -sSf | sh -s -- -y --default-toolchain none
 
 RUN apt-get update && \
@@ -64,12 +56,8 @@
 WORKDIR /nft_parachain
 
 COPY --from=chef /nft_parachain/recipe.json recipe.json
-<<<<<<< HEAD
-RUN cargo chef cook --release --recipe-path recipe.json
-=======
 ARG PROFILE=release
 RUN cargo chef cook "--$PROFILE" --recipe-path recipe.json
->>>>>>> 01d9f605
 
 COPY . .
 RUN cargo build "--$PROFILE"
