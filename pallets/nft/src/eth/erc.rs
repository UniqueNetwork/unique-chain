--- conflicted
+++ resolved
@@ -194,11 +194,7 @@
 		let caller = T::CrossAccountId::from_eth(caller);
 		let token_id = token_id.try_into().map_err(|_| "amount overflow")?;
 
-<<<<<<< HEAD
-		<Module<T>>::burn_item_internal(&caller, &self, token_id, &caller, 1)
-=======
-		<Module<T>>::burn_item_internal(&caller, &self, token_id, 1, true)
->>>>>>> 3f9a7724
+		<Module<T>>::burn_item_internal(&caller, &self, token_id, &caller, 1, true)
 			.map_err(|_| "burn error")?;
 		Ok(())
 	}
