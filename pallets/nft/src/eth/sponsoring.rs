--- conflicted
+++ resolved
@@ -15,41 +15,6 @@
 use pallet_nonfungible::erc::{UniqueNFTCall, ERC721UniqueExtensionsCall, ERC721Call};
 use pallet_fungible::erc::{UniqueFungibleCall, ERC20Call};
 
-<<<<<<< HEAD
-struct AnyError;
-
-fn try_sponsor<T: Config>(
-	caller: &H160,
-	collection_id: CollectionId,
-	collection: &Collection<T>,
-	call: &[u8],
-) -> Result<(), AnyError> {
-	let (method_id, mut reader) = AbiReader::new_call(call).map_err(|_| AnyError)?;
-	match &collection.mode {
-		crate::CollectionMode::NFT => {
-			let call = <UniqueNFTCall<T>>::parse(method_id, &mut reader)
-				.map_err(|_| AnyError)?
-				.ok_or(AnyError)?;
-			match call {
-				UniqueNFTCall::ERC721UniqueExtensions(ERC721UniqueExtensionsCall::Transfer {
-					token_id,
-					..
-				})
-				| UniqueNFTCall::ERC721(ERC721Call::TransferFrom { token_id, .. }) => {
-					let token_id: u32 = token_id.try_into().map_err(|_| AnyError)?;
-					let block_number = <frame_system::Pallet<T>>::block_number() as T::BlockNumber;
-					let collection_limits = &collection.limits;
-					let limit =
-						collection_limits.sponsor_transfer_timeout(NFT_SPONSOR_TRANSFER_TIMEOUT);
-
-					let mut sponsor = true;
-					if <NftTransferBasket<T>>::contains_key(collection_id, token_id) {
-						let last_tx_block = <NftTransferBasket<T>>::get(collection_id, token_id);
-						let limit_time = last_tx_block + limit.into();
-						if block_number <= limit_time {
-							sponsor = false;
-						}
-=======
 pub struct NftEthSponsorshipHandler<T: Config>(PhantomData<*const T>);
 impl<T: Config> SponsorshipHandler<H160, (H160, Vec<u8>)> for NftEthSponsorshipHandler<T> {
 	fn get_sponsor(who: &H160, call: &(H160, Vec<u8>)) -> Option<H160> {
@@ -69,7 +34,6 @@
 					) => {
 						let token_id: TokenId = token_id.try_into().ok()?;
 						withdraw_transfer::<T>(&collection, &who, &token_id).map(|()| sponsor)
->>>>>>> bf917ac7
 					}
 					UniqueNFTCall::ERC721(ERC721Call::TransferFrom { token_id, from, .. }) => {
 						let token_id: TokenId = token_id.try_into().ok()?;
@@ -84,30 +48,6 @@
 					_ => None,
 				}
 			}
-<<<<<<< HEAD
-		}
-		crate::CollectionMode::Fungible(_) => {
-			let call = <UniqueFungibleCall<T>>::parse(method_id, &mut reader)
-				.map_err(|_| AnyError)?
-				.ok_or(AnyError)?;
-			#[allow(clippy::single_match)]
-			match call {
-				UniqueFungibleCall::ERC20(ERC20Call::Transfer { .. }) => {
-					let who = T::CrossAccountId::from_eth(*caller);
-					let collection_limits = &collection.limits;
-					let limit = collection_limits
-						.sponsor_transfer_timeout(FUNGIBLE_SPONSOR_TRANSFER_TIMEOUT);
-
-					let block_number = <frame_system::Pallet<T>>::block_number() as T::BlockNumber;
-					let mut sponsored = true;
-					if <FungibleTransferBasket<T>>::contains_key(collection_id, who.as_sub()) {
-						let last_tx_block =
-							<FungibleTransferBasket<T>>::get(collection_id, who.as_sub());
-						let limit_time = last_tx_block + limit.into();
-						if block_number <= limit_time {
-							sponsored = false;
-						}
-=======
 			crate::CollectionMode::Fungible(_) => {
 				let call = UniqueFungibleCall::parse(method_id, &mut reader).ok()??;
 				#[allow(clippy::single_match)]
@@ -115,7 +55,6 @@
 					UniqueFungibleCall::ERC20(ERC20Call::Transfer { .. }) => {
 						withdraw_transfer::<T>(&collection, &who, &TokenId::default())
 							.map(|()| sponsor)
->>>>>>> bf917ac7
 					}
 					UniqueFungibleCall::ERC20(ERC20Call::TransferFrom { from, .. }) => {
 						let from = T::CrossAccountId::from_eth(from);
