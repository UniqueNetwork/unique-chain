//! Implements EVM sponsoring logic via OnChargeEVMTransaction

use crate::{Config, sponsorship::*};
use evm_coder::{Call, abi::AbiReader};
use pallet_common::{CollectionHandle, eth::map_eth_to_id};
use sp_core::H160;
use sp_std::prelude::*;
use up_sponsorship::SponsorshipHandler;
use core::marker::PhantomData;
use core::convert::TryInto;
use nft_data_structs::TokenId;
use up_evm_mapping::EvmBackwardsAddressMapping;
use pallet_evm::AddressMapping;

use pallet_nonfungible::erc::{UniqueNFTCall, ERC721UniqueExtensionsCall, ERC721Call};
use pallet_fungible::erc::{UniqueFungibleCall, ERC20Call};

<<<<<<< HEAD
struct AnyError;

fn try_sponsor<T: Config>(
	caller: &H160,
	collection_id: CollectionId,
	collection: &Collection<T::AccountId>,
	call: &[u8],
) -> Result<(), AnyError> {
	let (method_id, mut reader) = AbiReader::new_call(call).map_err(|_| AnyError)?;
	match &collection.mode {
		crate::CollectionMode::NFT => {
			let call: UniqueNFTCall = UniqueNFTCall::parse(method_id, &mut reader)
				.map_err(|_| AnyError)?
				.ok_or(AnyError)?;
			match call {
				UniqueNFTCall::ERC721UniqueExtensions(ERC721UniqueExtensionsCall::Transfer {
					token_id,
					..
				})
				| UniqueNFTCall::ERC721(ERC721Call::TransferFrom { token_id, .. }) => {
					let token_id: u32 = token_id.try_into().map_err(|_| AnyError)?;
					let block_number = <frame_system::Pallet<T>>::block_number() as T::BlockNumber;
					let collection_limits = &collection.limits;
					let limit =
						collection_limits.sponsor_transfer_timeout(NFT_SPONSOR_TRANSFER_TIMEOUT);

					let mut sponsor = true;
					if <NftTransferBasket<T>>::contains_key(collection_id, token_id) {
						let last_tx_block = <NftTransferBasket<T>>::get(collection_id, token_id);
						let limit_time = last_tx_block + limit.into();
						if block_number <= limit_time {
							sponsor = false;
						}
=======
pub struct NftEthSponsorshipHandler<T: Config>(PhantomData<*const T>);
impl<T: Config> SponsorshipHandler<H160, (H160, Vec<u8>)> for NftEthSponsorshipHandler<T> {
	fn get_sponsor(who: &H160, call: &(H160, Vec<u8>)) -> Option<H160> {
		let collection_id = map_eth_to_id(&call.0)?;
		let collection = <CollectionHandle<T>>::new(collection_id)?;
		let sponsor = collection.sponsorship.sponsor()?.clone();
		let sponsor =
			<T as pallet_common::Config>::EvmBackwardsAddressMapping::from_account_id(sponsor);
		let who = <T as pallet_common::Config>::EvmAddressMapping::into_account_id(*who);
		let (method_id, mut reader) = AbiReader::new_call(&call.1).ok()?;
		match &collection.mode {
			crate::CollectionMode::NFT => {
				let call = UniqueNFTCall::parse(method_id, &mut reader).ok()??;
				match call {
					UniqueNFTCall::ERC721UniqueExtensions(
						ERC721UniqueExtensionsCall::Transfer { token_id, .. },
					)
					| UniqueNFTCall::ERC721(ERC721Call::TransferFrom { token_id, .. }) => {
						let token_id: TokenId = token_id.try_into().ok()?;
						withdraw_transfer::<T>(&collection, &who, &token_id).map(|()| sponsor)
>>>>>>> 6e5d3050
					}
					UniqueNFTCall::ERC721(ERC721Call::Approve { token_id, .. }) => {
						let token_id: TokenId = token_id.try_into().ok()?;
						withdraw_approve::<T>(&collection, &who, &token_id).map(|()| sponsor)
					}
					_ => None,
				}
			}
			crate::CollectionMode::Fungible(_) => {
				let call = UniqueFungibleCall::parse(method_id, &mut reader).ok()??;
				#[allow(clippy::single_match)]
				match call {
					UniqueFungibleCall::ERC20(
						ERC20Call::Transfer { .. } | ERC20Call::TransferFrom { .. },
					) => withdraw_transfer::<T>(&collection, &who, &TokenId::default())
						.map(|()| sponsor),
					UniqueFungibleCall::ERC20(ERC20Call::Approve { .. }) => {
						withdraw_approve::<T>(&collection, &who, &TokenId::default())
							.map(|()| sponsor)
					}
<<<<<<< HEAD
					if sponsored {
						<FungibleTransferBasket<T>>::insert(
							collection_id,
							who.as_sub(),
							block_number,
						);
						return Ok(());
					}
				}
				_ => {}
			}
		}
		_ => {}
	}
	Err(AnyError)
}

pub struct NftEthSponsorshipHandler<T: Config>(PhantomData<*const T>);
impl<T: Config> SponsorshipHandler<H160, (H160, Vec<u8>)> for NftEthSponsorshipHandler<T> {
	fn get_sponsor(who: &H160, call: &(H160, Vec<u8>)) -> Option<H160> {
		if let Some(collection_id) = map_eth_to_id(&call.0) {
			if let Some(collection) = <CollectionById<T>>::get(collection_id) {
				if !collection.sponsorship.confirmed() {
					return None;
				}
				if try_sponsor::<T>(who, collection_id, &collection, &call.1).is_ok() {
					return collection
						.sponsorship
						.sponsor()
						.cloned()
						.map(T::EvmBackwardsAddressMapping::from_account_id);
=======
					_ => None,
>>>>>>> 6e5d3050
				}
			}
			_ => None,
		}
	}
}<|MERGE_RESOLUTION|>--- conflicted
+++ resolved
@@ -15,41 +15,6 @@
 use pallet_nonfungible::erc::{UniqueNFTCall, ERC721UniqueExtensionsCall, ERC721Call};
 use pallet_fungible::erc::{UniqueFungibleCall, ERC20Call};
 
-<<<<<<< HEAD
-struct AnyError;
-
-fn try_sponsor<T: Config>(
-	caller: &H160,
-	collection_id: CollectionId,
-	collection: &Collection<T::AccountId>,
-	call: &[u8],
-) -> Result<(), AnyError> {
-	let (method_id, mut reader) = AbiReader::new_call(call).map_err(|_| AnyError)?;
-	match &collection.mode {
-		crate::CollectionMode::NFT => {
-			let call: UniqueNFTCall = UniqueNFTCall::parse(method_id, &mut reader)
-				.map_err(|_| AnyError)?
-				.ok_or(AnyError)?;
-			match call {
-				UniqueNFTCall::ERC721UniqueExtensions(ERC721UniqueExtensionsCall::Transfer {
-					token_id,
-					..
-				})
-				| UniqueNFTCall::ERC721(ERC721Call::TransferFrom { token_id, .. }) => {
-					let token_id: u32 = token_id.try_into().map_err(|_| AnyError)?;
-					let block_number = <frame_system::Pallet<T>>::block_number() as T::BlockNumber;
-					let collection_limits = &collection.limits;
-					let limit =
-						collection_limits.sponsor_transfer_timeout(NFT_SPONSOR_TRANSFER_TIMEOUT);
-
-					let mut sponsor = true;
-					if <NftTransferBasket<T>>::contains_key(collection_id, token_id) {
-						let last_tx_block = <NftTransferBasket<T>>::get(collection_id, token_id);
-						let limit_time = last_tx_block + limit.into();
-						if block_number <= limit_time {
-							sponsor = false;
-						}
-=======
 pub struct NftEthSponsorshipHandler<T: Config>(PhantomData<*const T>);
 impl<T: Config> SponsorshipHandler<H160, (H160, Vec<u8>)> for NftEthSponsorshipHandler<T> {
 	fn get_sponsor(who: &H160, call: &(H160, Vec<u8>)) -> Option<H160> {
@@ -70,7 +35,6 @@
 					| UniqueNFTCall::ERC721(ERC721Call::TransferFrom { token_id, .. }) => {
 						let token_id: TokenId = token_id.try_into().ok()?;
 						withdraw_transfer::<T>(&collection, &who, &token_id).map(|()| sponsor)
->>>>>>> 6e5d3050
 					}
 					UniqueNFTCall::ERC721(ERC721Call::Approve { token_id, .. }) => {
 						let token_id: TokenId = token_id.try_into().ok()?;
@@ -91,41 +55,7 @@
 						withdraw_approve::<T>(&collection, &who, &TokenId::default())
 							.map(|()| sponsor)
 					}
-<<<<<<< HEAD
-					if sponsored {
-						<FungibleTransferBasket<T>>::insert(
-							collection_id,
-							who.as_sub(),
-							block_number,
-						);
-						return Ok(());
-					}
-				}
-				_ => {}
-			}
-		}
-		_ => {}
-	}
-	Err(AnyError)
-}
-
-pub struct NftEthSponsorshipHandler<T: Config>(PhantomData<*const T>);
-impl<T: Config> SponsorshipHandler<H160, (H160, Vec<u8>)> for NftEthSponsorshipHandler<T> {
-	fn get_sponsor(who: &H160, call: &(H160, Vec<u8>)) -> Option<H160> {
-		if let Some(collection_id) = map_eth_to_id(&call.0) {
-			if let Some(collection) = <CollectionById<T>>::get(collection_id) {
-				if !collection.sponsorship.confirmed() {
-					return None;
-				}
-				if try_sponsor::<T>(who, collection_id, &collection, &call.1).is_ok() {
-					return collection
-						.sponsorship
-						.sponsor()
-						.cloned()
-						.map(T::EvmBackwardsAddressMapping::from_account_id);
-=======
 					_ => None,
->>>>>>> 6e5d3050
 				}
 			}
 			_ => None,
