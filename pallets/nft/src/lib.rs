//
// This file is subject to the terms and conditions defined in
// file 'LICENSE', which is part of this source code package.
//

#![recursion_limit = "1024"]

#![cfg_attr(not(feature = "std"), no_std)]

#[cfg(feature = "std")]
pub use std::*;

#[cfg(feature = "std")]
pub use serde::*;

use core::ops::{Deref, DerefMut};
use codec::{Decode, Encode};
pub use frame_support::{
    construct_runtime, decl_event, decl_module, decl_storage, decl_error,
    dispatch::DispatchResult,
    ensure, fail, parameter_types,
    traits::{
        Currency, ExistenceRequirement, Get, Imbalance, KeyOwnerProofSystem, OnUnbalanced,
        Randomness, IsSubType, WithdrawReasons,
    },
    weights::{
        constants::{BlockExecutionWeight, ExtrinsicBaseWeight, RocksDbWeight, WEIGHT_PER_SECOND},
        DispatchInfo, GetDispatchInfo, IdentityFee, Pays, PostDispatchInfo, Weight,
        WeightToFeePolynomial, DispatchClass,
    },
    StorageValue,
    transactional,
};

use frame_system::{self as system, ensure_signed, ensure_root};
use sp_runtime::sp_std::prelude::Vec;
use sp_runtime::{
    traits::{
        Hash, DispatchInfoOf, Dispatchable, PostDispatchInfoOf, Saturating, SaturatedConversion, SignedExtension, Zero,
    },
    transaction_validity::{
        TransactionPriority, InvalidTransaction, TransactionValidity, TransactionValidityError, ValidTransaction,
    },
    FixedPointOperand, FixedU128,
};
use sp_runtime::traits::StaticLookup;
use pallet_contracts::chain_extension::UncheckedFrom;
use pallet_transaction_payment::OnChargeTransaction;

#[cfg(test)]
mod mock;

#[cfg(test)]
mod tests;

mod default_weights;

pub const MAX_DECIMAL_POINTS: DecimalPoints = 30;
pub const MAX_REFUNGIBLE_PIECES: u128 = 1_000_000_000_000_000_000_000;
pub const MAX_SPONSOR_TIMEOUT: u32 = 10_368_000;
pub const MAX_TOKEN_OWNERSHIP: u32 = 10_000_000;

// Structs
// #region

pub type CollectionId = u32;
pub type TokenId = u32;
pub type DecimalPoints = u8;

#[derive(Encode, Decode, Eq, Debug, Clone, PartialEq)]
#[cfg_attr(feature = "std", derive(Serialize, Deserialize))]
pub enum CollectionMode {
    Invalid,
    NFT,
    // decimal points
    Fungible(DecimalPoints),
    ReFungible,
}

impl Default for CollectionMode {
    fn default() -> Self {
        Self::Invalid
    }
}

impl Into<u8> for CollectionMode {
    fn into(self) -> u8 {
        match self {
            CollectionMode::Invalid => 0,
            CollectionMode::NFT => 1,
            CollectionMode::Fungible(_) => 2,
            CollectionMode::ReFungible => 3,
        }
    }
}

#[derive(Encode, Decode, Eq, Debug, Clone, PartialEq)]
#[cfg_attr(feature = "std", derive(Serialize, Deserialize))]
pub enum AccessMode {
    Normal,
    WhiteList,
}
impl Default for AccessMode {
    fn default() -> Self {
        Self::Normal
    }
}

#[derive(Encode, Decode, Eq, Debug, Clone, PartialEq)]
#[cfg_attr(feature = "std", derive(Serialize, Deserialize))]
pub enum SchemaVersion {
    ImageURL,
    Unique,
}
impl Default for SchemaVersion {
    fn default() -> Self {
        Self::ImageURL
    }
}

#[derive(Encode, Decode, Default, Debug, Clone, PartialEq)]
#[cfg_attr(feature = "std", derive(Serialize, Deserialize))]
pub struct Ownership<AccountId> {
    pub owner: AccountId,
    pub fraction: u128,
}

<<<<<<< HEAD
#[derive(Encode, Decode, Clone, PartialEq)]
=======
#[derive(Encode, Decode, Debug, Clone, PartialEq)]
#[cfg_attr(feature = "std", derive(Serialize, Deserialize))]
pub enum SponsorshipState<AccountId> {
    /// The fees are applied to the transaction sender
    Disabled,
    Unconfirmed(AccountId),
    /// Transactions are sponsored by specified account
    Confirmed(AccountId),
}

impl<AccountId> SponsorshipState<AccountId> {
    fn sponsor(&self) -> Option<&AccountId> {
        match self {
            Self::Confirmed(sponsor) => Some(sponsor),
            _ => None,
        }
    }

    fn pending_sponsor(&self) -> Option<&AccountId> {
        match self {
            Self::Unconfirmed(sponsor) | Self::Confirmed(sponsor) => Some(sponsor),
            _ => None,
        }
    }

    fn confirmed(&self) -> bool {
        matches!(self, Self::Confirmed(_))
    }
}

impl<T> Default for SponsorshipState<T> {
    fn default() -> Self {
        Self::Disabled
    }
}

#[derive(Encode, Decode, Default, Debug, Clone, PartialEq)]
>>>>>>> 105eff5d
#[cfg_attr(feature = "std", derive(Serialize, Deserialize))]
pub struct Collection<T: Config> {
    pub owner: T::AccountId,
    pub mode: CollectionMode,
    pub access: AccessMode,
    pub decimal_points: DecimalPoints,
    pub name: Vec<u16>,        // 64 include null escape char
    pub description: Vec<u16>, // 256 include null escape char
    pub token_prefix: Vec<u8>, // 16 include null escape char
    pub mint_mode: bool,
    pub offchain_schema: Vec<u8>,
    pub schema_version: SchemaVersion,
<<<<<<< HEAD
    pub sponsor: T::AccountId, // Who pays fees. If set to default address, the fees are applied to the transaction sender
    pub sponsor_confirmed: bool, // False if sponsor address has not yet confirmed sponsorship. True otherwise.
    pub limits: CollectionLimits<T::BlockNumber>, // Collection private restrictions 
=======
    pub sponsorship: SponsorshipState<AccountId>,
    pub limits: CollectionLimits, // Collection private restrictions 
>>>>>>> 105eff5d
    pub variable_on_chain_schema: Vec<u8>, //
    pub const_on_chain_schema: Vec<u8>, //
}

pub struct CollectionHandle<T: Config> {
    pub id: CollectionId,
    collection: Collection<T>,
}

impl<T: Config> Deref for CollectionHandle<T> {
    type Target = Collection<T>;

    fn deref(&self) -> &Self::Target {
        &self.collection
    }
}

impl<T: Config> DerefMut for CollectionHandle<T> {
    fn deref_mut(&mut self) -> &mut Self::Target {
        &mut self.collection
    }
}

#[derive(Encode, Decode, Default, Debug, Clone, PartialEq)]
#[cfg_attr(feature = "std", derive(Serialize, Deserialize))]
pub struct NftItemType<AccountId> {
    pub owner: AccountId,
    pub const_data: Vec<u8>,
    pub variable_data: Vec<u8>,
}

#[derive(Encode, Decode, Default, Debug, Clone, PartialEq)]
#[cfg_attr(feature = "std", derive(Serialize, Deserialize))]
pub struct FungibleItemType {
    pub value: u128,
}

#[derive(Encode, Decode, Default, Debug, Clone, PartialEq)]
#[cfg_attr(feature = "std", derive(Serialize, Deserialize))]
pub struct ReFungibleItemType<AccountId> {
    pub owner: Vec<Ownership<AccountId>>,
    pub const_data: Vec<u8>,
    pub variable_data: Vec<u8>,
}

// #[derive(Encode, Decode, Default, Debug, Clone, PartialEq)]
// #[cfg_attr(feature = "std", derive(Serialize, Deserialize))]
// pub struct VestingItem<AccountId, Moment> {
//     pub sender: AccountId,
//     pub recipient: AccountId,
//     pub collection_id: CollectionId,
//     pub item_id: TokenId,
//     pub amount: u64,
//     pub vesting_date: Moment,
// }

#[derive(Encode, Decode, Debug, Clone, PartialEq)]
#[cfg_attr(feature = "std", derive(Serialize, Deserialize))]
pub struct CollectionLimits<BlockNumber: Encode + Decode> {
    pub account_token_ownership_limit: u32,
    pub sponsored_data_size: u32,
    /// None - setVariableMetadata is not sponsored
    /// Some(v) - setVariableMetadata is sponsored 
    ///           if there is v block between txs
    pub sponsored_data_rate_limit: Option<BlockNumber>,
    pub token_limit: u32,

    // Timeouts for item types in passed blocks
    pub sponsor_transfer_timeout: u32,
    pub owner_can_transfer: bool,
    pub owner_can_destroy: bool,
}

impl<BlockNumber: Encode + Decode> Default for CollectionLimits<BlockNumber> {
    fn default() -> Self {
        Self { 
            account_token_ownership_limit: 10_000_000, 
            token_limit: u32::max_value(),
            sponsored_data_size: u32::MAX, 
            sponsored_data_rate_limit: None,
            sponsor_transfer_timeout: 14400,
            owner_can_transfer: true,
            owner_can_destroy: true
        }
    }
}

#[derive(Encode, Decode, Default, Debug, Clone, PartialEq)]
#[cfg_attr(feature = "std", derive(Serialize, Deserialize))]
pub struct ChainLimits {
    pub collection_numbers_limit: u32,
    pub account_token_ownership_limit: u32,
    pub collections_admins_limit: u64,
    pub custom_data_limit: u32,

    // Timeouts for item types in passed blocks
    pub nft_sponsor_transfer_timeout: u32,
    pub fungible_sponsor_transfer_timeout: u32,
    pub refungible_sponsor_transfer_timeout: u32,

    // Schema limits
    pub offchain_schema_limit: u32,
    pub variable_on_chain_schema_limit: u32,
    pub const_on_chain_schema_limit: u32,
}

pub trait WeightInfo {
	fn create_collection() -> Weight;
	fn destroy_collection() -> Weight;
	fn add_to_white_list() -> Weight;
	fn remove_from_white_list() -> Weight;
    fn set_public_access_mode() -> Weight;
    fn set_mint_permission() -> Weight;
    fn change_collection_owner() -> Weight;
    fn add_collection_admin() -> Weight;
    fn remove_collection_admin() -> Weight;
    fn set_collection_sponsor() -> Weight;
    fn confirm_sponsorship() -> Weight;
    fn remove_collection_sponsor() -> Weight;
    fn create_item(s: usize) -> Weight;
    fn burn_item() -> Weight;
    fn transfer() -> Weight;
    fn approve() -> Weight;
    fn transfer_from() -> Weight;
    fn set_offchain_schema() -> Weight;
    fn set_const_on_chain_schema() -> Weight;
    fn set_variable_on_chain_schema() -> Weight;
    fn set_variable_meta_data() -> Weight;
    fn enable_contract_sponsoring() -> Weight;
    fn set_schema_version() -> Weight;
    fn set_chain_limits() -> Weight;
    fn set_contract_sponsoring_rate_limit() -> Weight;
    fn set_variable_meta_data_sponsoring_rate_limit() -> Weight;
    fn toggle_contract_white_list() -> Weight;
    fn add_to_contract_white_list() -> Weight;
    fn remove_from_contract_white_list() -> Weight;
    fn set_collection_limits() -> Weight;
}

#[derive(Encode, Decode, Default, Debug, Clone, PartialEq)]
#[cfg_attr(feature = "std", derive(Serialize, Deserialize))]
pub struct CreateNftData {
    pub const_data: Vec<u8>,
    pub variable_data: Vec<u8>,
}

#[derive(Encode, Decode, Default, Debug, Clone, PartialEq)]
#[cfg_attr(feature = "std", derive(Serialize, Deserialize))]
pub struct CreateFungibleData {
    pub value: u128,
}

#[derive(Encode, Decode, Default, Debug, Clone, PartialEq)]
#[cfg_attr(feature = "std", derive(Serialize, Deserialize))]
pub struct CreateReFungibleData {
    pub const_data: Vec<u8>,
    pub variable_data: Vec<u8>,
    pub pieces: u128,
}

#[derive(Encode, Decode, Debug, Clone, PartialEq)]
#[cfg_attr(feature = "std", derive(Serialize, Deserialize))]
pub enum CreateItemData {
    NFT(CreateNftData),
    Fungible(CreateFungibleData),
    ReFungible(CreateReFungibleData),
}

impl CreateItemData {
    pub fn len(&self) -> usize {
        let len = match self {
            CreateItemData::NFT(data) => data.variable_data.len() + data.const_data.len(),
            CreateItemData::ReFungible(data) => data.variable_data.len() + data.const_data.len(),
            _ => 0
        };
        
        return len;
    }
}

impl From<CreateNftData> for CreateItemData {
    fn from(item: CreateNftData) -> Self {
        CreateItemData::NFT(item)
    }
}

impl From<CreateReFungibleData> for CreateItemData {
    fn from(item: CreateReFungibleData) -> Self {
        CreateItemData::ReFungible(item)
    }
}

impl From<CreateFungibleData> for CreateItemData {
    fn from(item: CreateFungibleData) -> Self {
        CreateItemData::Fungible(item)
    }
}


decl_error! {
	/// Error for non-fungible-token module.
	pub enum Error for Module<T: Config> {
        /// Total collections bound exceeded.
        TotalCollectionsLimitExceeded,
		/// Decimal_points parameter must be lower than MAX_DECIMAL_POINTS constant, currently it is 30.
        CollectionDecimalPointLimitExceeded, 
        /// Collection name can not be longer than 63 char.
        CollectionNameLimitExceeded, 
        /// Collection description can not be longer than 255 char.
        CollectionDescriptionLimitExceeded, 
        /// Token prefix can not be longer than 15 char.
        CollectionTokenPrefixLimitExceeded,
        /// This collection does not exist.
        CollectionNotFound,
        /// Item not exists.
        TokenNotFound,
        /// Admin not found
        AdminNotFound,
        /// Arithmetic calculation overflow.
        NumOverflow,       
        /// Account already has admin role.
        AlreadyAdmin,  
        /// You do not own this collection.
        NoPermission,
        /// This address is not set as sponsor, use setCollectionSponsor first.
        ConfirmUnsetSponsorFail,
        /// Collection is not in mint mode.
        PublicMintingNotAllowed,
        /// Sender parameter and item owner must be equal.
        MustBeTokenOwner,
        /// Item balance not enough.
        TokenValueTooLow,
        /// Size of item is too large.
        NftSizeLimitExceeded,
        /// No approve found
        ApproveNotFound,
        /// Requested value more than approved.
        TokenValueNotEnough,
        /// Only approved addresses can call this method.
        ApproveRequired,
        /// Address is not in white list.
        AddresNotInWhiteList,
        /// Number of collection admins bound exceeded.
        CollectionAdminsLimitExceeded,
        /// Owned tokens by a single address bound exceeded.
        AddressOwnershipLimitExceeded,
        /// Length of items properties must be greater than 0.
        EmptyArgument,
        /// const_data exceeded data limit.
        TokenConstDataLimitExceeded,
        /// variable_data exceeded data limit.
        TokenVariableDataLimitExceeded,
        /// Not NFT item data used to mint in NFT collection.
        NotNftDataUsedToMintNftCollectionToken,
        /// Not Fungible item data used to mint in Fungible collection.
        NotFungibleDataUsedToMintFungibleCollectionToken,
        /// Not Re Fungible item data used to mint in Re Fungible collection.
        NotReFungibleDataUsedToMintReFungibleCollectionToken,
        /// Unexpected collection type.
        UnexpectedCollectionType,
        /// Can't store metadata in fungible tokens.
        CantStoreMetadataInFungibleTokens,
        /// Collection token limit exceeded
        CollectionTokenLimitExceeded,
        /// Account token limit exceeded per collection
        AccountTokenLimitExceeded,
        /// Collection limit bounds per collection exceeded
        CollectionLimitBoundsExceeded,
        /// Tried to enable permissions which are only permitted to be disabled
        OwnerPermissionsCantBeReverted,
        /// Schema data size limit bound exceeded
        SchemaDataLimitExceeded,
        /// Maximum refungibility exceeded
        WrongRefungiblePieces,
        /// createRefungible should be called with one owner
        BadCreateRefungibleCall,
	}
}

pub trait Config: system::Config + Sized + pallet_transaction_payment::Config + pallet_contracts::Config {
    type Event: From<Event<Self>> + Into<<Self as system::Config>::Event>;

    /// Weight information for extrinsics in this pallet.
	type WeightInfo: WeightInfo;

    type Currency: Currency<Self::AccountId>;
    type CollectionCreationPrice: Get<<<Self as Config>::Currency as Currency<Self::AccountId>>::Balance>;
    type TreasuryAccountId: Get<Self::AccountId>;
}

#[cfg(feature = "runtime-benchmarks")]
mod benchmarking;

// #endregion

// # Used definitions
//
// ## User control levels
//
// chain-controlled - key is uncontrolled by user
//                    i.e autoincrementing index
//                    can use non-cryptographic hash
// real - key is controlled by user
//        but it is hard to generate enough colliding values, i.e owner of signed txs
//        can use non-cryptographic hash
// controlled - key is completly controlled by users
//              i.e maps with mutable keys
//              should use cryptographic hash
//
// ## User control level downgrade reasons
//
// ?1 - chain-controlled -> controlled
//      collections/tokens can be destroyed, resulting in massive holes
// ?2 - chain-controlled -> controlled
//      same as ?1, but can be only added, resulting in easier exploitation
// ?3 - real -> controlled
//      no confirmation required, so addresses can be easily generated
decl_storage! {
    trait Store for Module<T: Config> as Nft {

        //#region Private members
        /// Id of next collection
        CreatedCollectionCount: u32;
        /// Used for migrations
        ChainVersion: u64;
        /// Id of last collection token
        /// Collection id (controlled?1)
        ItemListIndex: map hasher(blake2_128_concat) CollectionId => TokenId;
        //#endregion

        //#region Chain limits struct
        pub ChainLimit get(fn chain_limit) config(): ChainLimits;
        //#endregion

        //#region Bound counters
        /// Amount of collections destroyed, used for total amount tracking with
        /// CreatedCollectionCount
        DestroyedCollectionCount: u32;
        /// Total amount of account owned tokens (NFTs + RFTs + unique fungibles)
        /// Account id (real)
        pub AccountItemCount get(fn account_item_count): map hasher(twox_64_concat) T::AccountId => u32;
<<<<<<< HEAD

        // Basic collections
        pub CollectionById get(fn collection_id) config(): map hasher(identity) CollectionId => Option<Collection<T>> = None;
        pub AdminList get(fn admin_list_collection): map hasher(identity) CollectionId => Vec<T::AccountId>;
        pub WhiteList get(fn white_list): double_map hasher(identity) CollectionId, hasher(twox_64_concat) T::AccountId => bool;

        /// Balance owner per collection map
        pub Balance get(fn balance_count): double_map hasher(identity) CollectionId, hasher(twox_64_concat) T::AccountId => u128;

        /// second parameter: item id + owner account id + spender account id
        pub Allowances get(fn approved): double_map hasher(identity) CollectionId, hasher(twox_64_concat) (TokenId, T::AccountId, T::AccountId) => u128;

        /// Item collections
        pub NftItemList get(fn nft_item_id) config(): double_map hasher(identity) CollectionId, hasher(identity) TokenId => NftItemType<T::AccountId>;
        pub FungibleItemList get(fn fungible_item_id) config(): double_map hasher(identity) CollectionId, hasher(twox_64_concat) T::AccountId => FungibleItemType;
        pub ReFungibleItemList get(fn refungible_item_id) config(): double_map hasher(identity) CollectionId, hasher(identity) TokenId => ReFungibleItemType<T::AccountId>;

        /// Index list
        pub AddressTokens get(fn address_tokens): double_map hasher(identity) CollectionId, hasher(twox_64_concat) T::AccountId => Vec<TokenId>;

        /// Tokens transfer baskets
        pub CreateItemBasket get(fn create_item_basket): map hasher(twox_64_concat) (CollectionId, T::AccountId) => T::BlockNumber;
        pub NftTransferBasket get(fn nft_transfer_basket): double_map hasher(identity) CollectionId, hasher(identity) TokenId => T::BlockNumber;
        pub FungibleTransferBasket get(fn fungible_transfer_basket): double_map hasher(identity) CollectionId, hasher(twox_64_concat) T::AccountId => T::BlockNumber;
        pub ReFungibleTransferBasket get(fn refungible_transfer_basket): double_map hasher(identity) CollectionId, hasher(identity) TokenId => T::BlockNumber;

        /// Variable metadata sponsoring
        pub VariableMetaDataBasket get(fn variable_meta_data_basket): double_map hasher(identity) CollectionId, hasher(identity) TokenId => Option<T::BlockNumber> = None;

        // Contract Sponsorship and Ownership
=======
        //#endregion

        //#region Basic collections
        /// Collection info
        /// Collection id (controlled?1)
        pub Collection get(fn collection) config(): map hasher(blake2_128_concat) CollectionId => CollectionType<T::AccountId>;
        /// List of collection admins
        /// Collection id (controlled?2)
        pub AdminList get(fn admin_list_collection): map hasher(blake2_128_concat) CollectionId => Vec<T::AccountId>;
        /// Whitelisted collection users
        /// Collection id (controlled?2), user id (controlled?3)
        pub WhiteList get(fn white_list): double_map hasher(blake2_128_concat) CollectionId, hasher(blake2_128_concat) T::AccountId => bool;
        //#endregion

        /// How many of collection items user have
        /// Collection id (controlled?2), account id (real)
        pub Balance get(fn balance_count): double_map hasher(blake2_128_concat) CollectionId, hasher(twox_64_concat) T::AccountId => u128;

        /// Amount of items which spender can transfer out of owners account (via transferFrom)
        /// Collection id (controlled?2), (token id (controlled ?2) + owner account id (real) + spender account id (controlled?3))
        pub Allowances get(fn approved): double_map hasher(blake2_128_concat) CollectionId, hasher(blake2_128_concat) (TokenId, T::AccountId, T::AccountId) => u128;

        //#region Item collections
        /// Collection id (controlled?2), token id (controlled?1)
        pub NftItemList get(fn nft_item_id) config(): double_map hasher(blake2_128_concat) CollectionId, hasher(blake2_128_concat) TokenId => NftItemType<T::AccountId>;
        /// Collection id (controlled?2), owner (controlled?2)
        pub FungibleItemList get(fn fungible_item_id) config(): double_map hasher(blake2_128_concat) CollectionId, hasher(blake2_128_concat) T::AccountId => FungibleItemType;
        /// Collection id (controlled?2), token id (controlled?1)
        pub ReFungibleItemList get(fn refungible_item_id) config(): double_map hasher(blake2_128_concat) CollectionId, hasher(blake2_128_concat) TokenId => ReFungibleItemType<T::AccountId>;
        //#endregion

        //#region Index list
        /// Collection id (controlled?2), tokens owner (controlled?2)
        pub AddressTokens get(fn address_tokens): double_map hasher(blake2_128_concat) CollectionId, hasher(blake2_128_concat) T::AccountId => Vec<TokenId>;
        //#endregion

        //#region Tokens transfer rate limit baskets
        /// (Collection id (controlled?2), who created (real))
        pub CreateItemBasket get(fn create_item_basket): map hasher(blake2_128_concat) (CollectionId, T::AccountId) => T::BlockNumber;
        /// Collection id (controlled?2), token id (controlled?2)
        pub NftTransferBasket get(fn nft_transfer_basket): double_map hasher(blake2_128_concat) CollectionId, hasher(blake2_128_concat) TokenId => T::BlockNumber;
        /// Collection id (controlled?2), owning user (real)
        pub FungibleTransferBasket get(fn fungible_transfer_basket): double_map hasher(blake2_128_concat) CollectionId, hasher(twox_64_concat) T::AccountId => T::BlockNumber;
        /// Collection id (controlled?2), token id (controlled?2)
        pub ReFungibleTransferBasket get(fn refungible_transfer_basket): double_map hasher(blake2_128_concat) CollectionId, hasher(blake2_128_concat) TokenId => T::BlockNumber;
        //#endregion

        //#region Contract Sponsorship and Ownership
        /// Contract address (real)
>>>>>>> 105eff5d
        pub ContractOwner get(fn contract_owner): map hasher(twox_64_concat) T::AccountId => T::AccountId;
        /// Contract address (real)
        pub ContractSelfSponsoring get(fn contract_self_sponsoring): map hasher(twox_64_concat) T::AccountId => bool;
        /// (Contract address(real), caller (real))
        pub ContractSponsorBasket get(fn contract_sponsor_basket): map hasher(twox_64_concat) (T::AccountId, T::AccountId) => T::BlockNumber;
        /// Contract address (real)
        pub ContractSponsoringRateLimit get(fn contract_sponsoring_rate_limit): map hasher(twox_64_concat) T::AccountId => T::BlockNumber;
        /// Contract address (real)
        pub ContractWhiteListEnabled get(fn contract_white_list_enabled): map hasher(twox_64_concat) T::AccountId => bool; 
        /// Contract address (real) => Whitelisted user (controlled?3)
        pub ContractWhiteList get(fn contract_white_list): double_map hasher(twox_64_concat) T::AccountId, hasher(blake2_128_concat) T::AccountId => bool; 
        //#endregion
    }
    add_extra_genesis {
        build(|config: &GenesisConfig<T>| {
            // Modification of storage
            for (_num, _c) in &config.collection_id {
                <Module<T>>::init_collection(_c);
            }

            for (_num, _c, _i) in &config.nft_item_id {
                <Module<T>>::init_nft_token(*_c, _i);
            }

            for (collection_id, account_id, fungible_item) in &config.fungible_item_id {
                <Module<T>>::init_fungible_token(*collection_id, account_id, fungible_item);
            }

            for (_num, _c, _i) in &config.refungible_item_id {
                <Module<T>>::init_refungible_token(*_c, _i);
            }
        })
    }
}

decl_event!(
    pub enum Event<T>
    where
        AccountId = <T as system::Config>::AccountId,
    {
        /// New collection was created
        /// 
        /// # Arguments
        /// 
        /// * collection_id: Globally unique identifier of newly created collection.
        /// 
        /// * mode: [CollectionMode] converted into u8.
        /// 
        /// * account_id: Collection owner.
        Created(CollectionId, u8, AccountId),

        /// New item was created.
        /// 
        /// # Arguments
        /// 
        /// * collection_id: Id of the collection where item was created.
        /// 
        /// * item_id: Id of an item. Unique within the collection.
        ///
        /// * recipient: Owner of newly created item 
        ItemCreated(CollectionId, TokenId, AccountId),

        /// Collection item was burned.
        /// 
        /// # Arguments
        /// 
        /// collection_id.
        /// 
        /// item_id: Identifier of burned NFT.
        ItemDestroyed(CollectionId, TokenId),

        /// Item was transferred
        ///
        /// * collection_id: Id of collection to which item is belong
        ///
        /// * item_id: Id of an item
        ///
        /// * sender: Original owner of item
        ///
        /// * recipient: New owner of item
        ///
        /// * amount: Always 1 for NFT
        Transfer(CollectionId, TokenId, AccountId, AccountId, u128),
    }
);

decl_module! {
    pub struct Module<T: Config> for enum Call 
    where 
        origin: T::Origin
    {
        fn deposit_event() = default;
        type Error = Error<T>;

        fn on_initialize(now: T::BlockNumber) -> Weight {
            0
        }

        /// This method creates a Collection of NFTs. Each Token may have multiple properties encoded as an array of bytes of certain length. The initial owner and admin of the collection are set to the address that signed the transaction. Both addresses can be changed later.
        /// 
        /// # Permissions
        /// 
        /// * Anyone.
        /// 
        /// # Arguments
        /// 
        /// * collection_name: UTF-16 string with collection name (limit 64 characters), will be stored as zero-terminated.
        /// 
        /// * collection_description: UTF-16 string with collection description (limit 256 characters), will be stored as zero-terminated.
        /// 
        /// * token_prefix: UTF-8 string with token prefix.
        /// 
        /// * mode: [CollectionMode] collection type and type dependent data.
        // returns collection ID
        #[weight = <T as Config>::WeightInfo::create_collection()]
        #[transactional]
        pub fn create_collection(origin,
                                 collection_name: Vec<u16>,
                                 collection_description: Vec<u16>,
                                 token_prefix: Vec<u8>,
                                 mode: CollectionMode) -> DispatchResult {

            // Anyone can create a collection
            let who = ensure_signed(origin)?;

            // Take a (non-refundable) deposit of collection creation
            let mut imbalance = <<<T as Config>::Currency as Currency<T::AccountId>>::PositiveImbalance>::zero();
            imbalance.subsume(<<T as Config>::Currency as Currency<T::AccountId>>::deposit_creating(
                &T::TreasuryAccountId::get(),
                T::CollectionCreationPrice::get(),
            ));
            <T as Config>::Currency::settle(
                &who,
                imbalance,
                WithdrawReasons::TRANSFER,
                ExistenceRequirement::KeepAlive,
            ).map_err(|_| Error::<T>::NoPermission)?;

            let decimal_points = match mode {
                CollectionMode::Fungible(points) => points,
                _ => 0
            };

            let chain_limit = ChainLimit::get();

            let created_count = CreatedCollectionCount::get();
            let destroyed_count = DestroyedCollectionCount::get();

            // bound Total number of collections
            ensure!(created_count - destroyed_count < chain_limit.collection_numbers_limit, Error::<T>::TotalCollectionsLimitExceeded);

            // check params
            ensure!(decimal_points <= MAX_DECIMAL_POINTS, Error::<T>::CollectionDecimalPointLimitExceeded);
            ensure!(collection_name.len() <= 64, Error::<T>::CollectionNameLimitExceeded);
            ensure!(collection_description.len() <= 256, Error::<T>::CollectionDescriptionLimitExceeded);
            ensure!(token_prefix.len() <= 16, Error::<T>::CollectionTokenPrefixLimitExceeded);

            // Generate next collection ID
            let next_id = created_count
                .checked_add(1)
                .ok_or(Error::<T>::NumOverflow)?;

            CreatedCollectionCount::put(next_id);

            let limits = CollectionLimits {
                sponsored_data_size: chain_limit.custom_data_limit,
                ..Default::default()
            };

            // Create new collection
            let new_collection = Collection {
                owner: who.clone(),
                name: collection_name,
                mode: mode.clone(),
                mint_mode: false,
                access: AccessMode::Normal,
                description: collection_description,
                decimal_points: decimal_points,
                token_prefix: token_prefix,
                offchain_schema: Vec::new(),
                schema_version: SchemaVersion::ImageURL,
                sponsorship: SponsorshipState::Disabled,
                variable_on_chain_schema: Vec::new(),
                const_on_chain_schema: Vec::new(),
                limits,
            };

            // Add new collection to map
            <CollectionById<T>>::insert(next_id, new_collection);

            // call event
            Self::deposit_event(RawEvent::Created(next_id, mode.into(), who.clone()));

            Ok(())
        }

        /// **DANGEROUS**: Destroys collection and all NFTs within this collection. Users irrecoverably lose their assets and may lose real money.
        /// 
        /// # Permissions
        /// 
        /// * Collection Owner.
        /// 
        /// # Arguments
        /// 
        /// * collection_id: collection to destroy.
        #[weight = <T as Config>::WeightInfo::destroy_collection()]
        #[transactional]
        pub fn destroy_collection(origin, collection_id: CollectionId) -> DispatchResult {

            let sender = ensure_signed(origin)?;
            let collection = Self::get_collection(collection_id)?;
            Self::check_owner_permissions(&collection, sender)?;
            if !collection.limits.owner_can_destroy {
                fail!(Error::<T>::NoPermission);
            }

            <AddressTokens<T>>::remove_prefix(collection_id);
            <Allowances<T>>::remove_prefix(collection_id);
            <Balance<T>>::remove_prefix(collection_id);
            <ItemListIndex>::remove(collection_id);
            <AdminList<T>>::remove(collection_id);
            <CollectionById<T>>::remove(collection_id);
            <WhiteList<T>>::remove_prefix(collection_id);

            <NftItemList<T>>::remove_prefix(collection_id);
            <FungibleItemList<T>>::remove_prefix(collection_id);
            <ReFungibleItemList<T>>::remove_prefix(collection_id);

            <NftTransferBasket<T>>::remove_prefix(collection_id);
            <FungibleTransferBasket<T>>::remove_prefix(collection_id);
            <ReFungibleTransferBasket<T>>::remove_prefix(collection_id);

<<<<<<< HEAD
            <VariableMetaDataBasket<T>>::remove_prefix(collection_id);

            if CollectionCount::get() > 0
            {
                // bound couter
                let total = CollectionCount::get()
                    .checked_sub(1)
                    .ok_or(Error::<T>::NumOverflow)?;

                CollectionCount::put(total);
            }
=======
            DestroyedCollectionCount::put(DestroyedCollectionCount::get()
                .checked_add(1)
                .ok_or(Error::<T>::NumOverflow)?);
>>>>>>> 105eff5d

            Ok(())
        }

        /// Add an address to white list.
        /// 
        /// # Permissions
        /// 
        /// * Collection Owner
        /// * Collection Admin
        /// 
        /// # Arguments
        /// 
        /// * collection_id.
        /// 
        /// * address.
        #[weight = <T as Config>::WeightInfo::add_to_white_list()]
        #[transactional]
        pub fn add_to_white_list(origin, collection_id: CollectionId, address: T::AccountId) -> DispatchResult{

            let sender = ensure_signed(origin)?;
            let collection = Self::get_collection(collection_id)?;
            Self::check_owner_or_admin_permissions(&collection, sender)?;

            <WhiteList<T>>::insert(collection_id, address, true);
            
            Ok(())
        }

        /// Remove an address from white list.
        /// 
        /// # Permissions
        /// 
        /// * Collection Owner
        /// * Collection Admin
        /// 
        /// # Arguments
        /// 
        /// * collection_id.
        /// 
        /// * address.
        #[weight = <T as Config>::WeightInfo::remove_from_white_list()]
        #[transactional]
        pub fn remove_from_white_list(origin, collection_id: CollectionId, address: T::AccountId) -> DispatchResult{

            let sender = ensure_signed(origin)?;
            let collection = Self::get_collection(collection_id)?;
            Self::check_owner_or_admin_permissions(&collection, sender)?;

            <WhiteList<T>>::remove(collection_id, address);

            Ok(())
        }

        /// Toggle between normal and white list access for the methods with access for `Anyone`.
        /// 
        /// # Permissions
        /// 
        /// * Collection Owner.
        /// 
        /// # Arguments
        /// 
        /// * collection_id.
        /// 
        /// * mode: [AccessMode]
        #[weight = <T as Config>::WeightInfo::set_public_access_mode()]
        #[transactional]
        pub fn set_public_access_mode(origin, collection_id: CollectionId, mode: AccessMode) -> DispatchResult
        {
            let sender = ensure_signed(origin)?;

            let mut target_collection = Self::get_collection(collection_id)?;
            Self::check_owner_permissions(&target_collection, sender)?;
            target_collection.access = mode;
            Self::save_collection(target_collection);

            Ok(())
        }

        /// Allows Anyone to create tokens if:
        /// * White List is enabled, and
        /// * Address is added to white list, and
        /// * This method was called with True parameter
        /// 
        /// # Permissions
        /// * Collection Owner
        ///
        /// # Arguments
        /// 
        /// * collection_id.
        /// 
        /// * mint_permission: Boolean parameter. If True, allows minting to Anyone with conditions above.
        #[weight = <T as Config>::WeightInfo::set_mint_permission()]
        #[transactional]
        pub fn set_mint_permission(origin, collection_id: CollectionId, mint_permission: bool) -> DispatchResult
        {
            let sender = ensure_signed(origin)?;

            let mut target_collection = Self::get_collection(collection_id)?;
            Self::check_owner_permissions(&target_collection, sender)?;
            target_collection.mint_mode = mint_permission;
            Self::save_collection(target_collection);

            Ok(())
        }

        /// Change the owner of the collection.
        /// 
        /// # Permissions
        /// 
        /// * Collection Owner.
        /// 
        /// # Arguments
        /// 
        /// * collection_id.
        /// 
        /// * new_owner.
        #[weight = <T as Config>::WeightInfo::change_collection_owner()]
        #[transactional]
        pub fn change_collection_owner(origin, collection_id: CollectionId, new_owner: T::AccountId) -> DispatchResult {

            let sender = ensure_signed(origin)?;
            let mut target_collection = Self::get_collection(collection_id)?;
            Self::check_owner_permissions(&target_collection, sender)?;
            target_collection.owner = new_owner;
            Self::save_collection(target_collection);

            Ok(())
        }

        /// Adds an admin of the Collection.
        /// NFT Collection can be controlled by multiple admin addresses (some which can also be servers, for example). Admins can issue and burn NFTs, as well as add and remove other admins, but cannot change NFT or Collection ownership. 
        /// 
        /// # Permissions
        /// 
        /// * Collection Owner.
        /// * Collection Admin.
        /// 
        /// # Arguments
        /// 
        /// * collection_id: ID of the Collection to add admin for.
        /// 
        /// * new_admin_id: Address of new admin to add.
        #[weight = <T as Config>::WeightInfo::add_collection_admin()]
        #[transactional]
        pub fn add_collection_admin(origin, collection_id: CollectionId, new_admin_id: T::AccountId) -> DispatchResult {

            let sender = ensure_signed(origin)?;
            let collection = Self::get_collection(collection_id)?;
            Self::check_owner_or_admin_permissions(&collection, sender)?;
            let mut admin_arr: Vec<T::AccountId> = Vec::new();

            if <AdminList<T>>::contains_key(collection_id)
            {
                admin_arr = <AdminList<T>>::get(collection_id);
                ensure!(!admin_arr.contains(&new_admin_id), Error::<T>::AlreadyAdmin);
            }

            // Number of collection admins
            ensure!((admin_arr.len() as u64) < ChainLimit::get().collections_admins_limit, Error::<T>::CollectionAdminsLimitExceeded);

            admin_arr.push(new_admin_id);
            <AdminList<T>>::insert(collection_id, admin_arr);

            Ok(())
        }

        /// Remove admin address of the Collection. An admin address can remove itself. List of admins may become empty, in which case only Collection Owner will be able to add an Admin.
        ///
        /// # Permissions
        /// 
        /// * Collection Owner.
        /// * Collection Admin.
        /// 
        /// # Arguments
        /// 
        /// * collection_id: ID of the Collection to remove admin for.
        /// 
        /// * account_id: Address of admin to remove.
        #[weight = <T as Config>::WeightInfo::remove_collection_admin()]
        #[transactional]
        pub fn remove_collection_admin(origin, collection_id: CollectionId, account_id: T::AccountId) -> DispatchResult {

            let sender = ensure_signed(origin)?;
            let collection = Self::get_collection(collection_id)?;
            Self::check_owner_or_admin_permissions(&collection, sender)?;
            ensure!(<AdminList<T>>::contains_key(collection_id), Error::<T>::AdminNotFound);

            let mut admin_arr = <AdminList<T>>::get(collection_id);
            admin_arr.retain(|i| *i != account_id);
            <AdminList<T>>::insert(collection_id, admin_arr);

            Ok(())
        }

        /// # Permissions
        /// 
        /// * Collection Owner
        /// 
        /// # Arguments
        /// 
        /// * collection_id.
        /// 
        /// * new_sponsor.
        #[weight = <T as Config>::WeightInfo::set_collection_sponsor()]
        #[transactional]
        pub fn set_collection_sponsor(origin, collection_id: CollectionId, new_sponsor: T::AccountId) -> DispatchResult {

            let sender = ensure_signed(origin)?;
            let mut target_collection = Self::get_collection(collection_id)?;
            Self::check_owner_permissions(&target_collection, sender)?;

<<<<<<< HEAD
            target_collection.sponsor = new_sponsor;
            target_collection.sponsor_confirmed = false;
            Self::save_collection(target_collection);
=======
            target_collection.sponsorship = SponsorshipState::Unconfirmed(new_sponsor);
            <Collection<T>>::insert(collection_id, target_collection);
>>>>>>> 105eff5d

            Ok(())
        }

        /// # Permissions
        /// 
        /// * Sponsor.
        /// 
        /// # Arguments
        /// 
        /// * collection_id.
        #[weight = <T as Config>::WeightInfo::confirm_sponsorship()]
        #[transactional]
        pub fn confirm_sponsorship(origin, collection_id: CollectionId) -> DispatchResult {

            let sender = ensure_signed(origin)?;

<<<<<<< HEAD
            let mut target_collection = Self::get_collection(collection_id)?;
            ensure!(sender == target_collection.sponsor, Error::<T>::ConfirmUnsetSponsorFail);

            target_collection.sponsor_confirmed = true;
            Self::save_collection(target_collection);
=======
            let mut target_collection = <Collection<T>>::get(collection_id);
            ensure!(
                target_collection.sponsorship.pending_sponsor() == Some(&sender),
                Error::<T>::ConfirmUnsetSponsorFail
            );

            target_collection.sponsorship = SponsorshipState::Confirmed(sender);
            <Collection<T>>::insert(collection_id, target_collection);
>>>>>>> 105eff5d

            Ok(())
        }

        /// Switch back to pay-per-own-transaction model.
        ///
        /// # Permissions
        ///
        /// * Collection owner.
        /// 
        /// # Arguments
        /// 
        /// * collection_id.
        #[weight = <T as Config>::WeightInfo::remove_collection_sponsor()]
        #[transactional]
        pub fn remove_collection_sponsor(origin, collection_id: CollectionId) -> DispatchResult {

            let sender = ensure_signed(origin)?;

            let mut target_collection = Self::get_collection(collection_id)?;
            Self::check_owner_permissions(&target_collection, sender)?;

<<<<<<< HEAD
            target_collection.sponsor = T::AccountId::default();
            target_collection.sponsor_confirmed = false;
            Self::save_collection(target_collection);
=======
            target_collection.sponsorship = SponsorshipState::Disabled;
            <Collection<T>>::insert(collection_id, target_collection);
>>>>>>> 105eff5d

            Ok(())
        }

        /// This method creates a concrete instance of NFT Collection created with CreateCollection method.
        /// 
        /// # Permissions
        /// 
        /// * Collection Owner.
        /// * Collection Admin.
        /// * Anyone if
        ///     * White List is enabled, and
        ///     * Address is added to white list, and
        ///     * MintPermission is enabled (see SetMintPermission method)
        /// 
        /// # Arguments
        /// 
        /// * collection_id: ID of the collection.
        /// 
        /// * owner: Address, initial owner of the NFT.
        ///
        /// * data: Token data to store on chain.
        // #[weight =
        // (130_000_000 as Weight)
        // .saturating_add((2135 as Weight).saturating_mul((properties.len() as u64) as Weight))
        // .saturating_add(RocksDbWeight::get().reads(10 as Weight))
        // .saturating_add(RocksDbWeight::get().writes(8 as Weight))]

        #[weight = <T as Config>::WeightInfo::create_item(data.len())]
        #[transactional]
        pub fn create_item(origin, collection_id: CollectionId, owner: T::AccountId, data: CreateItemData) -> DispatchResult {

            let sender = ensure_signed(origin)?;

            let target_collection = Self::get_collection(collection_id)?;

            Self::can_create_items_in_collection(&target_collection, &sender, &owner, 1)?;
            Self::validate_create_item_args(&target_collection, &data)?;
            Self::create_item_no_validation(&target_collection, owner, data)?;

            Ok(())
        }

        /// This method creates multiple items in a collection created with CreateCollection method.
        /// 
        /// # Permissions
        /// 
        /// * Collection Owner.
        /// * Collection Admin.
        /// * Anyone if
        ///     * White List is enabled, and
        ///     * Address is added to white list, and
        ///     * MintPermission is enabled (see SetMintPermission method)
        /// 
        /// # Arguments
        /// 
        /// * collection_id: ID of the collection.
        /// 
        /// * itemsData: Array items properties. Each property is an array of bytes itself, see [create_item].
        /// 
        /// * owner: Address, initial owner of the NFT.
        #[weight = <T as Config>::WeightInfo::create_item(items_data.into_iter()
                               .map(|data| { data.len() })
                               .sum())]
        #[transactional]
        pub fn create_multiple_items(origin, collection_id: CollectionId, owner: T::AccountId, items_data: Vec<CreateItemData>) -> DispatchResult {

            ensure!(items_data.len() > 0, Error::<T>::EmptyArgument);
            let sender = ensure_signed(origin)?;

            let target_collection = Self::get_collection(collection_id)?;

            Self::can_create_items_in_collection(&target_collection, &sender, &owner, items_data.len() as u32)?;

            for data in &items_data {
                Self::validate_create_item_args(&target_collection, data)?;
            }
            for data in &items_data {
                Self::create_item_no_validation(&target_collection, owner.clone(), data.clone())?;
            }

            Ok(())
        }

        /// Destroys a concrete instance of NFT.
        /// 
        /// # Permissions
        /// 
        /// * Collection Owner.
        /// * Collection Admin.
        /// * Current NFT Owner.
        /// 
        /// # Arguments
        /// 
        /// * collection_id: ID of the collection.
        /// 
        /// * item_id: ID of NFT to burn.
        #[weight = <T as Config>::WeightInfo::burn_item()]
        #[transactional]
        pub fn burn_item(origin, collection_id: CollectionId, item_id: TokenId, value: u128) -> DispatchResult {

            let sender = ensure_signed(origin)?;

            // Transfer permissions check
            let target_collection = Self::get_collection(collection_id)?;
            ensure!(
                Self::is_item_owner(sender.clone(), &target_collection, item_id) ||
                (
                    target_collection.limits.owner_can_transfer &&
                    Self::is_owner_or_admin_permissions(&target_collection, sender.clone())
                ),
                Error::<T>::NoPermission
            );

            if target_collection.access == AccessMode::WhiteList {
                Self::check_white_list(&target_collection, &sender)?;
            }

            match target_collection.mode
            {
                CollectionMode::NFT => Self::burn_nft_item(&target_collection, item_id)?,
                CollectionMode::Fungible(_)  => Self::burn_fungible_item(&sender, &target_collection, value)?,
                CollectionMode::ReFungible  => Self::burn_refungible_item(&target_collection, item_id, &sender)?,
                _ => ()
            };

            // call event
            Self::deposit_event(RawEvent::ItemDestroyed(target_collection.id, item_id));

            Ok(())
        }

        /// Change ownership of the token.
        /// 
        /// # Permissions
        /// 
        /// * Collection Owner
        /// * Collection Admin
        /// * Current NFT owner
        ///
        /// # Arguments
        /// 
        /// * recipient: Address of token recipient.
        /// 
        /// * collection_id.
        /// 
        /// * item_id: ID of the item
        ///     * Non-Fungible Mode: Required.
        ///     * Fungible Mode: Ignored.
        ///     * Re-Fungible Mode: Required.
        /// 
        /// * value: Amount to transfer.
        ///     * Non-Fungible Mode: Ignored
        ///     * Fungible Mode: Must specify transferred amount
        ///     * Re-Fungible Mode: Must specify transferred portion (between 0 and 1)
        #[weight = <T as Config>::WeightInfo::transfer()]
        #[transactional]
        pub fn transfer(origin, recipient: T::AccountId, collection_id: CollectionId, item_id: TokenId, value: u128) -> DispatchResult {
            let sender = ensure_signed(origin)?;
            let collection = Self::get_collection(collection_id)?;

            Self::transfer_internal(sender, recipient, &collection, item_id, value)
        }

        /// Set, change, or remove approved address to transfer the ownership of the NFT.
        /// 
        /// # Permissions
        /// 
        /// * Collection Owner
        /// * Collection Admin
        /// * Current NFT owner
        /// 
        /// # Arguments
        /// 
        /// * approved: Address that is approved to transfer this NFT or zero (if needed to remove approval).
        /// 
        /// * collection_id.
        /// 
        /// * item_id: ID of the item.
        #[weight = <T as Config>::WeightInfo::approve()]
        #[transactional]
        pub fn approve(origin, spender: T::AccountId, collection_id: CollectionId, item_id: TokenId, amount: u128) -> DispatchResult {

            let sender = ensure_signed(origin)?;
            let target_collection = Self::get_collection(collection_id)?;

            Self::token_exists(&target_collection, item_id, &sender)?;

            // Transfer permissions check
<<<<<<< HEAD
=======
            let target_collection = <Collection<T>>::get(collection_id);

>>>>>>> 105eff5d
            let bypasses_limits = target_collection.limits.owner_can_transfer &&
                Self::is_owner_or_admin_permissions(
                    &target_collection,
                    sender.clone(),
                );

            let allowance_limit = if bypasses_limits {
                None
            } else if let Some(amount) = Self::owned_amount(
                sender.clone(),
                &target_collection,
                item_id,
            ) {
                Some(amount)
            } else {
                fail!(Error::<T>::NoPermission);
            };

            if target_collection.access == AccessMode::WhiteList {
                Self::check_white_list(&target_collection, &sender)?;
                Self::check_white_list(&target_collection, &spender)?;
            }

            let allowance_exists = <Allowances<T>>::contains_key(collection_id, (item_id, &sender, &spender));
            let mut allowance: u128 = amount;
            if allowance_exists {
                allowance += <Allowances<T>>::get(collection_id, (item_id, &sender, &spender));
            }
            if let Some(limit) = allowance_limit {
                ensure!(limit >= allowance, Error::<T>::TokenValueTooLow);
            }
            <Allowances<T>>::insert(collection_id, (item_id, sender.clone(), spender.clone()), allowance);

            Ok(())
        }
        
        /// Change ownership of a NFT on behalf of the owner. See Approve method for additional information. After this method executes, the approval is removed so that the approved address will not be able to transfer this NFT again from this owner.
        /// 
        /// # Permissions
        /// * Collection Owner
        /// * Collection Admin
        /// * Current NFT owner
        /// * Address approved by current NFT owner
        /// 
        /// # Arguments
        /// 
        /// * from: Address that owns token.
        /// 
        /// * recipient: Address of token recipient.
        /// 
        /// * collection_id.
        /// 
        /// * item_id: ID of the item.
        /// 
        /// * value: Amount to transfer.
        #[weight = <T as Config>::WeightInfo::transfer_from()]
        #[transactional]
        pub fn transfer_from(origin, from: T::AccountId, recipient: T::AccountId, collection_id: CollectionId, item_id: TokenId, value: u128 ) -> DispatchResult {

            let sender = ensure_signed(origin)?;
            let target_collection = Self::get_collection(collection_id)?;

            let mut appoved_transfer = false;

            // Check approval
            let mut approval: u128 = 0;
            if <Allowances<T>>::contains_key(collection_id, (item_id, &from, &sender)) {
                approval = <Allowances<T>>::get(collection_id, (item_id, &from, &sender));
                ensure!(approval >= value, Error::<T>::TokenValueNotEnough);
                appoved_transfer = true;
            }

            // Limits check
            Self::is_correct_transfer(&target_collection, &recipient)?;

            // Transfer permissions check         
            ensure!(
                appoved_transfer || 
                (
                    target_collection.limits.owner_can_transfer &&
                    Self::is_owner_or_admin_permissions(&target_collection, sender.clone())
                ),
                Error::<T>::NoPermission
            );

            if target_collection.access == AccessMode::WhiteList {
                Self::check_white_list(&target_collection, &sender)?;
                Self::check_white_list(&target_collection, &recipient)?;
            }

            // Reduce approval by transferred amount or remove if remaining approval drops to 0
            if approval.saturating_sub(value) > 0 {
                <Allowances<T>>::insert(collection_id, (item_id, &from, &sender), approval - value);
            }
            else {
                <Allowances<T>>::remove(collection_id, (item_id, &from, &sender));
            }

            match target_collection.mode
            {
                CollectionMode::NFT => Self::transfer_nft(&target_collection, item_id, from, recipient)?,
                CollectionMode::Fungible(_)  => Self::transfer_fungible(&target_collection, value, &from, &recipient)?,
                CollectionMode::ReFungible  => Self::transfer_refungible(&target_collection, item_id, value, from.clone(), recipient)?,
                _ => ()
            };

            Ok(())
        }

        // #[weight = 0]
        // pub fn safe_transfer_from(origin, collection_id: CollectionId, item_id: TokenId, new_owner: T::AccountId) -> DispatchResult {

        //     // let no_perm_mes = "You do not have permissions to modify this collection";
        //     // ensure!(<ApprovedList<T>>::contains_key((collection_id, item_id)), no_perm_mes);
        //     // let list_itm = <ApprovedList<T>>::get((collection_id, item_id));
        //     // ensure!(list_itm.contains(&new_owner.clone()), no_perm_mes);

        //     // // on_nft_received  call

        //     // Self::transfer(origin, collection_id, item_id, new_owner)?;

        //     Ok(())
        // }

        /// Set off-chain data schema.
        /// 
        /// # Permissions
        /// 
        /// * Collection Owner
        /// * Collection Admin
        /// 
        /// # Arguments
        /// 
        /// * collection_id.
        /// 
        /// * schema: String representing the offchain data schema.
        #[weight = <T as Config>::WeightInfo::set_variable_meta_data()]
        #[transactional]
        pub fn set_variable_meta_data (
            origin,
            collection_id: CollectionId,
            item_id: TokenId,
            data: Vec<u8>
        ) -> DispatchResult {
            let sender = ensure_signed(origin)?;
            
            let target_collection = Self::get_collection(collection_id)?;
            Self::token_exists(&target_collection, item_id, &sender)?;

            ensure!(ChainLimit::get().custom_data_limit >= data.len() as u32, Error::<T>::TokenVariableDataLimitExceeded);

            // Modify permissions check
            ensure!(Self::is_item_owner(sender.clone(), &target_collection, item_id) ||
                Self::is_owner_or_admin_permissions(&target_collection, sender.clone()),
                Error::<T>::NoPermission);

            match target_collection.mode
            {
                CollectionMode::NFT => Self::set_nft_variable_data(&target_collection, item_id, data)?,
                CollectionMode::ReFungible  => Self::set_re_fungible_variable_data(&target_collection, item_id, data)?,
                CollectionMode::Fungible(_) => fail!(Error::<T>::CantStoreMetadataInFungibleTokens),
                _ => fail!(Error::<T>::UnexpectedCollectionType)
            };

            Ok(())
        }
 
        /// Set schema standard
        /// ImageURL
        /// Unique
        /// 
        /// # Permissions
        /// 
        /// * Collection Owner
        /// * Collection Admin
        /// 
        /// # Arguments
        /// 
        /// * collection_id.
        /// 
        /// * schema: SchemaVersion: enum
        #[weight = <T as Config>::WeightInfo::set_schema_version()]
        #[transactional]
        pub fn set_schema_version(
            origin,
            collection_id: CollectionId,
            version: SchemaVersion
        ) -> DispatchResult {
            let sender = ensure_signed(origin)?;
            let mut target_collection = Self::get_collection(collection_id)?;
            Self::check_owner_or_admin_permissions(&target_collection, sender.clone())?;
            target_collection.schema_version = version;
            Self::save_collection(target_collection);

            Ok(())
        }

        /// Set off-chain data schema.
        /// 
        /// # Permissions
        /// 
        /// * Collection Owner
        /// * Collection Admin
        /// 
        /// # Arguments
        /// 
        /// * collection_id.
        /// 
        /// * schema: String representing the offchain data schema.
        #[weight = <T as Config>::WeightInfo::set_offchain_schema()]
        #[transactional]
        pub fn set_offchain_schema(
            origin,
            collection_id: CollectionId,
            schema: Vec<u8>
        ) -> DispatchResult {
            let sender = ensure_signed(origin)?;
            let mut target_collection = Self::get_collection(collection_id)?;
            Self::check_owner_or_admin_permissions(&target_collection, sender.clone())?;

            // check schema limit
            ensure!(schema.len() as u32 <= ChainLimit::get().offchain_schema_limit, "");

            target_collection.offchain_schema = schema;
            Self::save_collection(target_collection);

            Ok(())
        }

        /// Set const on-chain data schema.
        /// 
        /// # Permissions
        /// 
        /// * Collection Owner
        /// * Collection Admin
        /// 
        /// # Arguments
        /// 
        /// * collection_id.
        /// 
        /// * schema: String representing the const on-chain data schema.
        #[weight = <T as Config>::WeightInfo::set_const_on_chain_schema()]
        #[transactional]
        pub fn set_const_on_chain_schema (
            origin,
            collection_id: CollectionId,
            schema: Vec<u8>
        ) -> DispatchResult {
            let sender = ensure_signed(origin)?;
            let mut target_collection = Self::get_collection(collection_id)?;
            Self::check_owner_or_admin_permissions(&target_collection, sender.clone())?;

            // check schema limit
            ensure!(schema.len() as u32 <= ChainLimit::get().const_on_chain_schema_limit, "");

            target_collection.const_on_chain_schema = schema;
            Self::save_collection(target_collection);

            Ok(())
        }

        /// Set variable on-chain data schema.
        /// 
        /// # Permissions
        /// 
        /// * Collection Owner
        /// * Collection Admin
        /// 
        /// # Arguments
        /// 
        /// * collection_id.
        /// 
        /// * schema: String representing the variable on-chain data schema.
        #[weight = <T as Config>::WeightInfo::set_const_on_chain_schema()]
        #[transactional]
        pub fn set_variable_on_chain_schema (
            origin,
            collection_id: CollectionId,
            schema: Vec<u8>
        ) -> DispatchResult {
            let sender = ensure_signed(origin)?;
            let mut target_collection = Self::get_collection(collection_id)?;
            Self::check_owner_or_admin_permissions(&target_collection, sender.clone())?;

            // check schema limit
            ensure!(schema.len() as u32 <= ChainLimit::get().variable_on_chain_schema_limit, "");

            target_collection.variable_on_chain_schema = schema;
            Self::save_collection(target_collection);

            Ok(())
        }

        // Sudo permissions function
        #[weight = <T as Config>::WeightInfo::set_chain_limits()]
        #[transactional]
        pub fn set_chain_limits(
            origin,
            limits: ChainLimits
        ) -> DispatchResult {

            #[cfg(not(feature = "runtime-benchmarks"))]
            ensure_root(origin)?;

            <ChainLimit>::put(limits);
            Ok(())
        }

        /// Enable smart contract self-sponsoring.
        /// 
        /// # Permissions
        /// 
        /// * Contract Owner
        /// 
        /// # Arguments
        /// 
        /// * contract address
        /// * enable flag
        /// 
        #[weight = <T as Config>::WeightInfo::enable_contract_sponsoring()]
        #[transactional]
        pub fn enable_contract_sponsoring(
            origin,
            contract_address: T::AccountId,
            enable: bool
        ) -> DispatchResult {

            let sender = ensure_signed(origin)?;

            #[cfg(feature = "runtime-benchmarks")]
            <ContractOwner<T>>::insert(contract_address.clone(), sender.clone());

            Self::ensure_contract_owned(sender, &contract_address)?;

            <ContractSelfSponsoring<T>>::insert(contract_address, enable);
            Ok(())
        }

        /// Set the rate limit for contract sponsoring to specified number of blocks.
        /// 
        /// If not set (has the default value of 0 blocks), the sponsoring will be disabled. 
        /// If set to the number B (for blocks), the transactions will be sponsored with a rate 
        /// limit of B, i.e. fees for every transaction sent to this smart contract will be paid 
        /// from contract endowment if there are at least B blocks between such transactions. 
        /// Nonetheless, if transactions are sent more frequently, the fees are paid by the sender.
        /// 
        /// # Permissions
        /// 
        /// * Contract Owner
        /// 
        /// # Arguments
        /// 
        /// -`contract_address`: Address of the contract to sponsor
        /// -`rate_limit`: Number of blocks to wait until the next sponsored transaction is allowed
        /// 
        #[weight = <T as Config>::WeightInfo::set_contract_sponsoring_rate_limit()]
        #[transactional]
        pub fn set_contract_sponsoring_rate_limit(
            origin,
            contract_address: T::AccountId,
            rate_limit: T::BlockNumber
        ) -> DispatchResult {
            let sender = ensure_signed(origin)?;

            #[cfg(feature = "runtime-benchmarks")]
            <ContractOwner<T>>::insert(contract_address.clone(), sender.clone());

            Self::ensure_contract_owned(sender, &contract_address)?;
            <ContractSponsoringRateLimit<T>>::insert(contract_address, rate_limit);
            Ok(())
        }

        /// Enable the white list for a contract. Only addresses added to the white list with addToContractWhiteList will be able to call this smart contract.
        /// 
        /// # Permissions
        /// 
        /// * Address that deployed smart contract.
        /// 
        /// # Arguments
        /// 
        /// -`contract_address`: Address of the contract.
        /// 
        /// - `enable`: .  
        #[weight = <T as Config>::WeightInfo::toggle_contract_white_list()]
        #[transactional]
        pub fn toggle_contract_white_list(
            origin,
            contract_address: T::AccountId,
            enable: bool
        ) -> DispatchResult {
            let sender = ensure_signed(origin)?;

            #[cfg(feature = "runtime-benchmarks")]
            <ContractOwner<T>>::insert(contract_address.clone(), sender.clone());

            Self::ensure_contract_owned(sender, &contract_address)?;
            <ContractWhiteListEnabled<T>>::insert(contract_address, enable);
            Ok(())
        }
        
        /// Add an address to smart contract white list.
        /// 
        /// # Permissions
        /// 
        /// * Address that deployed smart contract.
        /// 
        /// # Arguments
        /// 
        /// -`contract_address`: Address of the contract.
        ///
        /// -`account_address`: Address to add.
        #[weight = <T as Config>::WeightInfo::add_to_contract_white_list()]
        #[transactional]
        pub fn add_to_contract_white_list(
            origin,
            contract_address: T::AccountId,
            account_address: T::AccountId
        ) -> DispatchResult {
            let sender = ensure_signed(origin)?;

            #[cfg(feature = "runtime-benchmarks")]
            <ContractOwner<T>>::insert(contract_address.clone(), sender.clone());
            
            Self::ensure_contract_owned(sender, &contract_address)?;      
            <ContractWhiteList<T>>::insert(contract_address, account_address, true);
            Ok(())
        }

        /// Remove an address from smart contract white list.
        /// 
        /// # Permissions
        /// 
        /// * Address that deployed smart contract.
        /// 
        /// # Arguments
        /// 
        /// -`contract_address`: Address of the contract.
        ///
        /// -`account_address`: Address to remove.
        #[weight = <T as Config>::WeightInfo::remove_from_contract_white_list()]
        #[transactional]
        pub fn remove_from_contract_white_list(
            origin,
            contract_address: T::AccountId,
            account_address: T::AccountId
        ) -> DispatchResult {
            let sender = ensure_signed(origin)?;

            #[cfg(feature = "runtime-benchmarks")]
            <ContractOwner<T>>::insert(contract_address.clone(), sender.clone());

            Self::ensure_contract_owned(sender, &contract_address)?;
            <ContractWhiteList<T>>::remove(contract_address, account_address);
            Ok(())
        }

        #[weight = <T as Config>::WeightInfo::set_collection_limits()]
        #[transactional]
        pub fn set_collection_limits(
            origin,
            collection_id: u32,
            new_limits: CollectionLimits<T::BlockNumber>,
        ) -> DispatchResult {
            let sender = ensure_signed(origin)?;
            let mut target_collection = Self::get_collection(collection_id)?;
            Self::check_owner_permissions(&target_collection, sender.clone())?;
            let old_limits = &target_collection.limits;
            let chain_limits = ChainLimit::get();

            // collection bounds
            ensure!(new_limits.sponsor_transfer_timeout <= MAX_SPONSOR_TIMEOUT &&
                new_limits.account_token_ownership_limit <= MAX_TOKEN_OWNERSHIP && 
                new_limits.sponsored_data_size <= chain_limits.custom_data_limit,
                Error::<T>::CollectionLimitBoundsExceeded);

            // token_limit   check  prev
            ensure!(old_limits.token_limit >= new_limits.token_limit, Error::<T>::CollectionTokenLimitExceeded);
            ensure!(new_limits.token_limit > 0, Error::<T>::CollectionTokenLimitExceeded);

            ensure!(
                (old_limits.owner_can_transfer || !new_limits.owner_can_transfer) &&
                (old_limits.owner_can_destroy || !new_limits.owner_can_destroy),
                Error::<T>::OwnerPermissionsCantBeReverted,
            );

            target_collection.limits = new_limits;
            Self::save_collection(target_collection);

            Ok(())
        } 
    }
}

impl<T: Config> Module<T> {

    pub fn transfer_internal(sender: T::AccountId, recipient: T::AccountId, target_collection: &CollectionHandle<T>, item_id: TokenId, value: u128) -> DispatchResult {
        // Limits check
        Self::is_correct_transfer(target_collection, &recipient)?;

        // Transfer permissions check
        ensure!(Self::is_item_owner(sender.clone(), target_collection, item_id) ||
            Self::is_owner_or_admin_permissions(target_collection, sender.clone()),
            Error::<T>::NoPermission);

        if target_collection.access == AccessMode::WhiteList {
            Self::check_white_list(target_collection, &sender)?;
            Self::check_white_list(target_collection, &recipient)?;
        }

        match target_collection.mode
        {
            CollectionMode::NFT => Self::transfer_nft(target_collection, item_id, sender.clone(), recipient.clone())?,
            CollectionMode::Fungible(_)  => Self::transfer_fungible(target_collection, value, &sender, &recipient)?,
            CollectionMode::ReFungible  => Self::transfer_refungible(target_collection, item_id, value, sender.clone(), recipient.clone())?,
            _ => ()
        };

        Self::deposit_event(RawEvent::Transfer(target_collection.id, item_id, sender, recipient, value));

        Ok(())
    }


    fn is_correct_transfer(collection: &CollectionHandle<T>, recipient: &T::AccountId) -> DispatchResult {
        let collection_id = collection.id;

        // check token limit and account token limit
        let account_items: u32 = <AddressTokens<T>>::get(collection_id, recipient).len() as u32;
        ensure!(collection.limits.account_token_ownership_limit > account_items,  Error::<T>::AccountTokenLimitExceeded);
        
        Ok(())
    }

    fn can_create_items_in_collection(collection: &CollectionHandle<T>, sender: &T::AccountId, owner: &T::AccountId, amount: u32) -> DispatchResult {
        let collection_id = collection.id;

        // check token limit and account token limit
        let total_items: u32 = ItemListIndex::get(collection_id)
            .checked_add(amount)
            .ok_or(Error::<T>::CollectionTokenLimitExceeded)?;
        let account_items: u32 = (<AddressTokens<T>>::get(collection_id, owner).len() as u32)
            .checked_add(amount)
            .ok_or(Error::<T>::AccountTokenLimitExceeded)?;
        ensure!(collection.limits.token_limit >= total_items,  Error::<T>::CollectionTokenLimitExceeded);
        ensure!(collection.limits.account_token_ownership_limit >= account_items,  Error::<T>::AccountTokenLimitExceeded);

        if !Self::is_owner_or_admin_permissions(collection, sender.clone()) {
            ensure!(collection.mint_mode == true, Error::<T>::PublicMintingNotAllowed);
            Self::check_white_list(collection, owner)?;
            Self::check_white_list(collection, sender)?;
        }

        Ok(())
    }

    fn validate_create_item_args(target_collection: &CollectionHandle<T>, data: &CreateItemData) -> DispatchResult {
        match target_collection.mode
        {
            CollectionMode::NFT => {
                if let CreateItemData::NFT(data) = data {
                    // check sizes
                    ensure!(ChainLimit::get().custom_data_limit >= data.const_data.len() as u32, Error::<T>::TokenConstDataLimitExceeded);
                    ensure!(ChainLimit::get().custom_data_limit >= data.variable_data.len() as u32, Error::<T>::TokenVariableDataLimitExceeded);
                } else {
                    fail!(Error::<T>::NotNftDataUsedToMintNftCollectionToken);
                }
            },
            CollectionMode::Fungible(_) => {
                if let CreateItemData::Fungible(_) = data {
                } else {
                    fail!(Error::<T>::NotFungibleDataUsedToMintFungibleCollectionToken);
                }
            },
            CollectionMode::ReFungible => {
                if let CreateItemData::ReFungible(data) = data {

                    // check sizes
                    ensure!(ChainLimit::get().custom_data_limit >= data.const_data.len() as u32, Error::<T>::TokenConstDataLimitExceeded);
                    ensure!(ChainLimit::get().custom_data_limit >= data.variable_data.len() as u32, Error::<T>::TokenVariableDataLimitExceeded);

                    // Check refungibility limits
                    ensure!(data.pieces <= MAX_REFUNGIBLE_PIECES, Error::<T>::WrongRefungiblePieces);
                    ensure!(data.pieces > 0, Error::<T>::WrongRefungiblePieces);
                } else {
                    fail!(Error::<T>::NotReFungibleDataUsedToMintReFungibleCollectionToken);
                }
            },
            _ => { fail!(Error::<T>::UnexpectedCollectionType); }
        };

        Ok(())
    }

    fn create_item_no_validation(collection: &CollectionHandle<T>, owner: T::AccountId, data: CreateItemData) -> DispatchResult {
        let collection_id = collection.id;

        match data
        {
            CreateItemData::NFT(data) => {
                let item = NftItemType {
                    owner: owner.clone(),
                    const_data: data.const_data,
                    variable_data: data.variable_data
                };

                Self::add_nft_item(collection, item)?;
            },
            CreateItemData::Fungible(data) => {
                Self::add_fungible_item(collection, &owner, data.value)?;
            },
            CreateItemData::ReFungible(data) => {
                let mut owner_list = Vec::new();
                owner_list.push(Ownership {owner: owner.clone(), fraction: data.pieces});

                let item = ReFungibleItemType {
                    owner: owner_list,
                    const_data: data.const_data,
                    variable_data: data.variable_data
                };

                Self::add_refungible_item(collection, item)?;
            }
        };

        Ok(())
    }

    fn add_fungible_item(collection: &CollectionHandle<T>, owner: &T::AccountId, value: u128) -> DispatchResult {
        let collection_id = collection.id;

        // Does new owner already have an account?
        let mut balance: u128 = 0;
        if <FungibleItemList<T>>::contains_key(collection_id, owner) {
            balance = <FungibleItemList<T>>::get(collection_id, owner).value;
        } 

        // Mint 
        let item = FungibleItemType {
            value: balance + value
        };
        <FungibleItemList<T>>::insert(collection_id, (*owner).clone(), item);

        // Update balance
        let new_balance = <Balance<T>>::get(collection_id, owner)
            .checked_add(value)
            .ok_or(Error::<T>::NumOverflow)?;
        <Balance<T>>::insert(collection_id, (*owner).clone(), new_balance);

        Self::deposit_event(RawEvent::ItemCreated(collection_id, 0, owner.clone()));
        Ok(())
    }

    fn add_refungible_item(collection: &CollectionHandle<T>, item: ReFungibleItemType<T::AccountId>) -> DispatchResult {
        let collection_id = collection.id;

        let current_index = <ItemListIndex>::get(collection_id)
            .checked_add(1)
            .ok_or(Error::<T>::NumOverflow)?;
        let itemcopy = item.clone();

        ensure!(
            item.owner.len() == 1,
            Error::<T>::BadCreateRefungibleCall,
        );
        let item_owner = item.owner.first().expect("only one owner is defined");

        let value = item_owner.fraction;
        let owner = item_owner.owner.clone();

        Self::add_token_index(collection_id, current_index, &owner)?;

        <ItemListIndex>::insert(collection_id, current_index);
        <ReFungibleItemList<T>>::insert(collection_id, current_index, itemcopy);

        // Update balance
        let new_balance = <Balance<T>>::get(collection_id, &owner)
            .checked_add(value)
            .ok_or(Error::<T>::NumOverflow)?;
        <Balance<T>>::insert(collection_id, owner.clone(), new_balance);

        Self::deposit_event(RawEvent::ItemCreated(collection_id, current_index, owner));
        Ok(())
    }

    fn add_nft_item(collection: &CollectionHandle<T>, item: NftItemType<T::AccountId>) -> DispatchResult {
        let collection_id = collection.id;

        let current_index = <ItemListIndex>::get(collection_id)
            .checked_add(1)
            .ok_or(Error::<T>::NumOverflow)?;

        let item_owner = item.owner.clone();
        Self::add_token_index(collection_id, current_index, &item.owner)?;

        <ItemListIndex>::insert(collection_id, current_index);
        <NftItemList<T>>::insert(collection_id, current_index, item);

        // Update balance
        let new_balance = <Balance<T>>::get(collection_id, item_owner.clone())
            .checked_add(1)
            .ok_or(Error::<T>::NumOverflow)?;
        <Balance<T>>::insert(collection_id, item_owner.clone(), new_balance);

        Self::deposit_event(RawEvent::ItemCreated(collection_id, current_index, item_owner));
        Ok(())
    }

    fn burn_refungible_item(
        collection: &CollectionHandle<T>,
        item_id: TokenId,
        owner: &T::AccountId,
    ) -> DispatchResult {
        let collection_id = collection.id;

        ensure!(
            <ReFungibleItemList<T>>::contains_key(collection_id, item_id),
            Error::<T>::TokenNotFound
        );
        let mut token = <ReFungibleItemList<T>>::get(collection_id, item_id);
        let rft_balance = token
            .owner
            .iter()
            .find(|&i| i.owner == *owner)
            .ok_or(Error::<T>::TokenNotFound)?;
        Self::remove_token_index(collection_id, item_id, owner)?;

        // update balance
        let new_balance = <Balance<T>>::get(collection_id, rft_balance.owner.clone())
            .checked_sub(rft_balance.fraction)
            .ok_or(Error::<T>::NumOverflow)?;
        <Balance<T>>::insert(collection_id, rft_balance.owner.clone(), new_balance);

        // Re-create owners list with sender removed
        let index = token
            .owner
            .iter()
            .position(|i| i.owner == *owner)
            .expect("owned item is exists");
        token.owner.remove(index);
        let owner_count = token.owner.len();

        // Burn the token completely if this was the last (only) owner
        if owner_count == 0 {
            <ReFungibleItemList<T>>::remove(collection_id, item_id);
            <VariableMetaDataBasket<T>>::remove(collection_id, item_id);
        }
        else {
            <ReFungibleItemList<T>>::insert(collection_id, item_id, token);
        }

        Ok(())
    }

    fn burn_nft_item(collection: &CollectionHandle<T>, item_id: TokenId) -> DispatchResult {
        let collection_id = collection.id;

        ensure!(
            <NftItemList<T>>::contains_key(collection_id, item_id),
            Error::<T>::TokenNotFound
        );
        let item = <NftItemList<T>>::get(collection_id, item_id);
        Self::remove_token_index(collection_id, item_id, &item.owner)?;

        // update balance
        let new_balance = <Balance<T>>::get(collection_id, &item.owner)
            .checked_sub(1)
            .ok_or(Error::<T>::NumOverflow)?;
        <Balance<T>>::insert(collection_id, item.owner.clone(), new_balance);
        <NftItemList<T>>::remove(collection_id, item_id);
        <VariableMetaDataBasket<T>>::remove(collection_id, item_id);

        Ok(())
    }

    fn burn_fungible_item(owner: &T::AccountId, collection: &CollectionHandle<T>, value: u128) -> DispatchResult {
        let collection_id = collection.id;

        ensure!(
            <FungibleItemList<T>>::contains_key(collection_id, owner),
            Error::<T>::TokenNotFound
        );
        let mut balance = <FungibleItemList<T>>::get(collection_id, owner);
        ensure!(balance.value >= value, Error::<T>::TokenValueNotEnough);

        // update balance
        let new_balance = <Balance<T>>::get(collection_id, owner)
            .checked_sub(value)
            .ok_or(Error::<T>::NumOverflow)?;
        <Balance<T>>::insert(collection_id, (*owner).clone(), new_balance);

        if balance.value - value > 0 {
            balance.value -= value;
            <FungibleItemList<T>>::insert(collection_id, (*owner).clone(), balance);
        }
        else {
            <FungibleItemList<T>>::remove(collection_id, owner);
        }

        Ok(())
    }

    pub fn get_collection(collection_id: CollectionId) -> Result<CollectionHandle<T>, sp_runtime::DispatchError> {
        Ok(<CollectionById<T>>::get(collection_id)
            .map(|collection| CollectionHandle {
                id: collection_id,
                collection
            })
            .ok_or(Error::<T>::CollectionNotFound)?)
    }

    fn save_collection(collection: CollectionHandle<T>) {
        <CollectionById<T>>::insert(collection.id, collection.collection);
    }

    fn check_owner_permissions(target_collection: &CollectionHandle<T>, subject: T::AccountId) -> DispatchResult {
        ensure!(
            subject == target_collection.owner,
            Error::<T>::NoPermission
        );

        Ok(())
    }

    fn is_owner_or_admin_permissions(collection: &CollectionHandle<T>, subject: T::AccountId) -> bool {
        let mut result: bool = subject == collection.owner;
        let exists = <AdminList<T>>::contains_key(collection.id);

        if !result & exists {
            if <AdminList<T>>::get(collection.id).contains(&subject) {
                result = true
            }
        }

        result
    }

    fn check_owner_or_admin_permissions(
        collection: &CollectionHandle<T>,
        subject: T::AccountId,
    ) -> DispatchResult {
        let result = Self::is_owner_or_admin_permissions(collection, subject.clone());

        ensure!(
            result,
            Error::<T>::NoPermission
        );
        Ok(())
    }

    fn owned_amount(
        subject: T::AccountId,
        target_collection: &CollectionHandle<T>,
        item_id: TokenId,
    ) -> Option<u128> {
        let collection_id = target_collection.id;

        match target_collection.mode {
            CollectionMode::NFT => {
                if <NftItemList<T>>::get(collection_id, item_id).owner == subject {
                    return Some(1)
                }
                None
            },
            CollectionMode::Fungible(_) => {
                if <FungibleItemList<T>>::contains_key(collection_id, &subject) {
                    return Some(<FungibleItemList<T>>::get(collection_id, &subject)
                        .value);
                }
                None
            },
            CollectionMode::ReFungible => <ReFungibleItemList<T>>::get(collection_id, item_id)
                .owner
                .iter()
                .find(|i| i.owner == subject)
                .map(|i| i.fraction),
            CollectionMode::Invalid => None,
        }
    }

    fn is_item_owner(subject: T::AccountId, target_collection: &CollectionHandle<T>, item_id: TokenId) -> bool {
        let collection_id = target_collection.id;

        match target_collection.mode {
            CollectionMode::NFT => {
                <NftItemList<T>>::get(collection_id, item_id).owner == subject
            }
            CollectionMode::Fungible(_) => {
                <FungibleItemList<T>>::contains_key(collection_id, &subject)
            }
            CollectionMode::ReFungible => {
                <ReFungibleItemList<T>>::get(collection_id, item_id)
                    .owner
                    .iter()
                    .any(|i| i.owner == subject)
            }
            CollectionMode::Invalid => false,
        }
    }

    fn check_white_list(collection: &CollectionHandle<T>, address: &T::AccountId) -> DispatchResult {
        let collection_id = collection.id;

        let mes = Error::<T>::AddresNotInWhiteList;
        ensure!(<WhiteList<T>>::contains_key(collection_id, address), mes);

        Ok(())
    }

    /// Check if token exists. In case of Fungible, check if there is an entry for 
    /// the owner in fungible balances double map
    fn token_exists(
        target_collection: &CollectionHandle<T>,
        item_id: TokenId,
        owner: &T::AccountId
    ) -> DispatchResult {
        let collection_id = target_collection.id;
        let exists = match target_collection.mode
        {
            CollectionMode::NFT => <NftItemList<T>>::contains_key(collection_id, item_id),
            CollectionMode::Fungible(_)  => <FungibleItemList<T>>::contains_key(collection_id, owner),
            CollectionMode::ReFungible  => <ReFungibleItemList<T>>::contains_key(collection_id, item_id),
            _ => false
        };

        ensure!(exists == true, Error::<T>::TokenNotFound);
        Ok(())
    }

    fn transfer_fungible(
        collection: &CollectionHandle<T>,
        value: u128,
        owner: &T::AccountId,
        recipient: &T::AccountId,
    ) -> DispatchResult {
        let collection_id = collection.id;
        Self::token_exists(&collection, 0, owner)?;

        let mut balance = <FungibleItemList<T>>::get(collection_id, owner);
        ensure!(balance.value >= value, Error::<T>::TokenValueTooLow);

        // Send balance to recipient (updates balanceOf of recipient)
        Self::add_fungible_item(collection, recipient, value)?;

        // update balanceOf of sender
        <Balance<T>>::insert(collection_id, (*owner).clone(), balance.value - value);

        // Reduce or remove sender
        if balance.value == value {
            <FungibleItemList<T>>::remove(collection_id, owner);
        }
        else {
            balance.value -= value;
            <FungibleItemList<T>>::insert(collection_id, (*owner).clone(), balance);
        }

        Ok(())
    }

    fn transfer_refungible(
        collection: &CollectionHandle<T>,
        item_id: TokenId,
        value: u128,
        owner: T::AccountId,
        new_owner: T::AccountId,
    ) -> DispatchResult {
        let collection_id = collection.id;
        Self::token_exists(collection, item_id, &owner)?;

        let full_item = <ReFungibleItemList<T>>::get(collection_id, item_id);
        let item = full_item
            .owner
            .iter()
            .filter(|i| i.owner == owner)
            .next()
            .ok_or(Error::<T>::TokenNotFound)?;
        let amount = item.fraction;

        ensure!(amount >= value, Error::<T>::TokenValueTooLow);

        // update balance
        let balance_old_owner = <Balance<T>>::get(collection_id, item.owner.clone())
            .checked_sub(value)
            .ok_or(Error::<T>::NumOverflow)?;
        <Balance<T>>::insert(collection_id, item.owner.clone(), balance_old_owner);

        let balance_new_owner = <Balance<T>>::get(collection_id, new_owner.clone())
            .checked_add(value)
            .ok_or(Error::<T>::NumOverflow)?;
        <Balance<T>>::insert(collection_id, new_owner.clone(), balance_new_owner);

        let old_owner = item.owner.clone();
        let new_owner_has_account = full_item.owner.iter().any(|i| i.owner == new_owner);

        // transfer
        if amount == value && !new_owner_has_account {
            // change owner
            // new owner do not have account
            let mut new_full_item = full_item.clone();
            new_full_item
                .owner
                .iter_mut()
                .find(|i| i.owner == owner)
                .expect("old owner does present in refungible")
                .owner = new_owner.clone();
            <ReFungibleItemList<T>>::insert(collection_id, item_id, new_full_item);

            // update index collection
            Self::move_token_index(collection_id, item_id, &old_owner, &new_owner)?;
        } else {
            let mut new_full_item = full_item.clone();
            new_full_item
                .owner
                .iter_mut()
                .find(|i| i.owner == owner)
                .expect("old owner does present in refungible")
                .fraction -= value;

            // separate amount
            if new_owner_has_account {
                // new owner has account
                new_full_item
                    .owner
                    .iter_mut()
                    .find(|i| i.owner == new_owner)
                    .expect("new owner has account")
                    .fraction += value;
            } else {
                // new owner do not have account
                new_full_item.owner.push(Ownership {
                    owner: new_owner.clone(),
                    fraction: value,
                });
                Self::add_token_index(collection_id, item_id, &new_owner)?;
            }

            <ReFungibleItemList<T>>::insert(collection_id, item_id, new_full_item);
        }

        Ok(())
    }

    fn transfer_nft(
        collection: &CollectionHandle<T>,
        item_id: TokenId,
        sender: T::AccountId,
        new_owner: T::AccountId,
    ) -> DispatchResult {
        let collection_id = collection.id;
        Self::token_exists(&collection, item_id, &sender)?;

        let mut item = <NftItemList<T>>::get(collection_id, item_id);

        ensure!(
            sender == item.owner,
            Error::<T>::MustBeTokenOwner
        );

        // update balance
        let balance_old_owner = <Balance<T>>::get(collection_id, item.owner.clone())
            .checked_sub(1)
            .ok_or(Error::<T>::NumOverflow)?;
        <Balance<T>>::insert(collection_id, item.owner.clone(), balance_old_owner);

        let balancenew_owner = <Balance<T>>::get(collection_id, new_owner.clone())
            .checked_add(1)
            .ok_or(Error::<T>::NumOverflow)?;
        <Balance<T>>::insert(collection_id, new_owner.clone(), balancenew_owner);

        // change owner
        let old_owner = item.owner.clone();
        item.owner = new_owner.clone();
        <NftItemList<T>>::insert(collection_id, item_id, item);

        // update index collection
        Self::move_token_index(collection_id, item_id, &old_owner, &new_owner)?;

        Ok(())
    }
    
    fn set_re_fungible_variable_data(
        collection: &CollectionHandle<T>,
        item_id: TokenId,
        data: Vec<u8>
    ) -> DispatchResult {
        let collection_id = collection.id;
        let mut item = <ReFungibleItemList<T>>::get(collection_id, item_id);

        item.variable_data = data;

        <ReFungibleItemList<T>>::insert(collection_id, item_id, item);

        Ok(())
    }

    fn set_nft_variable_data(
        collection: &CollectionHandle<T>,
        item_id: TokenId,
        data: Vec<u8>
    ) -> DispatchResult {
        let collection_id = collection.id;
        let mut item = <NftItemList<T>>::get(collection_id, item_id);
        
        item.variable_data = data;

        <NftItemList<T>>::insert(collection_id, item_id, item);
        
        Ok(())
    }

    fn init_collection(item: &Collection<T>) {
        // check params
        assert!(
            item.decimal_points <= MAX_DECIMAL_POINTS,
            "decimal_points parameter must be lower than MAX_DECIMAL_POINTS"
        );
        assert!(
            item.name.len() <= 64,
            "Collection name can not be longer than 63 char"
        );
        assert!(
            item.name.len() <= 256,
            "Collection description can not be longer than 255 char"
        );
        assert!(
            item.token_prefix.len() <= 16,
            "Token prefix can not be longer than 15 char"
        );

        // Generate next collection ID
        let next_id = CreatedCollectionCount::get()
            .checked_add(1)
            .unwrap();

        CreatedCollectionCount::put(next_id);
    }

    fn init_nft_token(collection_id: CollectionId, item: &NftItemType<T::AccountId>) {
        let current_index = <ItemListIndex>::get(collection_id)
            .checked_add(1)
            .unwrap();

        let item_owner = item.owner.clone();
        Self::add_token_index(collection_id, current_index, &item.owner).unwrap();

        <ItemListIndex>::insert(collection_id, current_index);

        // Update balance
        let new_balance = <Balance<T>>::get(collection_id, &item_owner)
            .checked_add(1)
            .unwrap();
        <Balance<T>>::insert(collection_id, item_owner.clone(), new_balance);
    }

    fn init_fungible_token(collection_id: CollectionId, owner: &T::AccountId, item: &FungibleItemType) {
        let current_index = <ItemListIndex>::get(collection_id)
            .checked_add(1)
            .unwrap();

        Self::add_token_index(collection_id, current_index, owner).unwrap();

        <ItemListIndex>::insert(collection_id, current_index);

        // Update balance
        let new_balance = <Balance<T>>::get(collection_id, owner)
            .checked_add(item.value)
            .unwrap();
        <Balance<T>>::insert(collection_id, (*owner).clone(), new_balance);
    }

    fn init_refungible_token(collection_id: CollectionId, item: &ReFungibleItemType<T::AccountId>) {
        let current_index = <ItemListIndex>::get(collection_id)
            .checked_add(1)
            .unwrap();

        let value = item.owner.first().unwrap().fraction;
        let owner = item.owner.first().unwrap().owner.clone();

        Self::add_token_index(collection_id, current_index, &owner).unwrap();

        <ItemListIndex>::insert(collection_id, current_index);

        // Update balance
        let new_balance = <Balance<T>>::get(collection_id, &owner)
            .checked_add(value)
            .unwrap();
        <Balance<T>>::insert(collection_id, owner.clone(), new_balance);
    }

    fn add_token_index(collection_id: CollectionId, item_index: TokenId, owner: &T::AccountId) -> DispatchResult {
        // add to account limit
        if <AccountItemCount<T>>::contains_key(owner) {

            // bound Owned tokens by a single address
            let count = <AccountItemCount<T>>::get(owner);
            ensure!(count < ChainLimit::get().account_token_ownership_limit, Error::<T>::AddressOwnershipLimitExceeded);

            <AccountItemCount<T>>::insert(owner.clone(), count
                .checked_add(1)
                .ok_or(Error::<T>::NumOverflow)?);
        }
        else {
            <AccountItemCount<T>>::insert(owner.clone(), 1);
        }

        let list_exists = <AddressTokens<T>>::contains_key(collection_id, owner);
        if list_exists {
            let mut list = <AddressTokens<T>>::get(collection_id, owner);
            let item_contains = list.contains(&item_index.clone());

            if !item_contains {
                list.push(item_index.clone());
            }

            <AddressTokens<T>>::insert(collection_id, owner.clone(), list);
        } else {
            let mut itm = Vec::new();
            itm.push(item_index.clone());
            <AddressTokens<T>>::insert(collection_id, owner.clone(), itm);
        }

        Ok(())
    }

    fn remove_token_index(
        collection_id: CollectionId,
        item_index: TokenId,
        owner: &T::AccountId,
    ) -> DispatchResult {

        // update counter
        <AccountItemCount<T>>::insert(owner.clone(), 
            <AccountItemCount<T>>::get(owner)
            .checked_sub(1)
            .ok_or(Error::<T>::NumOverflow)?);


        let list_exists = <AddressTokens<T>>::contains_key(collection_id, owner);
        if list_exists {
            let mut list = <AddressTokens<T>>::get(collection_id, owner);
            let item_contains = list.contains(&item_index.clone());

            if item_contains {
                list.retain(|&item| item != item_index);
                <AddressTokens<T>>::insert(collection_id, owner.clone(), list);
            }
        }

        Ok(())
    }

    fn move_token_index(
        collection_id: CollectionId,
        item_index: TokenId,
        old_owner: &T::AccountId,
        new_owner: &T::AccountId,
    ) -> DispatchResult {
        Self::remove_token_index(collection_id, item_index, old_owner)?;
        Self::add_token_index(collection_id, item_index, new_owner)?;

        Ok(())
    }
    
    fn ensure_contract_owned(account: T::AccountId, contract: &T::AccountId) -> DispatchResult {
        if <ContractOwner<T>>::contains_key(contract.clone()) {
            let owner = <ContractOwner<T>>::get(contract);
            ensure!(account == owner, Error::<T>::NoPermission);
        } else {
            fail!(Error::<T>::NoPermission);
        }

        Ok(())
    }
}

////////////////////////////////////////////////////////////////////////////////////////////////////
// Economic models
// #region

/// Fee multiplier.
pub type Multiplier = FixedU128;

type BalanceOf<T> = <<T as pallet_transaction_payment::Config>::OnChargeTransaction as pallet_transaction_payment::OnChargeTransaction<T>>::Balance;

/// Require the transactor pay for themselves and maybe include a tip to gain additional priority
/// in the queue.
#[derive(Encode, Decode, Clone, Eq, PartialEq)]
pub struct ChargeTransactionPayment<T: Config>(#[codec(compact)] BalanceOf<T>);

impl<T: Config + Send + Sync> sp_std::fmt::Debug 
    for ChargeTransactionPayment<T>
{
	#[cfg(feature = "std")]
	fn fmt(&self, f: &mut sp_std::fmt::Formatter) -> sp_std::fmt::Result {
		write!(f, "ChargeTransactionPayment<{:?}>", self.0)
	}
	#[cfg(not(feature = "std"))]
	fn fmt(&self, _: &mut sp_std::fmt::Formatter) -> sp_std::fmt::Result {
		Ok(())
	}
}

impl<T: Config> ChargeTransactionPayment<T>
where
    T::Call: Dispatchable<Info=DispatchInfo, PostInfo=PostDispatchInfo> + IsSubType<Call<T>> + IsSubType<pallet_contracts::Call<T>>,
    BalanceOf<T>: Send + Sync + From<u64> + FixedPointOperand,
    T::AccountId: AsRef<[u8]>,
    T::AccountId: UncheckedFrom<T::Hash>,
{
    fn traditional_fee(
        len: usize,
        info: &DispatchInfoOf<T::Call>,
        tip: BalanceOf<T>,
    ) -> BalanceOf<T>
    where
        T::Call: Dispatchable<Info = DispatchInfo>,
    {
        <pallet_transaction_payment::Module<T>>::compute_fee(len as u32, info, tip)
    }

	fn get_priority(len: usize, info: &DispatchInfoOf<T::Call>, final_fee: BalanceOf<T>) -> TransactionPriority {
        let weight_saturation = T::BlockWeights::get().max_block / info.weight.max(1);
        let max_block_length = *T::BlockLength::get().max.get(DispatchClass::Normal);
        let len_saturation = max_block_length as u64 / (len as u64).max(1);
        let coefficient: BalanceOf<T> = weight_saturation
            .min(len_saturation)
            .saturated_into::<BalanceOf<T>>();
        final_fee
            .saturating_mul(coefficient)
            .saturated_into::<TransactionPriority>()
    }

    fn withdraw_fee(
        &self,
        who: &T::AccountId,
        call: &T::Call,
        info: &DispatchInfoOf<T::Call>,
        len: usize,
	) -> Result<
		(
			BalanceOf<T>,
			<<T as pallet_transaction_payment::Config>::OnChargeTransaction as pallet_transaction_payment::OnChargeTransaction<T>>::LiquidityInfo,
		),
		TransactionValidityError,
	> {
        let tip = self.0;

        let fee = Self::traditional_fee(len, info, tip);

        // Only mess with balances if fee is not zero.
        if fee.is_zero() {
            return <<T as pallet_transaction_payment::Config>::OnChargeTransaction as pallet_transaction_payment::OnChargeTransaction<T>>::withdraw_fee(who, call, info, fee, tip)
			.map(|i| (fee, i));
        }

        // Determine who is paying transaction fee based on ecnomic model
        // Parse call to extract collection ID and access collection sponsor
        let mut sponsor: Option<T::AccountId> = (|| match IsSubType::<Call<T>>::is_sub_type(call) {
            Some(Call::create_item(collection_id, _owner, _properties)) => {
                let collection = <CollectionById<T>>::get(collection_id)?;

                // sponsor timeout
                let block_number = <system::Module<T>>::block_number() as T::BlockNumber;

<<<<<<< HEAD
                let limit = collection.limits.sponsor_transfer_timeout;
=======
                let collection = <Collection<T>>::get(collection_id);

                let limit = collection.limits.sponsor_transfer_timeout;
                let mut sponsored = true;
>>>>>>> 105eff5d
                if <CreateItemBasket<T>>::contains_key((collection_id, &who)) {
                    let last_tx_block = <CreateItemBasket<T>>::get((collection_id, &who));
                    let limit_time = last_tx_block + limit.into();
                    if block_number <= limit_time {
                        return None;
                    }
                }
                <CreateItemBasket<T>>::insert((collection_id, who.clone()), block_number);

                // check free create limit
                if (collection.limits.sponsored_data_size >= (_properties.len() as u32)) &&
<<<<<<< HEAD
                   (collection.sponsor_confirmed)
                {
                    Some(collection.sponsor)
=======
                   (sponsored)
                {
                    collection.sponsorship.sponsor()
                        .cloned()
                        .unwrap_or_default()
>>>>>>> 105eff5d
                } else {
                    None
                }
            }
            Some(Call::transfer(_new_owner, collection_id, item_id, _value)) => {
                let collection = <CollectionById<T>>::get(collection_id)?;
                
                let mut sponsor_transfer = false;
<<<<<<< HEAD
                if collection.sponsor_confirmed {
=======
                if <Collection<T>>::get(collection_id).sponsorship.confirmed() {
>>>>>>> 105eff5d

                    let collection_limits = collection.limits;
                    let collection_mode = collection.mode;
    
                    // sponsor timeout
                    let block_number = <system::Module<T>>::block_number() as T::BlockNumber;
                    sponsor_transfer = match collection_mode {
                        CollectionMode::NFT => {
    
                            // get correct limit
                            let limit: u32 = if collection_limits.sponsor_transfer_timeout > 0 {
                                collection_limits.sponsor_transfer_timeout
                            } else {
                                ChainLimit::get().nft_sponsor_transfer_timeout
                            };
    
                            let mut sponsored = true;
                            if <NftTransferBasket<T>>::contains_key(collection_id, item_id) {
                                let last_tx_block = <NftTransferBasket<T>>::get(collection_id, item_id);
                                let limit_time = last_tx_block + limit.into();
                                if block_number <= limit_time {
                                    sponsored = false;
                                }
                            }
                            if sponsored {
                                <NftTransferBasket<T>>::insert(collection_id, item_id, block_number);
                            }

                            sponsored
                        }
                        CollectionMode::Fungible(_) => {
    
                            // get correct limit
                            let limit: u32 = if collection_limits.sponsor_transfer_timeout > 0 {
                                collection_limits.sponsor_transfer_timeout
                            } else {
                                ChainLimit::get().fungible_sponsor_transfer_timeout
                            };
    
                            let block_number = <system::Module<T>>::block_number() as T::BlockNumber;
                            let mut sponsored = true;
                            if <FungibleTransferBasket<T>>::contains_key(collection_id, who) {
                                let last_tx_block = <FungibleTransferBasket<T>>::get(collection_id, who);
                                let limit_time = last_tx_block + limit.into();
                                if block_number <= limit_time {
                                    sponsored = false;
                                }
                            }
                            if sponsored {
                                <FungibleTransferBasket<T>>::insert(collection_id, who, block_number);
                            }

                            sponsored
                        }
                        CollectionMode::ReFungible => {
    
                            // get correct limit
                            let limit: u32 = if collection_limits.sponsor_transfer_timeout > 0 {
                                collection_limits.sponsor_transfer_timeout
                            } else {
                                ChainLimit::get().refungible_sponsor_transfer_timeout
                            };
    
                            let mut sponsored = true;
                            if <ReFungibleTransferBasket<T>>::contains_key(collection_id, item_id) {
                                let last_tx_block = <ReFungibleTransferBasket<T>>::get(collection_id, item_id);
                                let limit_time = last_tx_block + limit.into();
                                if block_number <= limit_time {
                                    sponsored = false;
                                }
                            }
                            if sponsored {
                                <ReFungibleTransferBasket<T>>::insert(collection_id, item_id, block_number);
                            }

                            sponsored
                        }
                        _ => {
                            false
                        },
                    };
                }

                if !sponsor_transfer {
                    None
                } else {
<<<<<<< HEAD
                    Some(collection.sponsor)
=======
                    <Collection<T>>::get(collection_id).sponsorship.sponsor()
                        .cloned()
                        .unwrap_or_default()
>>>>>>> 105eff5d
                }
            }

            Some(Call::set_variable_meta_data(collection_id, item_id, data)) => {
                let mut sponsor_metadata_changes = false;

                let collection = <CollectionById<T>>::get(collection_id)?;

                if
                    collection.sponsor_confirmed &&
                    // Can't sponsor fungible collection, this tx will be rejected
                    // as invalid
                    !matches!(collection.mode, CollectionMode::Fungible(_)) &&
                    data.len() <= collection.limits.sponsored_data_size as usize
                {
                    if let Some(rate_limit) = collection.limits.sponsored_data_rate_limit {
                        let block_number = <system::Module<T>>::block_number() as T::BlockNumber;

                        if <VariableMetaDataBasket<T>>::get(collection_id, item_id)
                            .map(|last_block| block_number - last_block > rate_limit)
                            .unwrap_or(true) 
                        {
                            sponsor_metadata_changes = true;
                            <VariableMetaDataBasket<T>>::insert(collection_id, item_id, block_number);
                        }
                    }
                }

                if !sponsor_metadata_changes {
                    None
                } else {
                    Some(collection.sponsor)
                }
            }

            _ => None,
        })();

        match IsSubType::<pallet_contracts::Call<T>>::is_sub_type(call) {
            Some(pallet_contracts::Call::call(dest, _value, _gas_limit, _data)) => {

                let called_contract: T::AccountId = T::Lookup::lookup((*dest).clone()).unwrap_or(T::AccountId::default());

                let owned_contract = <ContractOwner<T>>::contains_key(called_contract.clone())
                  && <ContractOwner<T>>::get(called_contract.clone()) == *who;
                let white_list_enabled = <ContractWhiteListEnabled<T>>::contains_key(called_contract.clone()) && <ContractWhiteListEnabled<T>>::get(called_contract.clone());
                  
                if !owned_contract && white_list_enabled {
                    if !<ContractWhiteList<T>>::contains_key(called_contract.clone(), who) {
                        return Err(InvalidTransaction::Call.into());
                    }
                }
            },
            _ => {},
        }

        // Sponsor smart contracts
        sponsor = sponsor.or_else(|| match IsSubType::<pallet_contracts::Call<T>>::is_sub_type(call) {

            // On instantiation: set the contract owner
            Some(pallet_contracts::Call::instantiate(_endowment, _gas_limit, code_hash, _data, salt)) => {

                let new_contract_address = <pallet_contracts::Module<T>>::contract_address(
                    &who,
                    code_hash,
                    salt,
                );
                <ContractOwner<T>>::insert(new_contract_address.clone(), who.clone());

                None
            },

            // On instantiation with code: set the contract owner
            Some(pallet_contracts::Call::instantiate_with_code(_endowment, _gas_limit, _code, _data, _salt))  => {

                let new_contract_address = <pallet_contracts::Module<T>>::contract_address(
                    &who,
                    &T::Hashing::hash(&_code),
                    _salt,
                );

                <ContractOwner<T>>::insert(new_contract_address.clone(), who.clone());

                None
            }

            // When the contract is called, check if the sponsoring is enabled and pay fees from contract endowment if it is
            Some(pallet_contracts::Call::call(dest, _value, _gas_limit, _data)) => {

                let called_contract: T::AccountId = T::Lookup::lookup((*dest).clone()).unwrap_or(T::AccountId::default());

                let mut sponsor_transfer = false;
                if <ContractSponsoringRateLimit<T>>::contains_key(called_contract.clone()) {
                    let last_tx_block = <ContractSponsorBasket<T>>::get((&called_contract, &who));
                    let block_number = <system::Module<T>>::block_number() as T::BlockNumber;
                    let rate_limit = <ContractSponsoringRateLimit<T>>::get(&called_contract);
                    let limit_time = last_tx_block + rate_limit;

                    if block_number >= limit_time {
                        <ContractSponsorBasket<T>>::insert((called_contract.clone(), who.clone()), block_number);
                        sponsor_transfer = true;
                    }
                } else {
                    sponsor_transfer = false;
                }
               
                if sponsor_transfer {
                    if <ContractSelfSponsoring<T>>::contains_key(called_contract.clone()) {
                        if <ContractSelfSponsoring<T>>::get(called_contract.clone()) {
                            return Some(called_contract);
                        }
                    }
                }

                None
            },

            _ => None,
        });

        let who_pays_fee = sponsor.unwrap_or_else(|| who.clone());

		<<T as pallet_transaction_payment::Config>::OnChargeTransaction as pallet_transaction_payment::OnChargeTransaction<T>>::withdraw_fee(&who_pays_fee, call, info, fee, tip)
			.map(|i| (fee, i))
    }
}


impl<T: Config + Send + Sync> SignedExtension
    for ChargeTransactionPayment<T>
where
    BalanceOf<T>: Send + Sync + From<u64> + FixedPointOperand,
    T::Call: Dispatchable<Info = DispatchInfo, PostInfo = PostDispatchInfo> + IsSubType<Call<T>> + IsSubType<pallet_contracts::Call<T>>,
    T::AccountId: AsRef<[u8]>,
    T::AccountId: UncheckedFrom<T::Hash>,
{
    const IDENTIFIER: &'static str = "ChargeTransactionPayment";
    type AccountId = T::AccountId;
    type Call = T::Call;
    type AdditionalSigned = ();
    type Pre = (
        // tip
        BalanceOf<T>,
        // who pays fee
        Self::AccountId,
		// imbalance resulting from withdrawing the fee
		<<T as pallet_transaction_payment::Config>::OnChargeTransaction as pallet_transaction_payment::OnChargeTransaction<T>>::LiquidityInfo,
    );
    fn additional_signed(&self) -> sp_std::result::Result<(), TransactionValidityError> {
        Ok(())
    }

    fn validate(
        &self,
        who: &Self::AccountId,
        call: &Self::Call,
        info: &DispatchInfoOf<Self::Call>,
        len: usize,
    ) -> TransactionValidity {
		let (fee, _) = self.withdraw_fee(who, call, info, len)?;
		Ok(ValidTransaction {
			priority: Self::get_priority(len, info, fee),
			..Default::default()
		})
    }

    fn pre_dispatch(
        self,
        who: &Self::AccountId,
        call: &Self::Call,
        info: &DispatchInfoOf<Self::Call>,
        len: usize,
    ) -> Result<Self::Pre, TransactionValidityError> {
        let (_fee, imbalance) = self.withdraw_fee(who, call, info, len)?;
        Ok((self.0, who.clone(), imbalance))
    }

    fn post_dispatch(
        pre: Self::Pre,
        info: &DispatchInfoOf<Self::Call>,
        post_info: &PostDispatchInfoOf<Self::Call>,
        len: usize,
        _result: &DispatchResult,
    ) -> Result<(), TransactionValidityError> {
		let (tip, who, imbalance) = pre;
		let actual_fee = pallet_transaction_payment::Module::<T>::compute_actual_fee(
			len as u32,
			info,
			post_info,
			tip,
		);
		<T as pallet_transaction_payment::Config>::OnChargeTransaction::correct_and_deposit_fee(&who, info, post_info, actual_fee, tip, imbalance)?;
		Ok(())
    }
}

// #endregion<|MERGE_RESOLUTION|>--- conflicted
+++ resolved
@@ -125,9 +125,6 @@
     pub fraction: u128,
 }
 
-<<<<<<< HEAD
-#[derive(Encode, Decode, Clone, PartialEq)]
-=======
 #[derive(Encode, Decode, Debug, Clone, PartialEq)]
 #[cfg_attr(feature = "std", derive(Serialize, Deserialize))]
 pub enum SponsorshipState<AccountId> {
@@ -164,8 +161,7 @@
     }
 }
 
-#[derive(Encode, Decode, Default, Debug, Clone, PartialEq)]
->>>>>>> 105eff5d
+#[derive(Encode, Decode, Clone, PartialEq)]
 #[cfg_attr(feature = "std", derive(Serialize, Deserialize))]
 pub struct Collection<T: Config> {
     pub owner: T::AccountId,
@@ -178,14 +174,8 @@
     pub mint_mode: bool,
     pub offchain_schema: Vec<u8>,
     pub schema_version: SchemaVersion,
-<<<<<<< HEAD
-    pub sponsor: T::AccountId, // Who pays fees. If set to default address, the fees are applied to the transaction sender
-    pub sponsor_confirmed: bool, // False if sponsor address has not yet confirmed sponsorship. True otherwise.
+    pub sponsorship: SponsorshipState<AccountId>,
     pub limits: CollectionLimits<T::BlockNumber>, // Collection private restrictions 
-=======
-    pub sponsorship: SponsorshipState<AccountId>,
-    pub limits: CollectionLimits, // Collection private restrictions 
->>>>>>> 105eff5d
     pub variable_on_chain_schema: Vec<u8>, //
     pub const_on_chain_schema: Vec<u8>, //
 }
@@ -527,44 +517,12 @@
         /// Total amount of account owned tokens (NFTs + RFTs + unique fungibles)
         /// Account id (real)
         pub AccountItemCount get(fn account_item_count): map hasher(twox_64_concat) T::AccountId => u32;
-<<<<<<< HEAD
-
-        // Basic collections
-        pub CollectionById get(fn collection_id) config(): map hasher(identity) CollectionId => Option<Collection<T>> = None;
-        pub AdminList get(fn admin_list_collection): map hasher(identity) CollectionId => Vec<T::AccountId>;
-        pub WhiteList get(fn white_list): double_map hasher(identity) CollectionId, hasher(twox_64_concat) T::AccountId => bool;
-
-        /// Balance owner per collection map
-        pub Balance get(fn balance_count): double_map hasher(identity) CollectionId, hasher(twox_64_concat) T::AccountId => u128;
-
-        /// second parameter: item id + owner account id + spender account id
-        pub Allowances get(fn approved): double_map hasher(identity) CollectionId, hasher(twox_64_concat) (TokenId, T::AccountId, T::AccountId) => u128;
-
-        /// Item collections
-        pub NftItemList get(fn nft_item_id) config(): double_map hasher(identity) CollectionId, hasher(identity) TokenId => NftItemType<T::AccountId>;
-        pub FungibleItemList get(fn fungible_item_id) config(): double_map hasher(identity) CollectionId, hasher(twox_64_concat) T::AccountId => FungibleItemType;
-        pub ReFungibleItemList get(fn refungible_item_id) config(): double_map hasher(identity) CollectionId, hasher(identity) TokenId => ReFungibleItemType<T::AccountId>;
-
-        /// Index list
-        pub AddressTokens get(fn address_tokens): double_map hasher(identity) CollectionId, hasher(twox_64_concat) T::AccountId => Vec<TokenId>;
-
-        /// Tokens transfer baskets
-        pub CreateItemBasket get(fn create_item_basket): map hasher(twox_64_concat) (CollectionId, T::AccountId) => T::BlockNumber;
-        pub NftTransferBasket get(fn nft_transfer_basket): double_map hasher(identity) CollectionId, hasher(identity) TokenId => T::BlockNumber;
-        pub FungibleTransferBasket get(fn fungible_transfer_basket): double_map hasher(identity) CollectionId, hasher(twox_64_concat) T::AccountId => T::BlockNumber;
-        pub ReFungibleTransferBasket get(fn refungible_transfer_basket): double_map hasher(identity) CollectionId, hasher(identity) TokenId => T::BlockNumber;
-
-        /// Variable metadata sponsoring
-        pub VariableMetaDataBasket get(fn variable_meta_data_basket): double_map hasher(identity) CollectionId, hasher(identity) TokenId => Option<T::BlockNumber> = None;
-
-        // Contract Sponsorship and Ownership
-=======
         //#endregion
 
         //#region Basic collections
         /// Collection info
         /// Collection id (controlled?1)
-        pub Collection get(fn collection) config(): map hasher(blake2_128_concat) CollectionId => CollectionType<T::AccountId>;
+        pub CollectionById get(fn collection_id) config(): map hasher(blake2_128_concat) CollectionId => Option<Collection<T>> = None;
         /// List of collection admins
         /// Collection id (controlled?2)
         pub AdminList get(fn admin_list_collection): map hasher(blake2_128_concat) CollectionId => Vec<T::AccountId>;
@@ -606,9 +564,12 @@
         pub ReFungibleTransferBasket get(fn refungible_transfer_basket): double_map hasher(blake2_128_concat) CollectionId, hasher(blake2_128_concat) TokenId => T::BlockNumber;
         //#endregion
 
+        /// Variable metadata sponsoring
+        /// Collection id (controlled?2), token id (controlled?2)
+        pub VariableMetaDataBasket get(fn variable_meta_data_basket): double_map hasher(blake2_128_concat) CollectionId, hasher(blake2_128_concat) TokenId => Option<T::BlockNumber> = None;
+      
         //#region Contract Sponsorship and Ownership
         /// Contract address (real)
->>>>>>> 105eff5d
         pub ContractOwner get(fn contract_owner): map hasher(twox_64_concat) T::AccountId => T::AccountId;
         /// Contract address (real)
         pub ContractSelfSponsoring get(fn contract_self_sponsoring): map hasher(twox_64_concat) T::AccountId => bool;
@@ -841,23 +802,11 @@
             <FungibleTransferBasket<T>>::remove_prefix(collection_id);
             <ReFungibleTransferBasket<T>>::remove_prefix(collection_id);
 
-<<<<<<< HEAD
             <VariableMetaDataBasket<T>>::remove_prefix(collection_id);
 
-            if CollectionCount::get() > 0
-            {
-                // bound couter
-                let total = CollectionCount::get()
-                    .checked_sub(1)
-                    .ok_or(Error::<T>::NumOverflow)?;
-
-                CollectionCount::put(total);
-            }
-=======
             DestroyedCollectionCount::put(DestroyedCollectionCount::get()
                 .checked_add(1)
                 .ok_or(Error::<T>::NumOverflow)?);
->>>>>>> 105eff5d
 
             Ok(())
         }
@@ -1070,14 +1019,8 @@
             let mut target_collection = Self::get_collection(collection_id)?;
             Self::check_owner_permissions(&target_collection, sender)?;
 
-<<<<<<< HEAD
-            target_collection.sponsor = new_sponsor;
-            target_collection.sponsor_confirmed = false;
+            target_collection.sponsorship = SponsorshipState::Unconfirmed(new_sponsor);
             Self::save_collection(target_collection);
-=======
-            target_collection.sponsorship = SponsorshipState::Unconfirmed(new_sponsor);
-            <Collection<T>>::insert(collection_id, target_collection);
->>>>>>> 105eff5d
 
             Ok(())
         }
@@ -1095,22 +1038,14 @@
 
             let sender = ensure_signed(origin)?;
 
-<<<<<<< HEAD
             let mut target_collection = Self::get_collection(collection_id)?;
-            ensure!(sender == target_collection.sponsor, Error::<T>::ConfirmUnsetSponsorFail);
-
-            target_collection.sponsor_confirmed = true;
-            Self::save_collection(target_collection);
-=======
-            let mut target_collection = <Collection<T>>::get(collection_id);
             ensure!(
                 target_collection.sponsorship.pending_sponsor() == Some(&sender),
                 Error::<T>::ConfirmUnsetSponsorFail
             );
 
             target_collection.sponsorship = SponsorshipState::Confirmed(sender);
-            <Collection<T>>::insert(collection_id, target_collection);
->>>>>>> 105eff5d
+            Self::save_collection(target_collection);
 
             Ok(())
         }
@@ -1133,14 +1068,8 @@
             let mut target_collection = Self::get_collection(collection_id)?;
             Self::check_owner_permissions(&target_collection, sender)?;
 
-<<<<<<< HEAD
-            target_collection.sponsor = T::AccountId::default();
-            target_collection.sponsor_confirmed = false;
+            target_collection.sponsorship = SponsorshipState::Disabled;
             Self::save_collection(target_collection);
-=======
-            target_collection.sponsorship = SponsorshipState::Disabled;
-            <Collection<T>>::insert(collection_id, target_collection);
->>>>>>> 105eff5d
 
             Ok(())
         }
@@ -1330,11 +1259,6 @@
             Self::token_exists(&target_collection, item_id, &sender)?;
 
             // Transfer permissions check
-<<<<<<< HEAD
-=======
-            let target_collection = <Collection<T>>::get(collection_id);
-
->>>>>>> 105eff5d
             let bypasses_limits = target_collection.limits.owner_can_transfer &&
                 Self::is_owner_or_admin_permissions(
                     &target_collection,
@@ -2698,14 +2622,10 @@
                 // sponsor timeout
                 let block_number = <system::Module<T>>::block_number() as T::BlockNumber;
 
-<<<<<<< HEAD
-                let limit = collection.limits.sponsor_transfer_timeout;
-=======
                 let collection = <Collection<T>>::get(collection_id);
 
                 let limit = collection.limits.sponsor_transfer_timeout;
                 let mut sponsored = true;
->>>>>>> 105eff5d
                 if <CreateItemBasket<T>>::contains_key((collection_id, &who)) {
                     let last_tx_block = <CreateItemBasket<T>>::get((collection_id, &who));
                     let limit_time = last_tx_block + limit.into();
@@ -2717,17 +2637,10 @@
 
                 // check free create limit
                 if (collection.limits.sponsored_data_size >= (_properties.len() as u32)) &&
-<<<<<<< HEAD
-                   (collection.sponsor_confirmed)
-                {
-                    Some(collection.sponsor)
-=======
                    (sponsored)
                 {
                     collection.sponsorship.sponsor()
                         .cloned()
-                        .unwrap_or_default()
->>>>>>> 105eff5d
                 } else {
                     None
                 }
@@ -2736,11 +2649,7 @@
                 let collection = <CollectionById<T>>::get(collection_id)?;
                 
                 let mut sponsor_transfer = false;
-<<<<<<< HEAD
-                if collection.sponsor_confirmed {
-=======
-                if <Collection<T>>::get(collection_id).sponsorship.confirmed() {
->>>>>>> 105eff5d
+                if collection.sponsorship.confirmed() {
 
                     let collection_limits = collection.limits;
                     let collection_mode = collection.mode;
@@ -2827,13 +2736,8 @@
                 if !sponsor_transfer {
                     None
                 } else {
-<<<<<<< HEAD
-                    Some(collection.sponsor)
-=======
-                    <Collection<T>>::get(collection_id).sponsorship.sponsor()
+                    collection.sponsorship.sponsor()
                         .cloned()
-                        .unwrap_or_default()
->>>>>>> 105eff5d
                 }
             }
 
