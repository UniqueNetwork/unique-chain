#![cfg_attr(not(feature = "std"), no_std)]

#[cfg(feature = "std")]
pub use std::*;

#[cfg(feature = "std")]
pub use serde::*;

use codec::{Decode, Encode};
pub use frame_support::{
    construct_runtime, decl_event, decl_module, decl_storage, decl_error,
    dispatch::DispatchResult,
    ensure, fail, parameter_types,
    traits::{
        Currency, ExistenceRequirement, Get, Imbalance, KeyOwnerProofSystem, OnUnbalanced,
        Randomness, WithdrawReason,
    },
    weights::{
        constants::{BlockExecutionWeight, ExtrinsicBaseWeight, RocksDbWeight, WEIGHT_PER_SECOND},
        DispatchInfo, GetDispatchInfo, IdentityFee, Pays, PostDispatchInfo, Weight,
        WeightToFeePolynomial,
    },
    IsSubType, StorageValue,
};

use frame_system::{self as system, ensure_signed, ensure_root};
use sp_runtime::sp_std::prelude::Vec;
use sp_runtime::{
    traits::{
        DispatchInfoOf, Dispatchable, PostDispatchInfoOf, Saturating, SignedExtension, Zero,
    },
    transaction_validity::{
        InvalidTransaction, TransactionValidity, TransactionValidityError, ValidTransaction,
    },
    FixedPointOperand, FixedU128,
};
use pallet_contracts::ContractAddressFor;
use sp_runtime::traits::StaticLookup;

#[cfg(test)]
mod mock;

#[cfg(test)]
mod tests;

mod default_weights;

// Structs
// #region

#[derive(Encode, Decode, Eq, Debug, Clone, PartialEq)]
#[cfg_attr(feature = "std", derive(Serialize, Deserialize))]
pub enum CollectionMode {
    Invalid,
    NFT,
    // decimal points
    Fungible(u32),
    // decimal points
    ReFungible(u32),
}

impl Into<u8> for CollectionMode {
    fn into(self) -> u8 {
        match self {
            CollectionMode::Invalid => 0,
            CollectionMode::NFT => 1,
            CollectionMode::Fungible(_) => 2,
            CollectionMode::ReFungible(_) => 3,
        }
    }
}

#[derive(Encode, Decode, Eq, Debug, Clone, PartialEq)]
#[cfg_attr(feature = "std", derive(Serialize, Deserialize))]
pub enum AccessMode {
    Normal,
    WhiteList,
}
impl Default for AccessMode {
    fn default() -> Self {
        Self::Normal
    }
}

impl Default for CollectionMode {
    fn default() -> Self {
        Self::Invalid
    }
}

#[derive(Encode, Decode, Default, Debug, Clone, PartialEq)]
#[cfg_attr(feature = "std", derive(Serialize, Deserialize))]
pub struct Ownership<AccountId> {
    pub owner: AccountId,
    pub fraction: u128,
}

#[derive(Encode, Decode, Default, Debug, Clone, PartialEq)]
#[cfg_attr(feature = "std", derive(Serialize, Deserialize))]
pub struct CollectionType<AccountId> {
    pub owner: AccountId,
    pub mode: CollectionMode,
    pub access: AccessMode,
    pub decimal_points: u32,
    pub name: Vec<u16>,        // 64 include null escape char
    pub description: Vec<u16>, // 256 include null escape char
    pub token_prefix: Vec<u8>, // 16 include null escape char
    pub mint_mode: bool,
    pub offchain_schema: Vec<u8>,
    pub sponsor: AccountId, // Who pays fees. If set to default address, the fees are applied to the transaction sender
    pub unconfirmed_sponsor: AccountId, // Sponsor address that has not yet confirmed sponsorship
    pub variable_on_chain_schema: Vec<u8>, //
    pub const_on_chain_schema: Vec<u8>, //
}

#[derive(Encode, Decode, Default, Debug, Clone, PartialEq)]
#[cfg_attr(feature = "std", derive(Serialize, Deserialize))]
pub struct NftItemType<AccountId> {
    pub collection: u64,
    pub owner: AccountId,
    pub const_data: Vec<u8>,
    pub variable_data: Vec<u8>,
}

#[derive(Encode, Decode, Default, Debug, Clone, PartialEq)]
#[cfg_attr(feature = "std", derive(Serialize, Deserialize))]
pub struct FungibleItemType<AccountId> {
    pub collection: u64,
    pub owner: AccountId,
    pub value: u128,
}

#[derive(Encode, Decode, Default, Debug, Clone, PartialEq)]
#[cfg_attr(feature = "std", derive(Serialize, Deserialize))]
pub struct ReFungibleItemType<AccountId> {
    pub collection: u64,
    pub owner: Vec<Ownership<AccountId>>,
    pub const_data: Vec<u8>,
    pub variable_data: Vec<u8>,
}

#[derive(Encode, Decode, Default, Debug, Clone, PartialEq)]
#[cfg_attr(feature = "std", derive(Serialize, Deserialize))]
pub struct ApprovePermissions<AccountId> {
    pub approved: AccountId,
    pub amount: u64,
}

#[derive(Encode, Decode, Default, Debug, Clone, PartialEq)]
#[cfg_attr(feature = "std", derive(Serialize, Deserialize))]
pub struct VestingItem<AccountId, Moment> {
    pub sender: AccountId,
    pub recipient: AccountId,
    pub collection_id: u64,
    pub item_id: u64,
    pub amount: u64,
    pub vesting_date: Moment,
}

#[derive(Encode, Decode, Default, Debug, Clone, PartialEq)]
#[cfg_attr(feature = "std", derive(Serialize, Deserialize))]
pub struct BasketItem<AccountId, BlockNumber> {
    pub address: AccountId,
    pub start_block: BlockNumber,
}

#[derive(Encode, Decode, Default, Debug, Clone, PartialEq)]
#[cfg_attr(feature = "std", derive(Serialize, Deserialize))]
pub struct ChainLimits {
    pub collection_numbers_limit: u64,
    pub account_token_ownership_limit: u64,
    pub collections_admins_limit: u64,
    pub custom_data_limit: u32,

    // Timeouts for item types in passed blocks
    pub nft_sponsor_transfer_timeout: u32,
    pub fungible_sponsor_transfer_timeout: u32,
    pub refungible_sponsor_transfer_timeout: u32,
}

pub trait WeightInfo {
	fn create_collection() -> Weight;
	fn destroy_collection() -> Weight;
	fn add_to_white_list() -> Weight;
	fn remove_from_white_list() -> Weight;
    fn set_public_access_mode() -> Weight;
    fn set_mint_permission() -> Weight;
    fn change_collection_owner() -> Weight;
    fn add_collection_admin() -> Weight;
    fn remove_collection_admin() -> Weight;
    fn set_collection_sponsor() -> Weight;
    fn confirm_sponsorship() -> Weight;
    fn remove_collection_sponsor() -> Weight;
    fn create_item(s: usize) -> Weight;
    fn burn_item() -> Weight;
    fn transfer() -> Weight;
    fn approve() -> Weight;
    fn transfer_from() -> Weight;
    fn set_offchain_schema() -> Weight;
    fn set_const_on_chain_schema() -> Weight;
    fn set_variable_on_chain_schema() -> Weight;
    fn set_variable_meta_data() -> Weight;
    // fn enable_contract_sponsoring() -> Weight;
}

#[derive(Encode, Decode, Default, Debug, Clone, PartialEq)]
#[cfg_attr(feature = "std", derive(Serialize, Deserialize))]
pub struct CreateNftData {
    pub const_data: Vec<u8>,
    pub variable_data: Vec<u8>,
}

#[derive(Encode, Decode, Default, Debug, Clone, PartialEq)]
#[cfg_attr(feature = "std", derive(Serialize, Deserialize))]
pub struct CreateFungibleData {
}

#[derive(Encode, Decode, Default, Debug, Clone, PartialEq)]
#[cfg_attr(feature = "std", derive(Serialize, Deserialize))]
pub struct CreateReFungibleData {
    pub const_data: Vec<u8>,
    pub variable_data: Vec<u8>,
}

#[derive(Encode, Decode, Debug, Clone, PartialEq)]
#[cfg_attr(feature = "std", derive(Serialize, Deserialize))]
pub enum CreateItemData {
    NFT(CreateNftData),
    Fungible(CreateFungibleData),
    ReFungible(CreateReFungibleData)
}

impl CreateItemData {
    pub fn len(&self) -> usize {
        let len = match self {
            CreateItemData::NFT(data) => data.variable_data.len() + data.const_data.len(),
            CreateItemData::ReFungible(data) => data.variable_data.len() + data.const_data.len(),
            _ => 0
        };
        
        return len;
    }
}

impl From<CreateNftData> for CreateItemData {
    fn from(item: CreateNftData) -> Self {
        CreateItemData::NFT(item)
    }
}

impl From<CreateReFungibleData> for CreateItemData {
    fn from(item: CreateReFungibleData) -> Self {
        CreateItemData::ReFungible(item)
    }
}

impl From<CreateFungibleData> for CreateItemData {
    fn from(item: CreateFungibleData) -> Self {
        CreateItemData::Fungible(item)
    }
}


decl_error! {
	/// Error for non-fungible-token module.
	pub enum Error for Module<T: Trait> {
        /// Total collections bound exceeded
        TotalCollectionsLimitExceeded,
		/// Decimal_points parameter must be lower than 4
        CollectionDecimalPointLimitExceeded, 
        /// Collection name can not be longer than 63 char
        CollectionNameLimitExceeded, 
        /// Collection description can not be longer than 255 char
        CollectionDescriptionLimitExceeded, 
        /// Token prefix can not be longer than 15 char
        CollectionTokenPrefixLimitExceeded,
        /// This collection does not exist
        CollectionNotFound,
        /// Item not exists
        TokenNotFound,
        /// Arithmetic calculation overflow
        NumOverflow,       
        /// Account already has admin role
        AlreadyAdmin,  
        /// You do not own this collection
        NoPermission,
        /// This address is not set as sponsor, use setCollectionSponsor first
        ConfirmUnsetSponsorFail,
        /// Collection is not in mint mode
        PublicMintingNotAllowed,
        /// Sender parameter and item owner must be equal
        MustBeTokenOwner,
        /// Item balance not enouth
        TokenValueTooLow,
        /// Size of item is too large
        NftSizeLimitExceeded,
        /// Size of item must be 0 with fungible type
        FungibleUnexpectedParam,
        /// No approve found
        ApproveNotFound,
        /// Requested value more than approved
        TokenValueNotEnough,
        /// Only approved addresses can call this method
        ApproveRequired,
        /// Address is not in white list
        AddresNotInWhiteList,
        /// Number of collection admins bound exceeded
        CollectionAdminsLimitExceeded,
        /// Owned tokens by a single address bound exceeded
        AddressOwnershipLimitExceeded,
        /// Length of items properties must be greater than 0
        EmptyArgument,
	}
}

pub trait Trait: system::Trait + Sized + transaction_payment::Trait + pallet_contracts::Trait {
    type Event: From<Event<Self>> + Into<<Self as system::Trait>::Event>;

    /// Weight information for extrinsics in this pallet.
	type WeightInfo: WeightInfo;
}

#[cfg(feature = "runtime-benchmarks")]
mod benchmarking;

// #endregion

decl_storage! {
    trait Store for Module<T: Trait> as Nft {

        // Private members
        NextCollectionID: u64;
        CreatedCollectionCount: u64;
        ChainVersion: u64;
        ItemListIndex: map hasher(blake2_128_concat) u64 => u64;

        // Chain limits struct
        pub ChainLimit get(fn chain_limit) config(): ChainLimits;

        // Bound counters
        CollectionCount: u64;
        pub AccountItemCount get(fn account_item_count): map hasher(identity) T::AccountId => u64;

        // Basic collections
        pub Collection get(fn collection) config(): map hasher(identity) u64 => CollectionType<T::AccountId>;
        pub AdminList get(fn admin_list_collection): map hasher(identity) u64 => Vec<T::AccountId>;
        pub WhiteList get(fn white_list): map hasher(identity) u64 => Vec<T::AccountId>;

        /// Balance owner per collection map
        pub Balance get(fn balance_count): double_map hasher(blake2_128_concat) u64, hasher(blake2_128_concat) T::AccountId => u64;

        /// second parameter: item id + owner account id
        pub ApprovedList get(fn approved): double_map hasher(blake2_128_concat) u64, hasher(blake2_128_concat) (u64, T::AccountId) => Vec<ApprovePermissions<T::AccountId>>;

        /// Item collections
        pub NftItemList get(fn nft_item_id) config(): double_map hasher(blake2_128_concat) u64, hasher(blake2_128_concat) u64 => NftItemType<T::AccountId>;
        pub FungibleItemList get(fn fungible_item_id) config(): double_map hasher(blake2_128_concat) u64, hasher(blake2_128_concat) u64 => FungibleItemType<T::AccountId>;
        pub ReFungibleItemList get(fn refungible_item_id) config(): double_map hasher(blake2_128_concat) u64, hasher(blake2_128_concat) u64 => ReFungibleItemType<T::AccountId>;

        /// Index list
        pub AddressTokens get(fn address_tokens): double_map hasher(blake2_128_concat) u64, hasher(blake2_128_concat) T::AccountId => Vec<u64>;

        /// Tokens transfer baskets
        pub NftTransferBasket get(fn nft_transfer_basket): double_map hasher(blake2_128_concat) u64, hasher(blake2_128_concat) u64 => T::BlockNumber;
        pub FungibleTransferBasket get(fn fungible_transfer_basket): double_map hasher(blake2_128_concat) u64, hasher(blake2_128_concat) u64 => Vec<BasketItem<T::AccountId, T::BlockNumber>>;
        pub ReFungibleTransferBasket get(fn refungible_transfer_basket): double_map hasher(blake2_128_concat) u64, hasher(blake2_128_concat) u64 => T::BlockNumber;

        // Contract Sponsorship and Ownership
        pub ContractOwner get(fn contract_owner): map hasher(identity) T::AccountId => T::AccountId;
        pub ContractSelfSponsoring get(fn contract_self_sponsoring): map hasher(identity) T::AccountId => bool;
    }
    add_extra_genesis {
        build(|config: &GenesisConfig<T>| {
            // Modification of storage
            for (_num, _c) in &config.collection {
                <Module<T>>::init_collection(_c);
            }

            for (_num, _q, _i) in &config.nft_item_id {
                <Module<T>>::init_nft_token(_i);
            }

            for (_num, _q, _i) in &config.fungible_item_id {
                <Module<T>>::init_fungible_token(_i);
            }

            for (_num, _q, _i) in &config.refungible_item_id {
                <Module<T>>::init_refungible_token(_i);
            }
        })
    }
}

decl_event!(
    pub enum Event<T>
    where
        AccountId = <T as system::Trait>::AccountId,
    {
        /// New collection was created
        /// 
        /// # Arguments
        /// 
        /// * collection_id: Globally unique identifier of newly created collection.
        /// 
        /// * mode: [CollectionMode] converted into u8.
        /// 
        /// * account_id: Collection owner.
        Created(u64, u8, AccountId),

        /// New item was created.
        /// 
        /// # Arguments
        /// 
        /// * collection_id: Id of the collection where item was created.
        /// 
        /// * item_id: Id of an item. Unique within the collection.
        ItemCreated(u64, u64),

        /// Collection item was burned.
        /// 
        /// # Arguments
        /// 
        /// collection_id.
        /// 
        /// item_id: Identifier of burned NFT.
        ItemDestroyed(u64, u64),
    }
);

decl_module! {
    pub struct Module<T: Trait> for enum Call where origin: T::Origin {

        fn deposit_event() = default;
        type Error = Error<T>;

        fn on_initialize(now: T::BlockNumber) -> Weight {

            if ChainVersion::get() < 2
            {
                let value = NextCollectionID::get();
                CreatedCollectionCount::put(value);
                ChainVersion::put(2);
            }

            0
        }

        /// This method creates a Collection of NFTs. Each Token may have multiple properties encoded as an array of bytes of certain length. The initial owner and admin of the collection are set to the address that signed the transaction. Both addresses can be changed later.
        /// 
        /// # Permissions
        /// 
        /// * Anyone.
        /// 
        /// # Arguments
        /// 
        /// * collection_name: UTF-16 string with collection name (limit 64 characters), will be stored as zero-terminated.
        /// 
        /// * collection_description: UTF-16 string with collection description (limit 256 characters), will be stored as zero-terminated.
        /// 
        /// * token_prefix: UTF-8 string with token prefix.
        /// 
        /// * mode: [CollectionMode] collection type and type dependent data.
        // returns collection ID
        #[weight = T::WeightInfo::create_collection()]
        pub fn create_collection(origin,
                                 collection_name: Vec<u16>,
                                 collection_description: Vec<u16>,
                                 token_prefix: Vec<u8>,
                                 mode: CollectionMode) -> DispatchResult {

            // Anyone can create a collection
            let who = ensure_signed(origin)?;

            let decimal_points = match mode {
                CollectionMode::Fungible(points) => points,
                CollectionMode::ReFungible(points) => points,
                _ => 0
            };

            // bound Total number of collections
            ensure!(CollectionCount::get() < ChainLimit::get().collection_numbers_limit, Error::<T>::TotalCollectionsLimitExceeded);

            // check params
            ensure!(decimal_points <= 4, Error::<T>::CollectionDecimalPointLimitExceeded);

            let mut name = collection_name.to_vec();
            name.push(0);
            ensure!(name.len() <= 64, Error::<T>::CollectionNameLimitExceeded);

            let mut description = collection_description.to_vec();
            description.push(0);
            ensure!(name.len() <= 256, Error::<T>::CollectionDescriptionLimitExceeded);

            let mut prefix = token_prefix.to_vec();
            prefix.push(0);
            ensure!(prefix.len() <= 16, Error::<T>::CollectionTokenPrefixLimitExceeded);

            // Generate next collection ID
            let next_id = CreatedCollectionCount::get()
                .checked_add(1)
                .ok_or(Error::<T>::NumOverflow)?;

            // bound counter
            let total = CollectionCount::get()
                .checked_add(1)
                .ok_or(Error::<T>::NumOverflow)?;

            CreatedCollectionCount::put(next_id);
            CollectionCount::put(total);

            // Create new collection
            let new_collection = CollectionType {
                owner: who.clone(),
                name: name,
                mode: mode.clone(),
                mint_mode: false,
                access: AccessMode::Normal,
                description: description,
                decimal_points: decimal_points,
                token_prefix: prefix,
                offchain_schema: Vec::new(),
                sponsor: T::AccountId::default(),
                unconfirmed_sponsor: T::AccountId::default(),
                variable_on_chain_schema: Vec::new(),
                const_on_chain_schema: Vec::new(),
            };

            // Add new collection to map
            <Collection<T>>::insert(next_id, new_collection);

            // call event
            Self::deposit_event(RawEvent::Created(next_id, mode.into(), who.clone()));

            Ok(())
        }

        /// **DANGEROUS**: Destroys collection and all NFTs within this collection. Users irrecoverably lose their assets and may lose real money.
        /// 
        /// # Permissions
        /// 
        /// * Collection Owner.
        /// 
        /// # Arguments
        /// 
        /// * collection_id: collection to destroy.
        #[weight = T::WeightInfo::destroy_collection()]
        pub fn destroy_collection(origin, collection_id: u64) -> DispatchResult {

            let sender = ensure_signed(origin)?;
            Self::check_owner_permissions(collection_id, sender)?;

            <AddressTokens<T>>::remove_prefix(collection_id);
            <ApprovedList<T>>::remove_prefix(collection_id);
            <Balance<T>>::remove_prefix(collection_id);
            <ItemListIndex>::remove(collection_id);
            <AdminList<T>>::remove(collection_id);
            <Collection<T>>::remove(collection_id);
            <WhiteList<T>>::remove(collection_id);

            <NftItemList<T>>::remove_prefix(collection_id);
            <FungibleItemList<T>>::remove_prefix(collection_id);
            <ReFungibleItemList<T>>::remove_prefix(collection_id);

            <NftTransferBasket<T>>::remove_prefix(collection_id);
            <FungibleTransferBasket<T>>::remove_prefix(collection_id);
            <ReFungibleTransferBasket<T>>::remove_prefix(collection_id);

            if CollectionCount::get() > 0
            {
                // bound couter
                let total = CollectionCount::get()
                    .checked_sub(1)
                    .ok_or(Error::<T>::NumOverflow)?;

                CollectionCount::put(total);
            }

            Ok(())
        }

        /// Add an address to white list.
        /// 
        /// # Permissions
        /// 
        /// * Collection Owner
        /// * Collection Admin
        /// 
        /// # Arguments
        /// 
        /// * collection_id.
        /// 
        /// * address.
        #[weight = T::WeightInfo::add_to_white_list()]
        pub fn add_to_white_list(origin, collection_id: u64, address: T::AccountId) -> DispatchResult{

            let sender = ensure_signed(origin)?;
            Self::check_owner_or_admin_permissions(collection_id, sender)?;

            let mut white_list_collection: Vec<T::AccountId>;
            if <WhiteList<T>>::contains_key(collection_id) {
                white_list_collection = <WhiteList<T>>::get(collection_id);
                if !white_list_collection.contains(&address.clone())
                {
                    white_list_collection.push(address.clone());
                }
            }
            else {
                white_list_collection = Vec::new();
                white_list_collection.push(address.clone());
            }

            <WhiteList<T>>::insert(collection_id, white_list_collection);
            Ok(())
        }

        /// Remove an address from white list.
        /// 
        /// # Permissions
        /// 
        /// * Collection Owner
        /// * Collection Admin
        /// 
        /// # Arguments
        /// 
        /// * collection_id.
        /// 
        /// * address.
        #[weight = T::WeightInfo::remove_from_white_list()]
        pub fn remove_from_white_list(origin, collection_id: u64, address: T::AccountId) -> DispatchResult{

            let sender = ensure_signed(origin)?;
            Self::check_owner_or_admin_permissions(collection_id, sender)?;

            if <WhiteList<T>>::contains_key(collection_id) {
                let mut white_list_collection = <WhiteList<T>>::get(collection_id);
                if white_list_collection.contains(&address.clone())
                {
                    white_list_collection.retain(|i| *i != address.clone());
                    <WhiteList<T>>::insert(collection_id, white_list_collection);
                }
            }

            Ok(())
        }

        /// Toggle between normal and white list access for the methods with access for `Anyone`.
        /// 
        /// # Permissions
        /// 
        /// * Collection Owner.
        /// 
        /// # Arguments
        /// 
        /// * collection_id.
        /// 
        /// * mode: [AccessMode]
        #[weight = T::WeightInfo::set_public_access_mode()]
        pub fn set_public_access_mode(origin, collection_id: u64, mode: AccessMode) -> DispatchResult
        {
            let sender = ensure_signed(origin)?;

            Self::check_owner_permissions(collection_id, sender)?;
            let mut target_collection = <Collection<T>>::get(collection_id);
            target_collection.access = mode;
            <Collection<T>>::insert(collection_id, target_collection);

            Ok(())
        }

        /// Allows Anyone to create tokens if:
        /// * White List is enabled, and
        /// * Address is added to white list, and
        /// * This method was called with True parameter
        /// 
        /// # Permissions
        /// * Collection Owner
        ///
        /// # Arguments
        /// 
        /// * collection_id.
        /// 
        /// * mint_permission: Boolean parameter. If True, allows minting to Anyone with conditions above.
        #[weight = T::WeightInfo::set_mint_permission()]
        pub fn set_mint_permission(origin, collection_id: u64, mint_permission: bool) -> DispatchResult
        {
            let sender = ensure_signed(origin)?;

            Self::check_owner_permissions(collection_id, sender)?;
            let mut target_collection = <Collection<T>>::get(collection_id);
            target_collection.mint_mode = mint_permission;
            <Collection<T>>::insert(collection_id, target_collection);

            Ok(())
        }

        /// Change the owner of the collection.
        /// 
        /// # Permissions
        /// 
        /// * Collection Owner.
        /// 
        /// # Arguments
        /// 
        /// * collection_id.
        /// 
        /// * new_owner.
        #[weight = T::WeightInfo::change_collection_owner()]
        pub fn change_collection_owner(origin, collection_id: u64, new_owner: T::AccountId) -> DispatchResult {

            let sender = ensure_signed(origin)?;
            Self::check_owner_permissions(collection_id, sender)?;
            let mut target_collection = <Collection<T>>::get(collection_id);
            target_collection.owner = new_owner;
            <Collection<T>>::insert(collection_id, target_collection);

            Ok(())
        }

        /// Adds an admin of the Collection.
        /// NFT Collection can be controlled by multiple admin addresses (some which can also be servers, for example). Admins can issue and burn NFTs, as well as add and remove other admins, but cannot change NFT or Collection ownership. 
        /// 
        /// # Permissions
        /// 
        /// * Collection Owner.
        /// * Collection Admin.
        /// 
        /// # Arguments
        /// 
        /// * collection_id: ID of the Collection to add admin for.
        /// 
        /// * new_admin_id: Address of new admin to add.
        #[weight = T::WeightInfo::add_collection_admin()]
        pub fn add_collection_admin(origin, collection_id: u64, new_admin_id: T::AccountId) -> DispatchResult {

            let sender = ensure_signed(origin)?;
            Self::check_owner_or_admin_permissions(collection_id, sender)?;
            let mut admin_arr: Vec<T::AccountId> = Vec::new();

            if <AdminList<T>>::contains_key(collection_id)
            {
                admin_arr = <AdminList<T>>::get(collection_id);
                ensure!(!admin_arr.contains(&new_admin_id), Error::<T>::AlreadyAdmin);
            }

            // Number of collection admins
            ensure!((admin_arr.len() as u64) < ChainLimit::get().collections_admins_limit, Error::<T>::CollectionAdminsLimitExceeded);

            admin_arr.push(new_admin_id);
            <AdminList<T>>::insert(collection_id, admin_arr);

            Ok(())
        }

        /// Remove admin address of the Collection. An admin address can remove itself. List of admins may become empty, in which case only Collection Owner will be able to add an Admin.
        ///
        /// # Permissions
        /// 
        /// * Collection Owner.
        /// * Collection Admin.
        /// 
        /// # Arguments
        /// 
        /// * collection_id: ID of the Collection to remove admin for.
        /// 
        /// * account_id: Address of admin to remove.
        #[weight = T::WeightInfo::remove_collection_admin()]
        pub fn remove_collection_admin(origin, collection_id: u64, account_id: T::AccountId) -> DispatchResult {

            let sender = ensure_signed(origin)?;
            Self::check_owner_or_admin_permissions(collection_id, sender)?;

            if <AdminList<T>>::contains_key(collection_id)
            {
                let mut admin_arr = <AdminList<T>>::get(collection_id);
                admin_arr.retain(|i| *i != account_id);
                <AdminList<T>>::insert(collection_id, admin_arr);
            }

            Ok(())
        }

        /// # Permissions
        /// 
        /// * Collection Owner
        /// 
        /// # Arguments
        /// 
        /// * collection_id.
        /// 
        /// * new_sponsor.
        #[weight = T::WeightInfo::set_collection_sponsor()]
        pub fn set_collection_sponsor(origin, collection_id: u64, new_sponsor: T::AccountId) -> DispatchResult {

            let sender = ensure_signed(origin)?;
            ensure!(<Collection<T>>::contains_key(collection_id), Error::<T>::CollectionNotFound);

            let mut target_collection = <Collection<T>>::get(collection_id);
            ensure!(sender == target_collection.owner, Error::<T>::NoPermission);

            target_collection.unconfirmed_sponsor = new_sponsor;
            <Collection<T>>::insert(collection_id, target_collection);

            Ok(())
        }

        /// # Permissions
        /// 
        /// * Sponsor.
        /// 
        /// # Arguments
        /// 
        /// * collection_id.
        #[weight = T::WeightInfo::confirm_sponsorship()]
        pub fn confirm_sponsorship(origin, collection_id: u64) -> DispatchResult {

            let sender = ensure_signed(origin)?;
            ensure!(<Collection<T>>::contains_key(collection_id), Error::<T>::CollectionNotFound);

            let mut target_collection = <Collection<T>>::get(collection_id);
            ensure!(sender == target_collection.unconfirmed_sponsor, Error::<T>::ConfirmUnsetSponsorFail);

            target_collection.sponsor = target_collection.unconfirmed_sponsor;
            target_collection.unconfirmed_sponsor = T::AccountId::default();
            <Collection<T>>::insert(collection_id, target_collection);

            Ok(())
        }

        /// Switch back to pay-per-own-transaction model.
        ///
        /// # Permissions
        ///
        /// * Collection owner.
        /// 
        /// # Arguments
        /// 
        /// * collection_id.
        #[weight = T::WeightInfo::remove_collection_sponsor()]
        pub fn remove_collection_sponsor(origin, collection_id: u64) -> DispatchResult {

            let sender = ensure_signed(origin)?;
            ensure!(<Collection<T>>::contains_key(collection_id), Error::<T>::CollectionNotFound);

            let mut target_collection = <Collection<T>>::get(collection_id);
            ensure!(sender == target_collection.owner, Error::<T>::NoPermission);

            target_collection.sponsor = T::AccountId::default();
            <Collection<T>>::insert(collection_id, target_collection);

            Ok(())
        }

        /// This method creates a concrete instance of NFT Collection created with CreateCollection method.
        /// 
        /// # Permissions
        /// 
        /// * Collection Owner.
        /// * Collection Admin.
        /// * Anyone if
        ///     * White List is enabled, and
        ///     * Address is added to white list, and
        ///     * MintPermission is enabled (see SetMintPermission method)
        /// 
        /// # Arguments
        /// 
        /// * collection_id: ID of the collection.
        /// 
        /// * owner: Address, initial owner of the NFT.
        ///
        /// * data: Token data to store on chain.
        // #[weight =
        // (130_000_000 as Weight)
        // .saturating_add((2135 as Weight).saturating_mul((properties.len() as u64) as Weight))
        // .saturating_add(RocksDbWeight::get().reads(10 as Weight))
        // .saturating_add(RocksDbWeight::get().writes(8 as Weight))]

        #[weight = T::WeightInfo::create_item(data.len())]
        pub fn create_item(origin, collection_id: u64, owner: T::AccountId, data: CreateItemData) -> DispatchResult {

            let sender = ensure_signed(origin)?;

            Self::collection_exists(collection_id)?;

            let target_collection = <Collection<T>>::get(collection_id);

            Self::can_create_items_in_collection(collection_id, &target_collection, &sender, &owner)?;
            Self::validate_create_item_args(&target_collection, &data)?;
            Self::create_item_no_validation(collection_id, &target_collection, owner, data)?;

            Ok(())
        }

        /// This method creates multiple instances of NFT Collection created with CreateCollection method.
        /// 
        /// # Permissions
        /// 
        /// * Collection Owner.
        /// * Collection Admin.
        /// * Anyone if
        ///     * White List is enabled, and
        ///     * Address is added to white list, and
        ///     * MintPermission is enabled (see SetMintPermission method)
        /// 
        /// # Arguments
        /// 
        /// * collection_id: ID of the collection.
        /// 
        /// * itemsData: Array items properties. Each property is an array of bytes itself, see [create_item].
        /// 
        /// * owner: Address, initial owner of the NFT.
        #[weight = T::WeightInfo::create_item(items_data.into_iter()
                               .map(|data| { data.len() })
                               .sum())]
        pub fn create_multiple_items(origin, collection_id: u64, owner: T::AccountId, items_data: Vec<CreateItemData>) -> DispatchResult {

            ensure!(items_data.len() > 0, Error::<T>::EmptyArgument);
            let sender = ensure_signed(origin)?;

            Self::collection_exists(collection_id)?;
            let target_collection = <Collection<T>>::get(collection_id);

            Self::can_create_items_in_collection(collection_id, &target_collection, &sender, &owner)?;

            for data in &items_data {
                Self::validate_create_item_args(&target_collection, data)?;
            }
            for data in &items_data {
                Self::create_item_no_validation(collection_id, &target_collection, owner.clone(), data.clone())?;
            }

            Ok(())
        }

        /// Destroys a concrete instance of NFT.
        /// 
        /// # Permissions
        /// 
        /// * Collection Owner.
        /// * Collection Admin.
        /// * Current NFT Owner.
        /// 
        /// # Arguments
        /// 
        /// * collection_id: ID of the collection.
        /// 
        /// * item_id: ID of NFT to burn.
        #[weight = T::WeightInfo::burn_item()]
        pub fn burn_item(origin, collection_id: u64, item_id: u64) -> DispatchResult {

            let sender = ensure_signed(origin)?;
            Self::collection_exists(collection_id)?;

            // Transfer permissions check
            let target_collection = <Collection<T>>::get(collection_id);
            ensure!(Self::is_item_owner(sender.clone(), collection_id, item_id) ||
                Self::is_owner_or_admin_permissions(collection_id, sender.clone()),
                Error::<T>::NoPermission);

            if target_collection.access == AccessMode::WhiteList {
                Self::check_white_list(collection_id, &sender)?;
            }

            match target_collection.mode
            {
                CollectionMode::NFT => Self::burn_nft_item(collection_id, item_id)?,
                CollectionMode::Fungible(_)  => Self::burn_fungible_item(collection_id, item_id)?,
                CollectionMode::ReFungible(_)  => Self::burn_refungible_item(collection_id, item_id, sender.clone())?,
                _ => ()
            };

            // call event
            Self::deposit_event(RawEvent::ItemDestroyed(collection_id, item_id));

            Ok(())
        }

        /// Change ownership of the token.
        /// 
        /// # Permissions
        /// 
        /// * Collection Owner
        /// * Collection Admin
        /// * Current NFT owner
        ///
        /// # Arguments
        /// 
        /// * recipient: Address of token recipient.
        /// 
        /// * collection_id.
        /// 
        /// * item_id: ID of the item
        ///     * Non-Fungible Mode: Required.
        ///     * Fungible Mode: Ignored.
        ///     * Re-Fungible Mode: Required.
        /// 
        /// * value: Amount to transfer.
        ///     * Non-Fungible Mode: Ignored
        ///     * Fungible Mode: Must specify transferred amount
        ///     * Re-Fungible Mode: Must specify transferred portion (between 0 and 1)
        #[weight = T::WeightInfo::transfer()]
        pub fn transfer(origin, recipient: T::AccountId, collection_id: u64, item_id: u64, value: u64) -> DispatchResult {

            let sender = ensure_signed(origin)?;

            // Transfer permissions check
            let target_collection = <Collection<T>>::get(collection_id);
            ensure!(Self::is_item_owner(sender.clone(), collection_id, item_id) ||
                Self::is_owner_or_admin_permissions(collection_id, sender.clone()),
                Error::<T>::NoPermission);

            if target_collection.access == AccessMode::WhiteList {
                Self::check_white_list(collection_id, &sender)?;
                Self::check_white_list(collection_id, &recipient)?;
            }

            match target_collection.mode
            {
                CollectionMode::NFT => Self::transfer_nft(collection_id, item_id, sender.clone(), recipient)?,
                CollectionMode::Fungible(_)  => Self::transfer_fungible(collection_id, item_id, value, sender.clone(), recipient)?,
                CollectionMode::ReFungible(_)  => Self::transfer_refungible(collection_id, item_id, value, sender.clone(), recipient)?,
                _ => ()
            };

            Ok(())
        }

        /// Set, change, or remove approved address to transfer the ownership of the NFT.
        /// 
        /// # Permissions
        /// 
        /// * Collection Owner
        /// * Collection Admin
        /// * Current NFT owner
        /// 
        /// # Arguments
        /// 
        /// * approved: Address that is approved to transfer this NFT or zero (if needed to remove approval).
        /// 
        /// * collection_id.
        /// 
        /// * item_id: ID of the item.
        #[weight = T::WeightInfo::approve()]
        pub fn approve(origin, approved: T::AccountId, collection_id: u64, item_id: u64) -> DispatchResult {

            let sender = ensure_signed(origin)?;

            // Transfer permissions check
            let target_collection = <Collection<T>>::get(collection_id);
            ensure!(Self::is_item_owner(sender.clone(), collection_id, item_id) ||
                Self::is_owner_or_admin_permissions(collection_id, sender.clone()),
                Error::<T>::NoPermission);

            if target_collection.access == AccessMode::WhiteList {
                Self::check_white_list(collection_id, &sender)?;
                Self::check_white_list(collection_id, &approved)?;
            }

            // amount param stub
            let amount = 100000000;

            let list_exists = <ApprovedList<T>>::contains_key(collection_id, (item_id, sender.clone()));
            if list_exists {

                let mut list = <ApprovedList<T>>::get(collection_id, (item_id, sender.clone()));
                let item_contains = list.iter().any(|i| i.approved == approved);

                if !item_contains {
                    list.push(ApprovePermissions { approved: approved.clone(), amount: amount });
                    <ApprovedList<T>>::insert(collection_id, (item_id, sender.clone()), list);
                }
            } else {

                let mut list = Vec::new();
                list.push(ApprovePermissions { approved: approved.clone(), amount: amount });
                <ApprovedList<T>>::insert(collection_id, (item_id, sender.clone()), list);
            }

            Ok(())
        }
        
        /// Change ownership of a NFT on behalf of the owner. See Approve method for additional information. After this method executes, the approval is removed so that the approved address will not be able to transfer this NFT again from this owner.
        /// 
        /// # Permissions
        /// * Collection Owner
        /// * Collection Admin
        /// * Current NFT owner
        /// * Address approved by current NFT owner
        /// 
        /// # Arguments
        /// 
        /// * from: Address that owns token.
        /// 
        /// * recipient: Address of token recipient.
        /// 
        /// * collection_id.
        /// 
        /// * item_id: ID of the item.
        /// 
        /// * value: Amount to transfer.
        #[weight = T::WeightInfo::transfer_from()]
        pub fn transfer_from(origin, from: T::AccountId, recipient: T::AccountId, collection_id: u64, item_id: u64, value: u64 ) -> DispatchResult {

            let sender = ensure_signed(origin)?;
            let mut appoved_transfer = false;

            // Check approve
            if <ApprovedList<T>>::contains_key(collection_id, (item_id, from.clone())) {
                let list_itm = <ApprovedList<T>>::get(collection_id, (item_id, from.clone()));
                let opt_item = list_itm.iter().find(|i| i.approved == sender.clone());
                if opt_item.is_some()
                {
                    appoved_transfer = true;
                    ensure!(opt_item.unwrap().amount >= value, Error::<T>::TokenValueNotEnough);
                }
            }

            // Transfer permissions check
            let target_collection = <Collection<T>>::get(collection_id);
                ensure!(appoved_transfer || Self::is_owner_or_admin_permissions(collection_id, sender.clone()),
                Error::<T>::NoPermission);

            if target_collection.access == AccessMode::WhiteList {
                Self::check_white_list(collection_id, &sender)?;
                Self::check_white_list(collection_id, &recipient)?;
            }

            // remove approve
            let approve_list: Vec<ApprovePermissions<T::AccountId>> = <ApprovedList<T>>::get(collection_id, (item_id, from.clone()))
                .into_iter().filter(|i| i.approved != sender.clone()).collect();
            <ApprovedList<T>>::insert(collection_id, (item_id, from.clone()), approve_list);


            match target_collection.mode
            {
                CollectionMode::NFT => Self::transfer_nft(collection_id, item_id, from, recipient)?,
                CollectionMode::Fungible(_)  => Self::transfer_fungible(collection_id, item_id, value, from.clone(), recipient)?,
                CollectionMode::ReFungible(_)  => Self::transfer_refungible(collection_id, item_id, value, from.clone(), recipient)?,
                _ => ()
            };

            Ok(())
        }

        ///
        #[weight = 0]
        pub fn safe_transfer_from(origin, collection_id: u64, item_id: u64, new_owner: T::AccountId) -> DispatchResult {

            // let no_perm_mes = "You do not have permissions to modify this collection";
            // ensure!(<ApprovedList<T>>::contains_key((collection_id, item_id)), no_perm_mes);
            // let list_itm = <ApprovedList<T>>::get((collection_id, item_id));
            // ensure!(list_itm.contains(&new_owner.clone()), no_perm_mes);

            // // on_nft_received  call

            // Self::transfer(origin, collection_id, item_id, new_owner)?;

            Ok(())
        }

        /// Set off-chain data schema.
        /// 
        /// # Permissions
        /// 
        /// * Collection Owner
        /// * Collection Admin
        /// 
        /// # Arguments
        /// 
        /// * collection_id.
        /// 
        /// * schema: String representing the offchain data schema.
        #[weight = T::WeightInfo::set_variable_meta_data()]
        pub fn set_variable_meta_data (
            origin,
            collection_id: u64,
            item_id: u64,
            data: Vec<u8>
        ) -> DispatchResult {
            let sender = ensure_signed(origin)?;
            
            Self::collection_exists(collection_id)?;

            // Modify permissions check
            let target_collection = <Collection<T>>::get(collection_id);
            ensure!(Self::is_item_owner(sender.clone(), collection_id, item_id) ||
                Self::is_owner_or_admin_permissions(collection_id, sender.clone()),
<<<<<<< HEAD
                "Only item owner, collection owner and admins can modify item.");
=======
                Error::<T>::NoPermission);
>>>>>>> c88ca14f

            Self::item_exists(collection_id, item_id, &target_collection.mode)?;

            match target_collection.mode
            {
                CollectionMode::NFT => Self::set_nft_variable_data(collection_id, item_id, data)?,
                CollectionMode::ReFungible(_)  => Self::set_re_fungible_variable_data(collection_id, item_id, data)?,
                CollectionMode::Fungible(_) => fail!("Can't store metadata in fungible tokens."),
                _ => fail!("Unexpected collection type.")
            };

            Ok(())
        }
        

        /// Set off-chain data schema.
        /// 
        /// # Permissions
        /// 
        /// * Collection Owner
        /// * Collection Admin
        /// 
        /// # Arguments
        /// 
        /// * collection_id.
        /// 
        /// * schema: String representing the offchain data schema.
        #[weight = T::WeightInfo::set_offchain_schema()]
        pub fn set_offchain_schema(
            origin,
            collection_id: u64,
            schema: Vec<u8>
        ) -> DispatchResult {
            let sender = ensure_signed(origin)?;
            Self::check_owner_or_admin_permissions(collection_id, sender.clone())?;

            let mut target_collection = <Collection<T>>::get(collection_id);
            target_collection.offchain_schema = schema;
            <Collection<T>>::insert(collection_id, target_collection);

            Ok(())
        }

        /// Set const on-chain data schema.
        /// 
        /// # Permissions
        /// 
        /// * Collection Owner
        /// * Collection Admin
        /// 
        /// # Arguments
        /// 
        /// * collection_id.
        /// 
        /// * schema: String representing the const on-chain data schema.
        #[weight = T::WeightInfo::set_const_on_chain_schema()]
        pub fn set_const_on_chain_schema (
            origin,
            collection_id: u64,
            schema: Vec<u8>
        ) -> DispatchResult {
            let sender = ensure_signed(origin)?;
            Self::check_owner_or_admin_permissions(collection_id, sender.clone())?;

            let mut target_collection = <Collection<T>>::get(collection_id);
            target_collection.const_on_chain_schema = schema;
            <Collection<T>>::insert(collection_id, target_collection);

            Ok(())
        }

        /// Set variable on-chain data schema.
        /// 
        /// # Permissions
        /// 
        /// * Collection Owner
        /// * Collection Admin
        /// 
        /// # Arguments
        /// 
        /// * collection_id.
        /// 
        /// * schema: String representing the variable on-chain data schema.
        #[weight = T::WeightInfo::set_const_on_chain_schema()]
        pub fn set_variable_on_chain_schema (
            origin,
            collection_id: u64,
            schema: Vec<u8>
        ) -> DispatchResult {
            let sender = ensure_signed(origin)?;
            Self::check_owner_or_admin_permissions(collection_id, sender.clone())?;

            let mut target_collection = <Collection<T>>::get(collection_id);
            target_collection.variable_on_chain_schema = schema;
            <Collection<T>>::insert(collection_id, target_collection);

            Ok(())
        }

        // Sudo permissions function
        #[weight = 0]
        pub fn set_chain_limits(
            origin,
            limits: ChainLimits
        ) -> DispatchResult {
            ensure_root(origin)?;
            <ChainLimit>::put(limits);
            Ok(())
        }

        /// Enable smart contract self-sponsoring.
        /// 
        /// # Permissions
        /// 
        /// * Contract Owner
        /// 
        /// # Arguments
        /// 
        /// * contract address
        /// * enable flag
        /// 
        #[weight = 0]
        pub fn enable_contract_sponsoring(
            origin,
            contract_address: T::AccountId,
            enable: bool
        ) -> DispatchResult {
            let sender = ensure_signed(origin)?;
            let mut is_owner = false;
            if <ContractOwner<T>>::contains_key(contract_address.clone()) {
                let owner = <ContractOwner<T>>::get(&contract_address);
                is_owner = sender == owner;
            }
            ensure!(is_owner, Error::<T>::NoPermission);

            <ContractSelfSponsoring<T>>::insert(contract_address, enable);
            Ok(())
        }

    }
}

impl<T: Trait> Module<T> {

    fn can_create_items_in_collection(collection_id: u64, collection: &CollectionType<T::AccountId>, sender: &T::AccountId, owner: &T::AccountId) -> DispatchResult {

        if !Self::is_owner_or_admin_permissions(collection_id, sender.clone()) {
            ensure!(collection.mint_mode == true, Error::<T>::PublicMintingNotAllowed);
            Self::check_white_list(collection_id, owner)?;
            Self::check_white_list(collection_id, sender)?;
        }

        Ok(())
    }

    fn validate_create_item_args(target_collection: &CollectionType<T::AccountId>, data: &CreateItemData) -> DispatchResult {
        match target_collection.mode
        {
            CollectionMode::NFT => {
                if let CreateItemData::NFT(data) = data {
                    // check sizes
                    ensure!(ChainLimit::get().custom_data_limit >= data.const_data.len() as u32, "const_data exceeded data limit.");
                    ensure!(ChainLimit::get().custom_data_limit >= data.variable_data.len() as u32, "variable_data exceeded data limit.");
                } else {
                    fail!("Not NFT item data used to mint in NFT collection.");
                }
            },
            CollectionMode::Fungible(_) => {
                if let CreateItemData::Fungible(_) = data {
                } else {
                    fail!("Not Fungible item data used to mint in Fungible collection.");
                }
            },
            CollectionMode::ReFungible(_) => {
                if let CreateItemData::ReFungible(data) = data {

                    // check sizes
                    ensure!(ChainLimit::get().custom_data_limit >= data.const_data.len() as u32, "const_data exceeded data limit.");
                    ensure!(ChainLimit::get().custom_data_limit >= data.variable_data.len() as u32, "variable_data exceeded data limit.");
                } else {
                    fail!("Not Re Fungible item data used to mint in Re Fungible collection.");
                }
            },
            _ => { fail!("Unexpected collection type."); }
        };

        Ok(())
    }

    fn create_item_no_validation(collection_id: u64, collection: &CollectionType<T::AccountId>, owner: T::AccountId, data: CreateItemData) -> DispatchResult {
        match data
        {
            CreateItemData::NFT(data) => {
                let item = NftItemType {
                    collection: collection_id,
                    owner,
                    const_data: data.const_data,
                    variable_data: data.variable_data
                };

                Self::add_nft_item(item)?;
            },
            CreateItemData::Fungible(_) => {
                let item = FungibleItemType {
                    collection: collection_id,
                    owner,
                    value: (10 as u128).pow(collection.decimal_points)
                };

                Self::add_fungible_item(item)?;
            },
            CreateItemData::ReFungible(data) => {
                let mut owner_list = Vec::new();
                let value = (10 as u128).pow(collection.decimal_points);
                owner_list.push(Ownership {owner: owner.clone(), fraction: value});

                let item = ReFungibleItemType {
                    collection: collection_id,
                    owner: owner_list,
                    const_data: data.const_data,
                    variable_data: data.variable_data
                };

                Self::add_refungible_item(item)?;
            }
        };


        // call event
        Self::deposit_event(RawEvent::ItemCreated(collection_id, <ItemListIndex>::get(collection_id)));

        Ok(())
    }

    fn add_fungible_item(item: FungibleItemType<T::AccountId>) -> DispatchResult {
        let current_index = <ItemListIndex>::get(item.collection)
            .checked_add(1)
            .ok_or(Error::<T>::NumOverflow)?;
        let itemcopy = item.clone();
        let owner = item.owner.clone();
        let value = item.value as u64;

        Self::add_token_index(item.collection, current_index, owner.clone())?;

        <ItemListIndex>::insert(item.collection, current_index);
        <FungibleItemList<T>>::insert(item.collection, current_index, itemcopy);

        // Add current block
        let v: Vec<BasketItem<T::AccountId, T::BlockNumber>> = Vec::new();
        <FungibleTransferBasket<T>>::insert(item.collection, current_index, v);
        
        // Update balance
        let new_balance = <Balance<T>>::get(item.collection, owner.clone())
            .checked_add(value)
            .ok_or(Error::<T>::NumOverflow)?;
        <Balance<T>>::insert(item.collection, owner.clone(), new_balance);

        Ok(())
    }

    fn add_refungible_item(item: ReFungibleItemType<T::AccountId>) -> DispatchResult {
        let current_index = <ItemListIndex>::get(item.collection)
            .checked_add(1)
            .ok_or(Error::<T>::NumOverflow)?;
        let itemcopy = item.clone();

        let value = item.owner.first().unwrap().fraction as u64;
        let owner = item.owner.first().unwrap().owner.clone();

        Self::add_token_index(item.collection, current_index, owner.clone())?;

        <ItemListIndex>::insert(item.collection, current_index);
        <ReFungibleItemList<T>>::insert(item.collection, current_index, itemcopy);

        // Add current block
        let block_number: T::BlockNumber = 0.into();
        <ReFungibleTransferBasket<T>>::insert(item.collection, current_index, block_number);

        // Update balance
        let new_balance = <Balance<T>>::get(item.collection, owner.clone())
            .checked_add(value)
            .ok_or(Error::<T>::NumOverflow)?;
        <Balance<T>>::insert(item.collection, owner.clone(), new_balance);

        Ok(())
    }

    fn add_nft_item(item: NftItemType<T::AccountId>) -> DispatchResult {
        let current_index = <ItemListIndex>::get(item.collection)
            .checked_add(1)
            .ok_or(Error::<T>::NumOverflow)?;

        let item_owner = item.owner.clone();
        let collection_id = item.collection.clone();
        Self::add_token_index(collection_id, current_index, item.owner.clone())?;

        <ItemListIndex>::insert(collection_id, current_index);
        <NftItemList<T>>::insert(collection_id, current_index, item);

        // Add current block
        let block_number: T::BlockNumber = 0.into();
        <NftTransferBasket<T>>::insert(collection_id, current_index, block_number);

        // Update balance
        let new_balance = <Balance<T>>::get(collection_id, item_owner.clone())
            .checked_add(1)
            .ok_or(Error::<T>::NumOverflow)?;
        <Balance<T>>::insert(collection_id, item_owner.clone(), new_balance);

        Ok(())
    }

    fn burn_refungible_item(
        collection_id: u64,
        item_id: u64,
        owner: T::AccountId,
    ) -> DispatchResult {
        ensure!(
            <ReFungibleItemList<T>>::contains_key(collection_id, item_id),
            Error::<T>::TokenNotFound
        );
        let collection = <ReFungibleItemList<T>>::get(collection_id, item_id);
        let item = collection
            .owner
            .iter()
            .filter(|&i| i.owner == owner)
            .next()
            .unwrap();
        Self::remove_token_index(collection_id, item_id, owner.clone())?;

        // remove approve list
        <ApprovedList<T>>::remove(collection_id, (item_id, owner.clone()));

        // update balance
        let new_balance = <Balance<T>>::get(collection_id, item.owner.clone())
            .checked_sub(item.fraction as u64)
            .ok_or(Error::<T>::NumOverflow)?;
        <Balance<T>>::insert(collection_id, item.owner.clone(), new_balance);

        <ReFungibleItemList<T>>::remove(collection_id, item_id);

        Ok(())
    }

    fn burn_nft_item(collection_id: u64, item_id: u64) -> DispatchResult {
        ensure!(
            <NftItemList<T>>::contains_key(collection_id, item_id),
            Error::<T>::TokenNotFound
        );
        let item = <NftItemList<T>>::get(collection_id, item_id);
        Self::remove_token_index(collection_id, item_id, item.owner.clone())?;

        // remove approve list
        <ApprovedList<T>>::remove(collection_id, (item_id, item.owner.clone()));

        // update balance
        let new_balance = <Balance<T>>::get(collection_id, item.owner.clone())
            .checked_sub(1)
            .ok_or(Error::<T>::NumOverflow)?;
        <Balance<T>>::insert(collection_id, item.owner.clone(), new_balance);
        <NftItemList<T>>::remove(collection_id, item_id);

        Ok(())
    }

    fn burn_fungible_item(collection_id: u64, item_id: u64) -> DispatchResult {
        ensure!(
            <FungibleItemList<T>>::contains_key(collection_id, item_id),
            Error::<T>::TokenNotFound
        );
        let item = <FungibleItemList<T>>::get(collection_id, item_id);
        Self::remove_token_index(collection_id, item_id, item.owner.clone())?;

        // remove approve list
        <ApprovedList<T>>::remove(collection_id, (item_id, item.owner.clone()));

        // update balance
        let new_balance = <Balance<T>>::get(collection_id, item.owner.clone())
            .checked_sub(item.value as u64)
            .ok_or(Error::<T>::NumOverflow)?;
        <Balance<T>>::insert(collection_id, item.owner.clone(), new_balance);

        <FungibleItemList<T>>::remove(collection_id, item_id);

        Ok(())
    }

    fn collection_exists(collection_id: u64) -> DispatchResult {
        ensure!(
            <Collection<T>>::contains_key(collection_id),
            Error::<T>::CollectionNotFound
        );
        Ok(())
    }

    fn check_owner_permissions(collection_id: u64, subject: T::AccountId) -> DispatchResult {
        Self::collection_exists(collection_id)?;

        let target_collection = <Collection<T>>::get(collection_id);
        ensure!(
            subject == target_collection.owner,
            Error::<T>::NoPermission
        );

        Ok(())
    }

    fn is_owner_or_admin_permissions(collection_id: u64, subject: T::AccountId) -> bool {
        let target_collection = <Collection<T>>::get(collection_id);
        let mut result: bool = subject == target_collection.owner;
        let exists = <AdminList<T>>::contains_key(collection_id);

        if !result & exists {
            if <AdminList<T>>::get(collection_id).contains(&subject) {
                result = true
            }
        }

        result
    }

    fn check_owner_or_admin_permissions(
        collection_id: u64,
        subject: T::AccountId,
    ) -> DispatchResult {
        Self::collection_exists(collection_id)?;
        let result = Self::is_owner_or_admin_permissions(collection_id, subject.clone());

        ensure!(
            result,
            Error::<T>::NoPermission
        );
        Ok(())
    }

    fn is_item_owner(subject: T::AccountId, collection_id: u64, item_id: u64) -> bool {
        let target_collection = <Collection<T>>::get(collection_id);

        match target_collection.mode {
            CollectionMode::NFT => {
                <NftItemList<T>>::get(collection_id, item_id).owner == subject
            }
            CollectionMode::Fungible(_) => {
                <FungibleItemList<T>>::get(collection_id, item_id).owner == subject
            }
            CollectionMode::ReFungible(_) => {
                <ReFungibleItemList<T>>::get(collection_id, item_id)
                    .owner
                    .iter()
                    .any(|i| i.owner == subject)
            }
            CollectionMode::Invalid => false,
        }
    }

    fn check_white_list(collection_id: u64, address: &T::AccountId) -> DispatchResult {
        let mes = Error::<T>::AddresNotInWhiteList;
        ensure!(<WhiteList<T>>::contains_key(collection_id), mes);
        let wl = <WhiteList<T>>::get(collection_id);
        ensure!(wl.contains(address), mes);

        Ok(())
    }

    fn transfer_fungible(
        collection_id: u64,
        item_id: u64,
        value: u64,
        owner: T::AccountId,
        new_owner: T::AccountId,
    ) -> DispatchResult {
        ensure!(
            <FungibleItemList<T>>::contains_key(collection_id, item_id),
            Error::<T>::TokenNotFound
        );

        let full_item = <FungibleItemList<T>>::get(collection_id, item_id);
        let amount = full_item.value;

        ensure!(amount >= value.into(), Error::<T>::TokenValueTooLow);

        // update balance
        let balance_old_owner = <Balance<T>>::get(collection_id, owner.clone())
            .checked_sub(value)
            .ok_or(Error::<T>::NumOverflow)?;
        <Balance<T>>::insert(collection_id, owner.clone(), balance_old_owner);

        let mut new_owner_account_id = 0;
        let new_owner_items = <AddressTokens<T>>::get(collection_id, new_owner.clone());
        if new_owner_items.len() > 0 {
            new_owner_account_id = new_owner_items[0];
        }

        let val64 = value.into();

        // transfer
        if amount == val64 && new_owner_account_id == 0 {
            // change owner
            // new owner do not have account
            let mut new_full_item = full_item.clone();
            new_full_item.owner = new_owner.clone();
            <FungibleItemList<T>>::insert(collection_id, item_id, new_full_item);

            // update balance
            let balance_new_owner = <Balance<T>>::get(collection_id, new_owner.clone())
                .checked_add(value)
                .ok_or(Error::<T>::NumOverflow)?;
            <Balance<T>>::insert(collection_id, new_owner.clone(), balance_new_owner);

            // update index collection
            Self::move_token_index(collection_id, item_id, owner.clone(), new_owner.clone())?;
        } else {
            let mut new_full_item = full_item.clone();
            new_full_item.value -= val64;

            // separate amount
            if new_owner_account_id > 0 {
                // new owner has account
                let mut item = <FungibleItemList<T>>::get(collection_id, new_owner_account_id);
                item.value += val64;

                // update balance
                let balance_new_owner = <Balance<T>>::get(collection_id, new_owner.clone())
                    .checked_add(value)
                    .ok_or(Error::<T>::NumOverflow)?;
                <Balance<T>>::insert(collection_id, new_owner.clone(), balance_new_owner);

                <FungibleItemList<T>>::insert(collection_id, new_owner_account_id, item);
            } else {
                // new owner do not have account
                let item = FungibleItemType {
                    collection: collection_id,
                    owner: new_owner.clone(),
                    value: val64,
                };

                Self::add_fungible_item(item)?;
            }

            if amount == val64 {
                Self::remove_token_index(collection_id, item_id, full_item.owner.clone())?;

                // remove approve list
                <ApprovedList<T>>::remove(collection_id, (item_id, full_item.owner.clone()));
                <FungibleItemList<T>>::remove(collection_id, item_id);
            }

            <FungibleItemList<T>>::insert(collection_id, item_id, new_full_item);
        }

        Ok(())
    }

    fn transfer_refungible(
        collection_id: u64,
        item_id: u64,
        value: u64,
        owner: T::AccountId,
        new_owner: T::AccountId,
    ) -> DispatchResult {
        ensure!(
            <ReFungibleItemList<T>>::contains_key(collection_id, item_id),
            Error::<T>::TokenNotFound
        );

        let full_item = <ReFungibleItemList<T>>::get(collection_id, item_id);
        let item = full_item
            .owner
            .iter()
            .filter(|i| i.owner == owner)
            .next()
            .ok_or(Error::<T>::NumOverflow)?;
        let amount = item.fraction;

        ensure!(amount >= value.into(), Error::<T>::TokenValueTooLow);

        // update balance
        let balance_old_owner = <Balance<T>>::get(collection_id, item.owner.clone())
            .checked_sub(value)
            .ok_or(Error::<T>::NumOverflow)?;
        <Balance<T>>::insert(collection_id, item.owner.clone(), balance_old_owner);

        let balance_new_owner = <Balance<T>>::get(collection_id, new_owner.clone())
            .checked_add(value)
            .ok_or(Error::<T>::NumOverflow)?;
        <Balance<T>>::insert(collection_id, new_owner.clone(), balance_new_owner);

        let old_owner = item.owner.clone();
        let new_owner_has_account = full_item.owner.iter().any(|i| i.owner == new_owner);
        let val64 = value.into();

        // transfer
        if amount == val64 && !new_owner_has_account {
            // change owner
            // new owner do not have account
            let mut new_full_item = full_item.clone();
            new_full_item
                .owner
                .iter_mut()
                .find(|i| i.owner == owner)
                .unwrap()
                .owner = new_owner.clone();
            <ReFungibleItemList<T>>::insert(collection_id, item_id, new_full_item);

            // update index collection
            Self::move_token_index(collection_id, item_id, old_owner.clone(), new_owner.clone())?;
        } else {
            let mut new_full_item = full_item.clone();
            new_full_item
                .owner
                .iter_mut()
                .find(|i| i.owner == owner)
                .unwrap()
                .fraction -= val64;

            // separate amount
            if new_owner_has_account {
                // new owner has account
                new_full_item
                    .owner
                    .iter_mut()
                    .find(|i| i.owner == new_owner)
                    .unwrap()
                    .fraction += val64;
            } else {
                // new owner do not have account
                new_full_item.owner.push(Ownership {
                    owner: new_owner.clone(),
                    fraction: val64,
                });
                Self::add_token_index(collection_id, item_id, new_owner.clone())?;
            }

            <ReFungibleItemList<T>>::insert(collection_id, item_id, new_full_item);
        }

        Ok(())
    }

    fn transfer_nft(
        collection_id: u64,
        item_id: u64,
        sender: T::AccountId,
        new_owner: T::AccountId,
    ) -> DispatchResult {
        ensure!(
            <NftItemList<T>>::contains_key(collection_id, item_id),
            Error::<T>::TokenNotFound
        );

        let mut item = <NftItemList<T>>::get(collection_id, item_id);

        ensure!(
            sender == item.owner,
            Error::<T>::MustBeTokenOwner
        );

        // update balance
        let balance_old_owner = <Balance<T>>::get(collection_id, item.owner.clone())
            .checked_sub(1)
            .ok_or(Error::<T>::NumOverflow)?;
        <Balance<T>>::insert(collection_id, item.owner.clone(), balance_old_owner);

        let balance_new_owner = <Balance<T>>::get(collection_id, new_owner.clone())
            .checked_add(1)
            .ok_or(Error::<T>::NumOverflow)?;
        <Balance<T>>::insert(collection_id, new_owner.clone(), balance_new_owner);

        // change owner
        let old_owner = item.owner.clone();
        item.owner = new_owner.clone();
        <NftItemList<T>>::insert(collection_id, item_id, item);

        // update index collection
        Self::move_token_index(collection_id, item_id, old_owner.clone(), new_owner.clone())?;

        // reset approved list
        <ApprovedList<T>>::remove(collection_id, (item_id, old_owner));
        Ok(())
    }
    
    fn item_exists(
        collection_id: u64,
        item_id: u64,
        mode: &CollectionMode
    ) -> DispatchResult {
        match mode {
            CollectionMode::NFT => ensure!(<NftItemList<T>>::contains_key(collection_id, item_id), Error::<T>::TokenNotFound),
            CollectionMode::ReFungible(_) => ensure!(<ReFungibleItemList<T>>::contains_key(collection_id, item_id), Error::<T>::TokenNotFound),
            CollectionMode::Fungible(_) => ensure!(<FungibleItemList<T>>::contains_key(collection_id, item_id), Error::<T>::TokenNotFound),
            _ => ()
        };
        
        Ok(())
    }

    fn set_re_fungible_variable_data(
        collection_id: u64,
        item_id: u64,
        data: Vec<u8>
    ) -> DispatchResult {
        let mut item = <ReFungibleItemList<T>>::get(collection_id, item_id);

        item.variable_data = data;

        <ReFungibleItemList<T>>::insert(collection_id, item_id, item);

        Ok(())
    }

    fn set_nft_variable_data(
        collection_id: u64,
        item_id: u64,
        data: Vec<u8>
    ) -> DispatchResult {
        let mut item = <NftItemList<T>>::get(collection_id, item_id);
        
        item.variable_data = data;

        <NftItemList<T>>::insert(collection_id, item_id, item);
        
        Ok(())
    }

    fn init_collection(item: &CollectionType<T::AccountId>) {
        // check params
        assert!(
            item.decimal_points <= 4,
            "decimal_points parameter must be lower than 4"
        );
        assert!(
            item.name.len() <= 64,
            "Collection name can not be longer than 63 char"
        );
        assert!(
            item.name.len() <= 256,
            "Collection description can not be longer than 255 char"
        );
        assert!(
            item.token_prefix.len() <= 16,
            "Token prefix can not be longer than 15 char"
        );

        // Generate next collection ID
        let next_id = CreatedCollectionCount::get()
            .checked_add(1)
            .unwrap();

        CreatedCollectionCount::put(next_id);
    }

    fn init_nft_token(item: &NftItemType<T::AccountId>) {
        let current_index = <ItemListIndex>::get(item.collection)
            .checked_add(1)
            .unwrap();

        let item_owner = item.owner.clone();
        let collection_id = item.collection.clone();
        Self::add_token_index(collection_id, current_index, item.owner.clone()).unwrap();

        <ItemListIndex>::insert(collection_id, current_index);

        // Update balance
        let new_balance = <Balance<T>>::get(collection_id, item_owner.clone())
            .checked_add(1)
            .unwrap();
        <Balance<T>>::insert(collection_id, item_owner.clone(), new_balance);
    }

    fn init_fungible_token(item: &FungibleItemType<T::AccountId>) {
        let current_index = <ItemListIndex>::get(item.collection)
            .checked_add(1)
            .unwrap();
        let owner = item.owner.clone();
        let value = item.value as u64;

        Self::add_token_index(item.collection, current_index, owner.clone()).unwrap();

        <ItemListIndex>::insert(item.collection, current_index);

        // Update balance
        let new_balance = <Balance<T>>::get(item.collection, owner.clone())
            .checked_add(value)
            .unwrap();
        <Balance<T>>::insert(item.collection, owner.clone(), new_balance);
    }

    fn init_refungible_token(item: &ReFungibleItemType<T::AccountId>) {
        let current_index = <ItemListIndex>::get(item.collection)
            .checked_add(1)
            .unwrap();

        let value = item.owner.first().unwrap().fraction as u64;
        let owner = item.owner.first().unwrap().owner.clone();

        Self::add_token_index(item.collection, current_index, owner.clone()).unwrap();

        <ItemListIndex>::insert(item.collection, current_index);

        // Update balance
        let new_balance = <Balance<T>>::get(item.collection, owner.clone())
            .checked_add(value)
            .unwrap();
        <Balance<T>>::insert(item.collection, owner.clone(), new_balance);
    }

    fn add_token_index(collection_id: u64, item_index: u64, owner: T::AccountId) -> DispatchResult {

        // add to account limit
        if <AccountItemCount<T>>::contains_key(owner.clone()) {

            // bound Owned tokens by a single address
            let count = <AccountItemCount<T>>::get(owner.clone());
            ensure!(count < ChainLimit::get().account_token_ownership_limit, Error::<T>::AddressOwnershipLimitExceeded);

            <AccountItemCount<T>>::insert(owner.clone(), count
                .checked_add(1)
                .ok_or(Error::<T>::NumOverflow)?);
        }
        else {
            <AccountItemCount<T>>::insert(owner.clone(), 1);
        }

        let list_exists = <AddressTokens<T>>::contains_key(collection_id, owner.clone());
        if list_exists {
            let mut list = <AddressTokens<T>>::get(collection_id, owner.clone());
            let item_contains = list.contains(&item_index.clone());

            if !item_contains {
                list.push(item_index.clone());
            }

            <AddressTokens<T>>::insert(collection_id, owner.clone(), list);
        } else {
            let mut itm = Vec::new();
            itm.push(item_index.clone());
            <AddressTokens<T>>::insert(collection_id, owner, itm);
            
        }

        Ok(())
    }

    fn remove_token_index(
        collection_id: u64,
        item_index: u64,
        owner: T::AccountId,
    ) -> DispatchResult {

        // update counter
        <AccountItemCount<T>>::insert(owner.clone(), 
            <AccountItemCount<T>>::get(owner.clone())
            .checked_sub(1)
            .ok_or(Error::<T>::NumOverflow)?);


        let list_exists = <AddressTokens<T>>::contains_key(collection_id, owner.clone());
        if list_exists {
            let mut list = <AddressTokens<T>>::get(collection_id, owner.clone());
            let item_contains = list.contains(&item_index.clone());

            if item_contains {
                list.retain(|&item| item != item_index);
                <AddressTokens<T>>::insert(collection_id, owner, list);
            }
        }

        Ok(())
    }

    fn move_token_index(
        collection_id: u64,
        item_index: u64,
        old_owner: T::AccountId,
        new_owner: T::AccountId,
    ) -> DispatchResult {
        Self::remove_token_index(collection_id, item_index, old_owner)?;
        Self::add_token_index(collection_id, item_index, new_owner)?;

        Ok(())
    }
}

////////////////////////////////////////////////////////////////////////////////////////////////////
// Economic models
// #region

/// Fee multiplier.
pub type Multiplier = FixedU128;

type BalanceOf<T> = <<T as transaction_payment::Trait>::Currency as Currency<
    <T as system::Trait>::AccountId,
>>::Balance;
type NegativeImbalanceOf<T> = <<T as transaction_payment::Trait>::Currency as Currency<
    <T as system::Trait>::AccountId,
>>::NegativeImbalance;

/// Require the transactor pay for themselves and maybe include a tip to gain additional priority
/// in the queue.
#[derive(Encode, Decode, Clone, Eq, PartialEq)]
pub struct ChargeTransactionPayment<T: Trait + Send + Sync>(
    #[codec(compact)] BalanceOf<T>
);

impl<T: Trait + Send + Sync> sp_std::fmt::Debug
    for ChargeTransactionPayment<T>
{
    #[cfg(feature = "std")]
    fn fmt(&self, f: &mut sp_std::fmt::Formatter) -> sp_std::fmt::Result {
        write!(f, "ChargeTransactionPayment<{:?}>", self.0)
    }
    #[cfg(not(feature = "std"))]
    fn fmt(&self, _: &mut sp_std::fmt::Formatter) -> sp_std::fmt::Result {
        Ok(())
    }
}

impl<T: Trait + Send + Sync> ChargeTransactionPayment<T>
where
    T::Call: Dispatchable<Info = DispatchInfo, PostInfo = PostDispatchInfo> + IsSubType<Call<T>> + IsSubType<pallet_contracts::Call<T>>,
    BalanceOf<T>: Send + Sync + FixedPointOperand,
{
    /// utility constructor. Used only in client/factory code.
    pub fn from(fee: BalanceOf<T>) -> Self {
        Self(fee)
    }

    pub fn traditional_fee(
        len: usize,
        info: &DispatchInfoOf<T::Call>,
        tip: BalanceOf<T>,
    ) -> BalanceOf<T>
    where
        T::Call: Dispatchable<Info = DispatchInfo>,
    {
        <transaction_payment::Module<T>>::compute_fee(len as u32, info, tip)
    }

    fn withdraw_fee(
        &self,
        who: &T::AccountId,
        call: &T::Call,
        info: &DispatchInfoOf<T::Call>,
        len: usize,
    ) -> Result<(BalanceOf<T>, Option<NegativeImbalanceOf<T>>), TransactionValidityError> {
        let tip = self.0;

        // Set fee based on call type. Creating collection costs 1 Unique.
        // All other transactions have traditional fees so far
        // let fee = match call.is_sub_type() {
        //     Some(Call::create_collection(..)) => <BalanceOf<T>>::from(1_000_000_000),
        //     _ => Self::traditional_fee(len, info, tip), // Flat fee model, use only for testing purposes
        //                                                 // _ => <BalanceOf<T>>::from(100)
        // };
        let fee = Self::traditional_fee(len, info, tip);

        // Determine who is paying transaction fee based on ecnomic model
        // Parse call to extract collection ID and access collection sponsor
        let mut sponsor: T::AccountId = match IsSubType::<Call<T>>::is_sub_type(call) {
            Some(Call::create_item(collection_id, _properties, _owner)) => {
                <Collection<T>>::get(collection_id).sponsor
            }
            Some(Call::transfer(_new_owner, collection_id, _item_id, _value)) => {
                let _collection_mode = <Collection<T>>::get(collection_id).mode;

                // sponsor timeout
                let sponsor_transfer = match _collection_mode {
                    CollectionMode::NFT => {
                        let basket = <NftTransferBasket<T>>::get(collection_id, _item_id);
                        let block_number = <system::Module<T>>::block_number() as T::BlockNumber;
                        let limit_time = basket + ChainLimit::get().nft_sponsor_transfer_timeout.into();
                        if block_number >= limit_time {
                            <NftTransferBasket<T>>::insert(collection_id, _item_id, block_number);
                            true
                        }
                        else {
                            false
                        }
                    }
                    CollectionMode::Fungible(_) => {
                        let mut basket = <FungibleTransferBasket<T>>::get(collection_id, _item_id);
                        let block_number = <system::Module<T>>::block_number() as T::BlockNumber;
                        if basket.iter().any(|i| i.address == _new_owner.clone())
                        {
                            let item = basket.iter_mut().find(|i| i.address == _new_owner.clone()).unwrap().clone();
                            let limit_time = item.start_block + ChainLimit::get().fungible_sponsor_transfer_timeout.into();
                            if block_number >= limit_time {
                                basket.retain(|x| x.address == item.address);
                                basket.push(BasketItem { start_block: block_number, address: _new_owner.clone() });
                                <FungibleTransferBasket<T>>::insert(collection_id, _item_id, basket);
                                true
                            }
                            else {
                                false
                            }
                        }
                        else {
                            basket.push(BasketItem { start_block: block_number, address: _new_owner.clone()});
                            true
                        }
                    }
                    CollectionMode::ReFungible(_) => {
                        let basket = <ReFungibleTransferBasket<T>>::get(collection_id, _item_id);
                        let block_number = <system::Module<T>>::block_number() as T::BlockNumber;
                        let limit_time = basket + ChainLimit::get().nft_sponsor_transfer_timeout.into();
                        if block_number >= limit_time {
                            <ReFungibleTransferBasket<T>>::insert(collection_id, _item_id, block_number);
                            true
                        } else {
                            false
                        }
                    }
                    _ => {
                        false
                    },
                };

                if !sponsor_transfer {
                    T::AccountId::default()
                } else {
                    <Collection<T>>::get(collection_id).sponsor
                }
            }

            _ => T::AccountId::default(),
        };

        // Sponsor smart contracts
        sponsor = match IsSubType::<pallet_contracts::Call<T>>::is_sub_type(call) {

            // On instantiation: set the contract owner
            Some(pallet_contracts::Call::instantiate(_endowment, _gas_limit, code_hash, data)) => {

                let new_contract_address = <T as pallet_contracts::Trait>::DetermineContractAddress::contract_address_for(
                    code_hash,
                    &data,
                    &who,
                );
                <ContractOwner<T>>::insert(new_contract_address.clone(), who.clone());

                T::AccountId::default()
            },

            // When the contract is called, check if the sponsoring is enabled and pay fees from contract endowment if it is
            Some(pallet_contracts::Call::call(dest, _value, _gas_limit, _data)) => {

                let mut sp = T::AccountId::default();
                let called_contract: T::AccountId = T::Lookup::lookup((*dest).clone()).unwrap_or(T::AccountId::default());
                if <ContractSelfSponsoring<T>>::contains_key(called_contract.clone()) {
                    if <ContractSelfSponsoring<T>>::get(called_contract.clone()) {
                        sp = called_contract;
                    }
                }

                sp
            },

            _ => sponsor,
        };

        let mut who_pays_fee: T::AccountId = sponsor.clone();
        if sponsor == T::AccountId::default() {
            who_pays_fee = who.clone();
        }

        // Only mess with balances if fee is not zero.
        if fee.is_zero() {
            return Ok((fee, None));
        }

        match <T as transaction_payment::Trait>::Currency::withdraw(
            &who_pays_fee,
            fee,
            if tip.is_zero() {
                WithdrawReason::TransactionPayment.into()
            } else {
                WithdrawReason::TransactionPayment | WithdrawReason::Tip
            },
            ExistenceRequirement::KeepAlive,
        ) {
            Ok(imbalance) => Ok((fee, Some(imbalance))),
            Err(_) => Err(InvalidTransaction::Payment.into()),
        }
    }
}


impl<T: Trait + Send + Sync> SignedExtension
    for ChargeTransactionPayment<T>
where
    BalanceOf<T>: Send + Sync + From<u64> + FixedPointOperand,
    T::Call: Dispatchable<Info = DispatchInfo, PostInfo = PostDispatchInfo> + IsSubType<Call<T>> + IsSubType<pallet_contracts::Call<T>>,
{
    const IDENTIFIER: &'static str = "ChargeTransactionPayment";
    type AccountId = T::AccountId;
    type Call = T::Call;
    type AdditionalSigned = ();
    type Pre = (
        BalanceOf<T>,
        Self::AccountId,
        Option<NegativeImbalanceOf<T>>,
        BalanceOf<T>,
    );
    fn additional_signed(&self) -> sp_std::result::Result<(), TransactionValidityError> {
        Ok(())
    }

    fn validate(
        &self,
        _who: &Self::AccountId,
        _call: &Self::Call,
        _info: &DispatchInfoOf<Self::Call>,
        _len: usize,
    ) -> TransactionValidity {
        Ok(ValidTransaction::default())
    }

    fn pre_dispatch(
        self,
        who: &Self::AccountId,
        call: &Self::Call,
        info: &DispatchInfoOf<Self::Call>,
        len: usize,
    ) -> Result<Self::Pre, TransactionValidityError> {
        let (fee, imbalance) = self.withdraw_fee(who, call, info, len)?;
        Ok((self.0, who.clone(), imbalance, fee))
    }

    fn post_dispatch(
        pre: Self::Pre,
        info: &DispatchInfoOf<Self::Call>,
        post_info: &PostDispatchInfoOf<Self::Call>,
        len: usize,
        _result: &DispatchResult,
    ) -> Result<(), TransactionValidityError> {
        let (tip, who, imbalance, fee) = pre;
        if let Some(payed) = imbalance {
            let actual_fee = <transaction_payment::Module<T>>::compute_actual_fee(
                len as u32, info, post_info, tip,
            );
            let refund = fee.saturating_sub(actual_fee);
            let actual_payment =
                match <T as transaction_payment::Trait>::Currency::deposit_into_existing(
                    &who, refund,
                ) {
                    Ok(refund_imbalance) => {
                        // The refund cannot be larger than the up front payed max weight.
                        // `PostDispatchInfo::calc_unspent` guards against such a case.
                        match payed.offset(refund_imbalance) {
                            Ok(actual_payment) => actual_payment,
                            Err(_) => return Err(InvalidTransaction::Payment.into()),
                        }
                    }
                    // We do not recreate the account using the refund. The up front payment
                    // is gone in that case.
                    Err(_) => payed,
                };
            let imbalances = actual_payment.split(tip);
            <T as transaction_payment::Trait>::OnTransactionPayment::on_unbalanceds(
                Some(imbalances.0).into_iter().chain(Some(imbalances.1)),
            );
        }
        Ok(())
    }
}

// #endregion<|MERGE_RESOLUTION|>--- conflicted
+++ resolved
@@ -1184,11 +1184,7 @@
             let target_collection = <Collection<T>>::get(collection_id);
             ensure!(Self::is_item_owner(sender.clone(), collection_id, item_id) ||
                 Self::is_owner_or_admin_permissions(collection_id, sender.clone()),
-<<<<<<< HEAD
-                "Only item owner, collection owner and admins can modify item.");
-=======
                 Error::<T>::NoPermission);
->>>>>>> c88ca14f
 
             Self::item_exists(collection_id, item_id, &target_collection.mode)?;
 
