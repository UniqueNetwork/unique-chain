#![cfg_attr(not(feature = "std"), no_std)]

/// For more guidance on Substrate FRAME, see the example pallet
/// https://github.com/paritytech/substrate/blob/master/frame/example/src/lib.rs
use codec::{Decode, Encode};
pub use frame_support::{
    construct_runtime, decl_event, decl_module, decl_storage,
    dispatch::DispatchResult,
    ensure, parameter_types,
    traits::{
        Currency, ExistenceRequirement, Get, Imbalance, KeyOwnerProofSystem, OnUnbalanced,
        Randomness, WithdrawReason,
    },
    weights::{
        constants::{BlockExecutionWeight, ExtrinsicBaseWeight, RocksDbWeight, WEIGHT_PER_SECOND},
        DispatchInfo, GetDispatchInfo, IdentityFee, Pays, PostDispatchInfo, Weight,
        WeightToFeePolynomial,
    },
    IsSubType, StorageValue,
};

use frame_system::{self as system, ensure_signed};
use sp_runtime::sp_std::prelude::Vec;
use sp_runtime::{
    traits::{
        DispatchInfoOf, Dispatchable, PostDispatchInfoOf, SaturatedConversion, Saturating,
        SignedExtension, Zero,
    },
    transaction_validity::{
        InvalidTransaction, TransactionPriority, TransactionValidity, TransactionValidityError,
        ValidTransaction,
    },
    FixedPointOperand, FixedU128,
};
use sp_std::prelude::*;

#[cfg(test)]
mod mock;

#[cfg(test)]
mod tests;

#[derive(Encode, Decode, Debug, Eq, Clone, PartialEq)]
pub enum CollectionMode {
    Invalid,
    // custom data size
    NFT(u32),
    // decimal points
    Fungible(u32),
    // custom data size and decimal points
    ReFungible(u32, u32),
}

impl Into<u8> for CollectionMode {
    fn into(self) -> u8 {
        match self {
            CollectionMode::Invalid => 0,
            CollectionMode::NFT(_) => 1,
            CollectionMode::Fungible(_) => 2,
            CollectionMode::ReFungible(_, _) => 3,
        }
    }
}

#[derive(Encode, Decode, Debug, Clone, PartialEq)]
pub enum AccessMode {
    Normal,
    WhiteList,
}
impl Default for AccessMode {
    fn default() -> Self {
        Self::Normal
    }
}

impl Default for CollectionMode {
    fn default() -> Self {
        Self::Invalid
    }
}

#[derive(Encode, Decode, Default, Clone, PartialEq)]
#[cfg_attr(feature = "std", derive(Debug))]
pub struct Ownership<AccountId> {
    pub owner: AccountId,
    pub fraction: u128,
}

#[derive(Encode, Decode, Default, Clone, PartialEq)]
#[cfg_attr(feature = "std", derive(Debug))]
pub struct CollectionType<AccountId> {
    pub owner: AccountId,
    pub mode: CollectionMode,
    pub access: AccessMode,
    pub decimal_points: u32,
    pub name: Vec<u16>,        // 64 include null escape char
    pub description: Vec<u16>, // 256 include null escape char
    pub token_prefix: Vec<u8>, // 16 include null escape char
    pub custom_data_size: u32,
    pub offchain_schema: Vec<u8>,
    pub sponsor: AccountId, // Who pays fees. If set to default address, the fees are applied to the transaction sender
    pub unconfirmed_sponsor: AccountId, // Sponsor address that has not yet confirmed sponsorship
}

#[derive(Encode, Decode, Default, Clone, PartialEq)]
#[cfg_attr(feature = "std", derive(Debug))]
pub struct CollectionAdminsType<AccountId> {
    pub admin: AccountId,
    pub collection_id: u64,
}

#[derive(Encode, Decode, Default, Clone, PartialEq)]
#[cfg_attr(feature = "std", derive(Debug))]
pub struct NftItemType<AccountId> {
    pub collection: u64,
    pub owner: AccountId,
    pub data: Vec<u8>,
}

#[derive(Encode, Decode, Default, Clone, PartialEq)]
#[cfg_attr(feature = "std", derive(Debug))]
pub struct FungibleItemType<AccountId> {
    pub collection: u64,
    pub owner: AccountId,
    pub value: u128,
}

#[derive(Encode, Decode, Default, Clone, PartialEq)]
#[cfg_attr(feature = "std", derive(Debug))]
pub struct ReFungibleItemType<AccountId> {
    pub collection: u64,
    pub owner: Vec<Ownership<AccountId>>,
    pub data: Vec<u8>,
}

#[derive(Encode, Decode, Default, Clone, PartialEq)]
#[cfg_attr(feature = "std", derive(Debug))]
pub struct ApprovePermissions<AccountId> {
    pub approved: AccountId,
    pub amount: u64,
}

#[derive(Encode, Decode, Default, Clone, PartialEq)]
#[cfg_attr(feature = "std", derive(Debug))]
pub struct VestingItem<AccountId, Moment> {
    pub sender: AccountId,
    pub recipient: AccountId,
    pub collection_id: u64,
    pub item_id: u64,
    pub amount: u64,
    pub vesting_date: Moment,
}

pub trait Trait: system::Trait {
    type Event: From<Event<Self>> + Into<<Self as system::Trait>::Event>;
}

decl_storage! {
    trait Store for Module<T: Trait> as Nft {

        // Private members
<<<<<<< HEAD
        NextCollectionID: u64;
        CreatedCollectionCount: u64;
        ChainVersion: u64;
=======
        CreatedCollectionCount: u64;
>>>>>>> 37e55e23
        ItemListIndex: map hasher(blake2_128_concat) u64 => u64;

        pub Collection get(fn collection): map hasher(identity) u64 => CollectionType<T::AccountId>;
        pub AdminList get(fn admin_list_collection): map hasher(identity) u64 => Vec<T::AccountId>;
        pub WhiteList get(fn white_list): map hasher(identity) u64 => Vec<T::AccountId>;

        /// Balance owner per collection map
        pub Balance get(fn balance_count): double_map hasher(blake2_128_concat) u64, hasher(blake2_128_concat) T::AccountId => u64;

        /// second parameter: item id + owner account id
        pub ApprovedList get(fn approved): double_map hasher(blake2_128_concat) u64, hasher(blake2_128_concat) (u64, T::AccountId) => Vec<ApprovePermissions<T::AccountId>>;

        /// Item collections
        pub NftItemList get(fn nft_item_id): double_map hasher(blake2_128_concat) u64, hasher(blake2_128_concat) u64 => NftItemType<T::AccountId>;
        pub FungibleItemList get(fn fungible_item_id): double_map hasher(blake2_128_concat) u64, hasher(blake2_128_concat) u64 => FungibleItemType<T::AccountId>;
        pub ReFungibleItemList get(fn refungible_item_id): double_map hasher(blake2_128_concat) u64, hasher(blake2_128_concat) u64 => ReFungibleItemType<T::AccountId>;

        // Active vesting list
        // pub VestingList get(fn vesting): double_map hasher(blake2_128_concat) u64, hasher(blake2_128_concat) u64 => VestingItem<T::AccountId, T::Moment>;

        /// Index list
        pub AddressTokens get(fn address_tokens): double_map hasher(blake2_128_concat) u64, hasher(blake2_128_concat) T::AccountId => Vec<u64>;

        // Sponsorship
        pub ContractSponsor get(fn contract_sponsor): map hasher(identity) T::AccountId => T::AccountId;
        pub UnconfirmedContractSponsor get(fn unconfirmed_contract_sponsor): map hasher(identity) T::AccountId => T::AccountId;
    }
}

decl_event!(
    pub enum Event<T>
    where
        AccountId = <T as system::Trait>::AccountId,
    {
        Created(u64, u8, AccountId),
        ItemCreated(u64, u64),
        ItemDestroyed(u64, u64),
    }
);

decl_module! {
    pub struct Module<T: Trait> for enum Call where origin: T::Origin {

        fn deposit_event() = default;

        fn on_initialize(now: T::BlockNumber) -> Weight {

            if ChainVersion::get() == 0
            {
                let value = NextCollectionID::get();
                CreatedCollectionCount::put(value);
                ChainVersion::put(2);
            }

            0
        }

        // Create collection of NFT with given parameters
        //
        // @param customDataSz size of custom data in each collection item
        // returns collection ID
        #[weight = 0]
        pub fn create_collection(   origin,
                                    collection_name: Vec<u16>,
                                    collection_description: Vec<u16>,
                                    token_prefix: Vec<u8>,
                                    mode: CollectionMode) -> DispatchResult {

            // Anyone can create a collection
            let who = ensure_signed(origin)?;
            let custom_data_size = match mode {
                CollectionMode::NFT(size) => size,
                CollectionMode::ReFungible(size, _) => size,
                _ => 0
            };

            let decimal_points = match mode {
                CollectionMode::Fungible(points) => points,
                CollectionMode::ReFungible(_, points) => points,
                _ => 0
            };

            // check params
            ensure!(decimal_points <= 4, "decimal_points parameter must be lower than 4");

            let mut name = collection_name.to_vec();
            name.push(0);
            ensure!(name.len() <= 64, "Collection name can not be longer than 63 char");

            let mut description = collection_description.to_vec();
            description.push(0);
            ensure!(name.len() <= 256, "Collection description can not be longer than 255 char");

            let mut prefix = token_prefix.to_vec();
            prefix.push(0);
            ensure!(prefix.len() <= 16, "Token prefix can not be longer than 15 char");

            // Generate next collection ID
            let next_id = CreatedCollectionCount::get()
                .checked_add(1)
                .expect("collection id error");

            CreatedCollectionCount::put(next_id);

            // Create new collection
            let new_collection = CollectionType {
                owner: who.clone(),
                name: name,
                mode: mode.clone(),
                access: AccessMode::Normal,
                description: description,
                decimal_points: decimal_points,
                token_prefix: prefix,
                offchain_schema: Vec::new(),
                custom_data_size: custom_data_size,
                sponsor: T::AccountId::default(),
                unconfirmed_sponsor: T::AccountId::default(),
            };

            // Add new collection to map
            <Collection<T>>::insert(next_id, new_collection);

            // call event
            Self::deposit_event(RawEvent::Created(next_id, mode.into(), who.clone()));

            Ok(())
        }

        #[weight = 0]
        pub fn destroy_collection(origin, collection_id: u64) -> DispatchResult {

            let sender = ensure_signed(origin)?;
            Self::check_owner_permissions(collection_id, sender)?;

            // TODO Items remove
            <AddressTokens<T>>::remove_prefix(collection_id);
            <ApprovedList<T>>::remove_prefix(collection_id);
            <Balance<T>>::remove_prefix(collection_id);
            <ItemListIndex>::remove(collection_id);
            <AdminList<T>>::remove(collection_id);
            <Collection<T>>::remove(collection_id);
            <WhiteList<T>>::remove(collection_id);

            Ok(())
        }

        #[weight = 0]
        pub fn change_collection_owner(origin, collection_id: u64, new_owner: T::AccountId) -> DispatchResult {

            let sender = ensure_signed(origin)?;
            Self::check_owner_permissions(collection_id, sender)?;
            let mut target_collection = <Collection<T>>::get(collection_id);
            target_collection.owner = new_owner;
            <Collection<T>>::insert(collection_id, target_collection);

            Ok(())
        }

        #[weight = 0]
        pub fn add_collection_admin(origin, collection_id: u64, new_admin_id: T::AccountId) -> DispatchResult {

            let sender = ensure_signed(origin)?;
            Self::check_owner_or_admin_permissions(collection_id, sender)?;
            let mut admin_arr: Vec<T::AccountId> = Vec::new();

            if <AdminList<T>>::contains_key(collection_id)
            {
                admin_arr = <AdminList<T>>::get(collection_id);
                ensure!(!admin_arr.contains(&new_admin_id), "Account already has admin role");
            }

            admin_arr.push(new_admin_id);
            <AdminList<T>>::insert(collection_id, admin_arr);

            Ok(())
        }

        #[weight = 0]
        pub fn remove_collection_admin(origin, collection_id: u64, account_id: T::AccountId) -> DispatchResult {

            let sender = ensure_signed(origin)?;
            Self::check_owner_or_admin_permissions(collection_id, sender)?;

            if <AdminList<T>>::contains_key(collection_id)
            {
                let mut admin_arr = <AdminList<T>>::get(collection_id);
                admin_arr.retain(|i| *i != account_id);
                <AdminList<T>>::insert(collection_id, admin_arr);
            }

            Ok(())
        }

        #[weight = 0]
        pub fn set_collection_sponsor(origin, collection_id: u64, new_sponsor: T::AccountId) -> DispatchResult {

            let sender = ensure_signed(origin)?;
            ensure!(<Collection<T>>::contains_key(collection_id), "This collection does not exist");

            let mut target_collection = <Collection<T>>::get(collection_id);
            ensure!(sender == target_collection.owner, "You do not own this collection");

            target_collection.unconfirmed_sponsor = new_sponsor;
            <Collection<T>>::insert(collection_id, target_collection);

            Ok(())
        }

        #[weight = 0]
        pub fn confirm_sponsorship(origin, collection_id: u64) -> DispatchResult {

            let sender = ensure_signed(origin)?;
            ensure!(<Collection<T>>::contains_key(collection_id), "This collection does not exist");

            let mut target_collection = <Collection<T>>::get(collection_id);
            ensure!(sender == target_collection.unconfirmed_sponsor, "This address is not set as sponsor, use setCollectionSponsor first");

            target_collection.sponsor = target_collection.unconfirmed_sponsor;
            target_collection.unconfirmed_sponsor = T::AccountId::default();
            <Collection<T>>::insert(collection_id, target_collection);

            Ok(())
        }

        #[weight = 0]
        pub fn remove_collection_sponsor(origin, collection_id: u64) -> DispatchResult {

            let sender = ensure_signed(origin)?;
            ensure!(<Collection<T>>::contains_key(collection_id), "This collection does not exist");

            let mut target_collection = <Collection<T>>::get(collection_id);
            ensure!(sender == target_collection.owner, "You do not own this collection");

            target_collection.sponsor = T::AccountId::default();
            <Collection<T>>::insert(collection_id, target_collection);

            Ok(())
        }

        #[weight = 0]
        pub fn create_item(origin, collection_id: u64, properties: Vec<u8>, owner: T::AccountId) -> DispatchResult {

            let sender = ensure_signed(origin)?;
            let target_collection = <Collection<T>>::get(collection_id);
            Self::check_owner_or_admin_permissions(collection_id, sender.clone())?;

            match target_collection.mode
            {
                CollectionMode::NFT(_) => {

                    // check size
                    ensure!(target_collection.custom_data_size >= properties.len() as u32, "Size of item is too large");

                    // Create nft item
                    let item = NftItemType {
                        collection: collection_id,
                        owner: owner,
                        data: properties.clone(),
                    };

                    Self::add_nft_item(item)?;

                },
                CollectionMode::Fungible(_) => {

                    // check size
                    ensure!(properties.len() as u32 == 0, "Size of item must be 0 with fungible type");

                    let item = FungibleItemType {
                        collection: collection_id,
                        owner: owner,
                        value: (10 as u128).pow(target_collection.decimal_points)
                    };

                    Self::add_fungible_item(item)?;
                },
                CollectionMode::ReFungible(_, _) => {

                    // check size
                    ensure!(target_collection.custom_data_size >= properties.len() as u32, "Size of item is too large");

                    let mut owner_list = Vec::new();
                    let value = (10 as u128).pow(target_collection.decimal_points);
                    owner_list.push(Ownership {owner: owner.clone(), fraction: value});

                    let item = ReFungibleItemType {
                        collection: collection_id,
                        owner: owner_list,
                        data: properties.clone()
                    };

                    Self::add_refungible_item(item)?;
                },
                _ => { ensure!(1 == 0,"just error"); }

            };

            // call event
            Self::deposit_event(RawEvent::ItemCreated(collection_id, <ItemListIndex>::get(collection_id)));

            Ok(())
        }

        #[weight = 0]
        pub fn burn_item(origin, collection_id: u64, item_id: u64) -> DispatchResult {

            let sender = ensure_signed(origin)?;
            let item_owner = Self::is_item_owner(sender.clone(), collection_id, item_id);
            if !item_owner
            {
                Self::check_owner_or_admin_permissions(collection_id, sender.clone())?;
            }
            let target_collection = <Collection<T>>::get(collection_id);

            match target_collection.mode
            {
                CollectionMode::NFT(_) => Self::burn_nft_item(collection_id, item_id)?,
                CollectionMode::Fungible(_)  => Self::burn_fungible_item(collection_id, item_id)?,
                CollectionMode::ReFungible(_, _)  => Self::burn_refungible_item(collection_id, item_id, sender.clone())?,
                _ => ()
            };

            // call event
            Self::deposit_event(RawEvent::ItemDestroyed(collection_id, item_id));

            Ok(())
        }

        #[weight = 0]
        pub fn transfer(origin, recipient: T::AccountId, collection_id: u64, item_id: u64, value: u64) -> DispatchResult {

            let sender = ensure_signed(origin)?;
            ensure!(Self::is_item_owner(sender.clone(), collection_id, item_id), "Only item owner can call transfer method");

            let target_collection = <Collection<T>>::get(collection_id);

            // TODO: implement other modes
            match target_collection.mode
            {
                CollectionMode::NFT(_) => Self::transfer_nft(collection_id, item_id, sender.clone(), recipient)?,
                CollectionMode::Fungible(_)  => Self::transfer_fungible(collection_id, item_id, value, sender.clone(), recipient)?,
                CollectionMode::ReFungible(_, _)  => Self::transfer_refungible(collection_id, item_id, value, sender.clone(), recipient)?,
                _ => ()
            };

            Ok(())
        }

        #[weight = 0]
        pub fn approve(origin, approved: T::AccountId, collection_id: u64, item_id: u64) -> DispatchResult {

            let sender = ensure_signed(origin)?;

            // amount param stub
            let amount = 100000000;

            ensure!(Self::is_item_owner(sender.clone(), collection_id, item_id), "Only item owner can call transfer method");

            let list_exists = <ApprovedList<T>>::contains_key(collection_id, (item_id, sender.clone()));
            if list_exists {

                let mut list = <ApprovedList<T>>::get(collection_id, (item_id, sender.clone()));
                let item_contains = list.iter().any(|i| i.approved == approved);

                if !item_contains {
                    list.push(ApprovePermissions { approved: approved.clone(), amount: amount });
                    <ApprovedList<T>>::insert(collection_id, (item_id, sender.clone()), list);
                }
            } else {

                let mut list = Vec::new();
                list.push(ApprovePermissions { approved: approved.clone(), amount: amount });
                <ApprovedList<T>>::insert(collection_id, (item_id, sender.clone()), list);
            }

            Ok(())
        }

        #[weight = 0]
        pub fn transfer_from(origin, from: T::AccountId, recipient: T::AccountId, collection_id: u64, item_id: u64, value: u64 ) -> DispatchResult {

            let sender = ensure_signed(origin)?;
            let approved_list_exists = <ApprovedList<T>>::contains_key(collection_id, (item_id, from.clone()));
            if approved_list_exists
            {
                let list_itm = <ApprovedList<T>>::get(collection_id, (item_id, from.clone()));
                let opt_item = list_itm.iter().find(|i| i.approved == sender.clone());
                ensure!(opt_item.is_some(), "No approve found");
                ensure!(opt_item.unwrap().amount >= value, "Requested value more than approved");

                // remove approve
                let approve_list: Vec<ApprovePermissions<T::AccountId>> = <ApprovedList<T>>::get(collection_id, (item_id, from.clone()))
                    .into_iter().filter(|i| i.approved != sender.clone()).collect();
                <ApprovedList<T>>::insert(collection_id, (item_id, from.clone()), approve_list);
            }
            else
            {
                Self::check_owner_or_admin_permissions(collection_id, sender)?;
            }

            let target_collection = <Collection<T>>::get(collection_id);

            match target_collection.mode
            {
                CollectionMode::NFT(_) => Self::transfer_nft(collection_id, item_id, from, recipient)?,
                CollectionMode::Fungible(_)  => Self::transfer_fungible(collection_id, item_id, value, from.clone(), recipient)?,
                CollectionMode::ReFungible(_, _)  => Self::transfer_refungible(collection_id, item_id, value, from.clone(), recipient)?,
                _ => ()
            };

            Ok(())
        }

        #[weight = 0]
        pub fn safe_transfer_from(origin, collection_id: u64, item_id: u64, new_owner: T::AccountId) -> DispatchResult {

            // let no_perm_mes = "You do not have permissions to modify this collection";
            // ensure!(<ApprovedList<T>>::contains_key((collection_id, item_id)), no_perm_mes);
            // let list_itm = <ApprovedList<T>>::get((collection_id, item_id));
            // ensure!(list_itm.contains(&new_owner.clone()), no_perm_mes);

            // // on_nft_received  call

            // Self::transfer(origin, collection_id, item_id, new_owner)?;

            Ok(())
        }

        #[weight = 0]
        pub fn set_offchain_schema(
            origin,
            collection_id: u64,
            schema: Vec<u8>
        ) -> DispatchResult {
            let sender = ensure_signed(origin)?;
            Self::check_owner_or_admin_permissions(collection_id, sender.clone())?;

            let mut target_collection = <Collection<T>>::get(collection_id);
            target_collection.offchain_schema = schema;
            <Collection<T>>::insert(collection_id, target_collection);

            Ok(())
        }
    }
}

impl<T: Trait> Module<T> {
    fn add_fungible_item(item: FungibleItemType<T::AccountId>) -> DispatchResult {
        let current_index = <ItemListIndex>::get(item.collection)
            .checked_add(1)
            .expect("Item list index id error");
        let itemcopy = item.clone();
        let owner = item.owner.clone();
        let value = item.value as u64;

        Self::add_token_index(item.collection, current_index, owner.clone())?;

        <ItemListIndex>::insert(item.collection, current_index);
        <FungibleItemList<T>>::insert(item.collection, current_index, itemcopy);

        // Update balance
        let new_balance = <Balance<T>>::get(item.collection, owner.clone())
            .checked_add(value)
            .unwrap();
        <Balance<T>>::insert(item.collection, owner.clone(), new_balance);

        Ok(())
    }

    fn add_refungible_item(item: ReFungibleItemType<T::AccountId>) -> DispatchResult {
        let current_index = <ItemListIndex>::get(item.collection)
            .checked_add(1)
            .expect("Item list index id error");
        let itemcopy = item.clone();

        let value = item.owner.first().unwrap().fraction as u64;
        let owner = item.owner.first().unwrap().owner.clone();

        Self::add_token_index(item.collection, current_index, owner.clone())?;

        <ItemListIndex>::insert(item.collection, current_index);
        <ReFungibleItemList<T>>::insert(item.collection, current_index, itemcopy);

        // Update balance
        let new_balance = <Balance<T>>::get(item.collection, owner.clone())
            .checked_add(value)
            .unwrap();
        <Balance<T>>::insert(item.collection, owner.clone(), new_balance);

        Ok(())
    }

    fn add_nft_item(item: NftItemType<T::AccountId>) -> DispatchResult {
        let current_index = <ItemListIndex>::get(item.collection)
            .checked_add(1)
            .expect("Item list index id error");

        let item_owner = item.owner.clone();
        let collection_id = item.collection.clone();
        Self::add_token_index(collection_id, current_index, item.owner.clone())?;

        <ItemListIndex>::insert(collection_id, current_index);
        <NftItemList<T>>::insert(collection_id, current_index, item);

        // Update balance
        let new_balance = <Balance<T>>::get(collection_id, item_owner.clone())
            .checked_add(1)
            .unwrap();
        <Balance<T>>::insert(collection_id, item_owner.clone(), new_balance);

        Ok(())
    }

    fn burn_refungible_item(
        collection_id: u64,
        item_id: u64,
        owner: T::AccountId,
    ) -> DispatchResult {
        ensure!(
            <ReFungibleItemList<T>>::contains_key(collection_id, item_id),
            "Item does not exists"
        );
        let collection = <ReFungibleItemList<T>>::get(collection_id, item_id);
        let item = collection
            .owner
            .iter()
            .filter(|&i| i.owner == owner)
            .next()
            .unwrap();
        Self::remove_token_index(collection_id, item_id, owner.clone())?;

        // remove approve list
        <ApprovedList<T>>::remove(collection_id, (item_id, owner.clone()));

        // update balance
        let new_balance = <Balance<T>>::get(collection_id, item.owner.clone())
            .checked_sub(item.fraction as u64)
            .unwrap();
        <Balance<T>>::insert(collection_id, item.owner.clone(), new_balance);

        <ReFungibleItemList<T>>::remove(collection_id, item_id);

        Ok(())
    }

    fn burn_nft_item(collection_id: u64, item_id: u64) -> DispatchResult {
        ensure!(
            <NftItemList<T>>::contains_key(collection_id, item_id),
            "Item does not exists"
        );
        let item = <NftItemList<T>>::get(collection_id, item_id);
        Self::remove_token_index(collection_id, item_id, item.owner.clone())?;

        // remove approve list
        <ApprovedList<T>>::remove(collection_id, (item_id, item.owner.clone()));

        // update balance
        let new_balance = <Balance<T>>::get(collection_id, item.owner.clone())
            .checked_sub(1)
            .unwrap();
        <Balance<T>>::insert(collection_id, item.owner.clone(), new_balance);
        <NftItemList<T>>::remove(collection_id, item_id);

        Ok(())
    }

    fn burn_fungible_item(collection_id: u64, item_id: u64) -> DispatchResult {
        ensure!(
            <FungibleItemList<T>>::contains_key(collection_id, item_id),
            "Item does not exists"
        );
        let item = <FungibleItemList<T>>::get(collection_id, item_id);
        Self::remove_token_index(collection_id, item_id, item.owner.clone())?;

        // remove approve list
        <ApprovedList<T>>::remove(collection_id, (item_id, item.owner.clone()));

        // update balance
        let new_balance = <Balance<T>>::get(collection_id, item.owner.clone())
            .checked_sub(item.value as u64)
            .unwrap();
        <Balance<T>>::insert(collection_id, item.owner.clone(), new_balance);

        <FungibleItemList<T>>::remove(collection_id, item_id);

        Ok(())
    }

    fn collection_exists(collection_id: u64) -> DispatchResult {
        ensure!(
            <Collection<T>>::contains_key(collection_id),
            "This collection does not exist"
        );
        Ok(())
    }

    fn check_owner_permissions(collection_id: u64, subject: T::AccountId) -> DispatchResult {
        Self::collection_exists(collection_id)?;

        let target_collection = <Collection<T>>::get(collection_id);
        ensure!(
            subject == target_collection.owner,
            "You do not own this collection"
        );

        Ok(())
    }

    fn check_owner_or_admin_permissions(
        collection_id: u64,
        subject: T::AccountId,
    ) -> DispatchResult {
        Self::collection_exists(collection_id)?;

        let target_collection = <Collection<T>>::get(collection_id);
        let is_owner = subject == target_collection.owner;

        let no_perm_mes = "You do not have permissions to modify this collection";
        let exists = <AdminList<T>>::contains_key(collection_id);

        if !is_owner {
            ensure!(exists, no_perm_mes);
            ensure!(
                <AdminList<T>>::get(collection_id).contains(&subject),
                no_perm_mes
            );
        }
        Ok(())
    }

    fn is_item_owner(subject: T::AccountId, collection_id: u64, item_id: u64) -> bool {
        let target_collection = <Collection<T>>::get(collection_id);

        match target_collection.mode {
            CollectionMode::NFT(_) => {
                <NftItemList<T>>::get(collection_id, item_id).owner == subject
            }
            CollectionMode::Fungible(_) => {
                <FungibleItemList<T>>::get(collection_id, item_id).owner == subject
            }
            CollectionMode::ReFungible(_, _) => {
                <ReFungibleItemList<T>>::get(collection_id, item_id)
                    .owner
                    .iter()
                    .any(|i| i.owner == subject)
            }
            CollectionMode::Invalid => false,
        }
    }

    fn transfer_fungible(
        collection_id: u64,
        item_id: u64,
        value: u64,
        owner: T::AccountId,
        new_owner: T::AccountId,
    ) -> DispatchResult {
        let full_item = <FungibleItemList<T>>::get(collection_id, item_id);
        let amount = full_item.value;

<<<<<<< HEAD
        ensure!(amount >= value.into(), "Item balance not enouth");
=======
        let current_index = <ItemListIndex>::get(item.collection)
        .checked_add(1)
        .expect("Item list index id error");
        let itemcopy = item.clone();
>>>>>>> 37e55e23

        // update balance
        let balance_old_owner = <Balance<T>>::get(collection_id, owner.clone())
            .checked_sub(value)
            .unwrap();
        <Balance<T>>::insert(collection_id, owner.clone(), balance_old_owner);

        let mut new_owner_account_id = 0;
        let new_owner_items = <AddressTokens<T>>::get(collection_id, new_owner.clone());
        if new_owner_items.len() > 0 {
            new_owner_account_id = new_owner_items[0];
        }

        let val64 = value.into();

<<<<<<< HEAD
        // transfer
        if amount == val64 && new_owner_account_id == 0 {
            // change owner
            // new owner do not have account
            let mut new_full_item = full_item.clone();
            new_full_item.owner = new_owner.clone();
            <FungibleItemList<T>>::insert(collection_id, item_id, new_full_item);
=======
        <ItemListIndex>::insert(item.collection, current_index);
        <ReFungibleItemList<T>>::insert(item.collection, current_index, itemcopy);  
        
        // Update balance
       let new_balance = <Balance<T>>::get(item.collection, owner.clone()).checked_add(value).unwrap();
       <Balance<T>>::insert(item.collection, owner.clone(), new_balance);
>>>>>>> 37e55e23

            // update balance
            let balance_new_owner = <Balance<T>>::get(collection_id, new_owner.clone())
                .checked_add(value)
                .unwrap();
            <Balance<T>>::insert(collection_id, new_owner.clone(), balance_new_owner);

            // update index collection
            Self::move_token_index(collection_id, item_id, owner.clone(), new_owner.clone())?;
        } else {
            let mut new_full_item = full_item.clone();
            new_full_item.value -= val64;

            // separate amount
            if new_owner_account_id > 0 {
                // new owner has account
                let mut item = <FungibleItemList<T>>::get(collection_id, new_owner_account_id);
                item.value += val64;

                // update balance
                let balance_new_owner = <Balance<T>>::get(collection_id, new_owner.clone())
                    .checked_add(value)
                    .unwrap();
                <Balance<T>>::insert(collection_id, new_owner.clone(), balance_new_owner);

                <FungibleItemList<T>>::insert(collection_id, new_owner_account_id, item);
            } else {
                // new owner do not have account
                let item = FungibleItemType {
                    collection: collection_id,
                    owner: new_owner.clone(),
                    value: val64,
                };

                Self::add_fungible_item(item)?;
            }

            if amount == val64 {
                Self::remove_token_index(collection_id, item_id, full_item.owner.clone())?;

                // remove approve list
                <ApprovedList<T>>::remove(collection_id, (item_id, full_item.owner.clone()));
                <FungibleItemList<T>>::remove(collection_id, item_id);
            }

            <FungibleItemList<T>>::insert(collection_id, item_id, new_full_item);
        }

        Ok(())
    }

    fn transfer_refungible(
        collection_id: u64,
        item_id: u64,
        value: u64,
        owner: T::AccountId,
        new_owner: T::AccountId,
    ) -> DispatchResult {
        let full_item = <ReFungibleItemList<T>>::get(collection_id, item_id);
        let item = full_item
            .owner
            .iter()
            .filter(|i| i.owner == owner)
            .next()
            .unwrap();
        let amount = item.fraction;

<<<<<<< HEAD
        ensure!(amount >= value.into(), "Item balance not enouth");
=======
        ensure!(amount >= value.into(),"Item balance not enouth");
>>>>>>> 37e55e23

        // update balance
        let balance_old_owner = <Balance<T>>::get(collection_id, item.owner.clone())
            .checked_sub(value)
            .unwrap();
        <Balance<T>>::insert(collection_id, item.owner.clone(), balance_old_owner);

        let balance_new_owner = <Balance<T>>::get(collection_id, new_owner.clone())
            .checked_add(value)
            .unwrap();
        <Balance<T>>::insert(collection_id, new_owner.clone(), balance_new_owner);

        let old_owner = item.owner.clone();
        let new_owner_has_account = full_item.owner.iter().any(|i| i.owner == new_owner);
        let val64 = value.into();

        // transfer
<<<<<<< HEAD
        if amount == val64 && !new_owner_has_account {
=======
        if amount == val64 && !new_owner_has_account
        {
>>>>>>> 37e55e23
            // change owner
            // new owner do not have account
            let mut new_full_item = full_item.clone();
            new_full_item
                .owner
                .iter_mut()
                .find(|i| i.owner == owner)
                .unwrap()
                .owner = new_owner.clone();
            <ReFungibleItemList<T>>::insert(collection_id, item_id, new_full_item);

            // update index collection
            Self::move_token_index(collection_id, item_id, old_owner.clone(), new_owner.clone())?;
        } else {
            let mut new_full_item = full_item.clone();
<<<<<<< HEAD
            new_full_item
                .owner
                .iter_mut()
                .find(|i| i.owner == owner)
                .unwrap()
                .fraction -= val64;
=======
            new_full_item.owner.iter_mut().find(|i| i.owner == owner).unwrap().fraction -= val64;
>>>>>>> 37e55e23

            // separate amount
            if new_owner_has_account {
                // new owner has account
<<<<<<< HEAD
                new_full_item
                    .owner
                    .iter_mut()
                    .find(|i| i.owner == new_owner)
                    .unwrap()
                    .fraction += val64;
            } else {
                // new owner do not have account
                new_full_item.owner.push(Ownership {
                    owner: new_owner.clone(),
                    fraction: val64,
                });
=======
                new_full_item.owner.iter_mut().find(|i| i.owner == new_owner).unwrap().fraction += val64;
            }
            else
            {
                // new owner do not have account
                new_full_item.owner.push(Ownership { owner: new_owner.clone(), fraction: val64});
>>>>>>> 37e55e23
                Self::add_token_index(collection_id, item_id, new_owner.clone())?;
            }

            <ReFungibleItemList<T>>::insert(collection_id, item_id, new_full_item);
        }

        Ok(())
    }
<<<<<<< HEAD
=======
    
    fn add_nft_item(item: NftItemType<T::AccountId>) -> DispatchResult {

        let current_index = <ItemListIndex>::get(item.collection)
        .checked_add(1)
        .expect("Item list index id error");
        let itemcopy = item.clone();

        Self::add_token_index(item.collection, current_index, item.owner.clone())?;

        <ItemListIndex>::insert(item.collection, current_index);
        <NftItemList<T>>::insert(item.collection, current_index, item);

        // Update balance
        let new_balance = <Balance<T>>::get(itemcopy.collection, itemcopy.owner.clone()).checked_add(1).unwrap();
        <Balance<T>>::insert(itemcopy.collection, itemcopy.owner.clone(), new_balance);

        Ok(())
    }

    fn burn_nft_item(collection_id: u64, item_id: u64) -> DispatchResult {
  
        let item = <NftItemList<T>>::get(collection_id, item_id);
        Self::remove_token_index(collection_id, item_id, item.owner.clone())?;

        // update balance
        let new_balance = <Balance<T>>::get(collection_id, item.owner.clone()).checked_sub(1).unwrap();
        <Balance<T>>::insert(collection_id, item.owner.clone(), new_balance);
        <NftItemList<T>>::remove(collection_id, item_id);

        Ok(())
    }

    fn transfer_nft(collection_id: u64, item_id: u64, sender: T::AccountId, new_owner: T::AccountId) -> DispatchResult {
>>>>>>> 37e55e23

    fn transfer_nft(
        collection_id: u64,
        item_id: u64,
        sender: T::AccountId,
        new_owner: T::AccountId,
    ) -> DispatchResult {
        let mut item = <NftItemList<T>>::get(collection_id, item_id);

        ensure!(
            sender == item.owner,
            "sender parameter and item owner must be equal"
        );

        // update balance
        let balance_old_owner = <Balance<T>>::get(collection_id, item.owner.clone())
            .checked_sub(1)
            .unwrap();
        <Balance<T>>::insert(collection_id, item.owner.clone(), balance_old_owner);

        let balance_new_owner = <Balance<T>>::get(collection_id, new_owner.clone())
            .checked_add(1)
            .unwrap();
        <Balance<T>>::insert(collection_id, new_owner.clone(), balance_new_owner);

        // change owner
        let old_owner = item.owner.clone();
        item.owner = new_owner.clone();
        <NftItemList<T>>::insert(collection_id, item_id, item);

        // update index collection
        Self::move_token_index(collection_id, item_id, old_owner.clone(), new_owner.clone())?;

        // reset approved list
        <ApprovedList<T>>::remove(collection_id, (item_id, old_owner));
        Ok(())
    }

    fn add_token_index(collection_id: u64, item_index: u64, owner: T::AccountId) -> DispatchResult {
        let list_exists = <AddressTokens<T>>::contains_key(collection_id, owner.clone());
        if list_exists {
            let mut list = <AddressTokens<T>>::get(collection_id, owner.clone());
            let item_contains = list.contains(&item_index.clone());

            if !item_contains {
                list.push(item_index.clone());
            }

            <AddressTokens<T>>::insert(collection_id, owner.clone(), list);
        } else {
            let mut itm = Vec::new();
            itm.push(item_index.clone());
            <AddressTokens<T>>::insert(collection_id, owner, itm);
        }

        Ok(())
    }

    fn remove_token_index(
        collection_id: u64,
        item_index: u64,
        owner: T::AccountId,
    ) -> DispatchResult {
        let list_exists = <AddressTokens<T>>::contains_key(collection_id, owner.clone());
        if list_exists {
            let mut list = <AddressTokens<T>>::get(collection_id, owner.clone());
            let item_contains = list.contains(&item_index.clone());

            if item_contains {
                list.retain(|&item| item != item_index);
                <AddressTokens<T>>::insert(collection_id, owner, list);
            }
        }

        Ok(())
    }

    fn move_token_index(
        collection_id: u64,
        item_index: u64,
        old_owner: T::AccountId,
        new_owner: T::AccountId,
    ) -> DispatchResult {
        Self::remove_token_index(collection_id, item_index, old_owner)?;
        Self::add_token_index(collection_id, item_index, new_owner)?;

        Ok(())
    }
}

////////////////////////////////////////////////////////////////////////////////////////////////////
// Economic models

/// Fee multiplier.
pub type Multiplier = FixedU128;

type BalanceOf<T> = <<T as transaction_payment::Trait>::Currency as Currency<
    <T as system::Trait>::AccountId,
>>::Balance;
type NegativeImbalanceOf<T> = <<T as transaction_payment::Trait>::Currency as Currency<
    <T as system::Trait>::AccountId,
>>::NegativeImbalance;

/// Require the transactor pay for themselves and maybe include a tip to gain additional priority
/// in the queue.
#[derive(Encode, Decode, Clone, Eq, PartialEq)]
pub struct ChargeTransactionPayment<T: transaction_payment::Trait + Send + Sync>(
    #[codec(compact)] BalanceOf<T>,
);

impl<T: Trait + transaction_payment::Trait + Send + Sync> sp_std::fmt::Debug
    for ChargeTransactionPayment<T>
{
    #[cfg(feature = "std")]
    fn fmt(&self, f: &mut sp_std::fmt::Formatter) -> sp_std::fmt::Result {
        write!(f, "ChargeTransactionPayment<{:?}>", self.0)
    }
    #[cfg(not(feature = "std"))]
    fn fmt(&self, _: &mut sp_std::fmt::Formatter) -> sp_std::fmt::Result {
        Ok(())
    }
}

impl<T: Trait + transaction_payment::Trait + Send + Sync> ChargeTransactionPayment<T>
where
    T::Call:
        Dispatchable<Info = DispatchInfo, PostInfo = PostDispatchInfo> + IsSubType<Module<T>, T>,
    BalanceOf<T>: Send + Sync + FixedPointOperand,
{
    /// utility constructor. Used only in client/factory code.
    pub fn from(fee: BalanceOf<T>) -> Self {
        Self(fee)
    }

    pub fn traditional_fee(
        len: usize,
        info: &DispatchInfoOf<T::Call>,
        tip: BalanceOf<T>,
    ) -> BalanceOf<T>
    where
        T::Call: Dispatchable<Info = DispatchInfo>,
    {
        <transaction_payment::Module<T>>::compute_fee(len as u32, info, tip)
    }

    fn withdraw_fee(
        &self,
        who: &T::AccountId,
        call: &T::Call,
        info: &DispatchInfoOf<T::Call>,
        len: usize,
    ) -> Result<(BalanceOf<T>, Option<NegativeImbalanceOf<T>>), TransactionValidityError> {
        let tip = self.0;

        // Set fee based on call type. Creating collection costs 1 Unique.
        // All other transactions have traditional fees so far
        let fee = match call.is_sub_type() {
            Some(Call::create_collection(..)) => <BalanceOf<T>>::from(1_000_000_000),
            _ => Self::traditional_fee(len, info, tip), // Flat fee model, use only for testing purposes
                                                        // _ => <BalanceOf<T>>::from(100)
        };

        // Determine who is paying transaction fee based on ecnomic model
        // Parse call to extract collection ID and access collection sponsor
        let sponsor: T::AccountId = match call.is_sub_type() {
            Some(Call::create_item(collection_id, _properties, _owner)) => {
                <Collection<T>>::get(collection_id).sponsor
            }
            Some(Call::transfer(_new_owner, collection_id, _item_id, _value)) => {
                <Collection<T>>::get(collection_id).sponsor
            }

            _ => T::AccountId::default(),
        };

        let mut who_pays_fee: T::AccountId = sponsor.clone();
        if sponsor == T::AccountId::default() {
            who_pays_fee = who.clone();
        }

        // Only mess with balances if fee is not zero.
        if fee.is_zero() {
            return Ok((fee, None));
        }

        match <T as transaction_payment::Trait>::Currency::withdraw(
            &who_pays_fee,
            fee,
            if tip.is_zero() {
                WithdrawReason::TransactionPayment.into()
            } else {
                WithdrawReason::TransactionPayment | WithdrawReason::Tip
            },
            ExistenceRequirement::KeepAlive,
        ) {
            Ok(imbalance) => Ok((fee, Some(imbalance))),
            Err(_) => Err(InvalidTransaction::Payment.into()),
        }
    }
}

impl<T: Trait + transaction_payment::Trait + Send + Sync> SignedExtension
    for ChargeTransactionPayment<T>
where
    BalanceOf<T>: Send + Sync + From<u64> + FixedPointOperand,
    T::Call:
        Dispatchable<Info = DispatchInfo, PostInfo = PostDispatchInfo> + IsSubType<Module<T>, T>,
{
    const IDENTIFIER: &'static str = "ChargeTransactionPayment";
    type AccountId = T::AccountId;
    type Call = T::Call;
    type AdditionalSigned = ();
    type Pre = (
        BalanceOf<T>,
        Self::AccountId,
        Option<NegativeImbalanceOf<T>>,
        BalanceOf<T>,
    );
    fn additional_signed(&self) -> sp_std::result::Result<(), TransactionValidityError> {
        Ok(())
    }

    fn validate(
        &self,
        who: &Self::AccountId,
        call: &Self::Call,
        info: &DispatchInfoOf<Self::Call>,
        len: usize,
    ) -> TransactionValidity {
        let (fee, _) = self.withdraw_fee(who, call, info, len)?;

        let mut r = ValidTransaction::default();
        // NOTE: we probably want to maximize the _fee (of any type) per weight unit_ here, which
        // will be a bit more than setting the priority to tip. For now, this is enough.
        r.priority = fee.saturated_into::<TransactionPriority>();
        Ok(r)
    }

    fn pre_dispatch(
        self,
        who: &Self::AccountId,
        call: &Self::Call,
        info: &DispatchInfoOf<Self::Call>,
        len: usize,
    ) -> Result<Self::Pre, TransactionValidityError> {
        let (fee, imbalance) = self.withdraw_fee(who, call, info, len)?;
        Ok((self.0, who.clone(), imbalance, fee))
    }

    fn post_dispatch(
        pre: Self::Pre,
        info: &DispatchInfoOf<Self::Call>,
        post_info: &PostDispatchInfoOf<Self::Call>,
        len: usize,
        _result: &DispatchResult,
    ) -> Result<(), TransactionValidityError> {
        let (tip, who, imbalance, fee) = pre;
        if let Some(payed) = imbalance {
            let actual_fee = <transaction_payment::Module<T>>::compute_actual_fee(
                len as u32, info, post_info, tip,
            );
            let refund = fee.saturating_sub(actual_fee);
            let actual_payment =
                match <T as transaction_payment::Trait>::Currency::deposit_into_existing(
                    &who, refund,
                ) {
                    Ok(refund_imbalance) => {
                        // The refund cannot be larger than the up front payed max weight.
                        // `PostDispatchInfo::calc_unspent` guards against such a case.
                        match payed.offset(refund_imbalance) {
                            Ok(actual_payment) => actual_payment,
                            Err(_) => return Err(InvalidTransaction::Payment.into()),
                        }
                    }
                    // We do not recreate the account using the refund. The up front payment
                    // is gone in that case.
                    Err(_) => payed,
                };
            let imbalances = actual_payment.split(tip);
            <T as transaction_payment::Trait>::OnTransactionPayment::on_unbalanceds(
                Some(imbalances.0).into_iter().chain(Some(imbalances.1)),
            );
        }
        Ok(())
    }
}<|MERGE_RESOLUTION|>--- conflicted
+++ resolved
@@ -159,13 +159,9 @@
     trait Store for Module<T: Trait> as Nft {
 
         // Private members
-<<<<<<< HEAD
         NextCollectionID: u64;
         CreatedCollectionCount: u64;
         ChainVersion: u64;
-=======
-        CreatedCollectionCount: u64;
->>>>>>> 37e55e23
         ItemListIndex: map hasher(blake2_128_concat) u64 => u64;
 
         pub Collection get(fn collection): map hasher(identity) u64 => CollectionType<T::AccountId>;
@@ -826,14 +822,7 @@
         let full_item = <FungibleItemList<T>>::get(collection_id, item_id);
         let amount = full_item.value;
 
-<<<<<<< HEAD
         ensure!(amount >= value.into(), "Item balance not enouth");
-=======
-        let current_index = <ItemListIndex>::get(item.collection)
-        .checked_add(1)
-        .expect("Item list index id error");
-        let itemcopy = item.clone();
->>>>>>> 37e55e23
 
         // update balance
         let balance_old_owner = <Balance<T>>::get(collection_id, owner.clone())
@@ -849,7 +838,6 @@
 
         let val64 = value.into();
 
-<<<<<<< HEAD
         // transfer
         if amount == val64 && new_owner_account_id == 0 {
             // change owner
@@ -857,14 +845,6 @@
             let mut new_full_item = full_item.clone();
             new_full_item.owner = new_owner.clone();
             <FungibleItemList<T>>::insert(collection_id, item_id, new_full_item);
-=======
-        <ItemListIndex>::insert(item.collection, current_index);
-        <ReFungibleItemList<T>>::insert(item.collection, current_index, itemcopy);  
-        
-        // Update balance
-       let new_balance = <Balance<T>>::get(item.collection, owner.clone()).checked_add(value).unwrap();
-       <Balance<T>>::insert(item.collection, owner.clone(), new_balance);
->>>>>>> 37e55e23
 
             // update balance
             let balance_new_owner = <Balance<T>>::get(collection_id, new_owner.clone())
@@ -932,11 +912,7 @@
             .unwrap();
         let amount = item.fraction;
 
-<<<<<<< HEAD
         ensure!(amount >= value.into(), "Item balance not enouth");
-=======
-        ensure!(amount >= value.into(),"Item balance not enouth");
->>>>>>> 37e55e23
 
         // update balance
         let balance_old_owner = <Balance<T>>::get(collection_id, item.owner.clone())
@@ -954,12 +930,7 @@
         let val64 = value.into();
 
         // transfer
-<<<<<<< HEAD
         if amount == val64 && !new_owner_has_account {
-=======
-        if amount == val64 && !new_owner_has_account
-        {
->>>>>>> 37e55e23
             // change owner
             // new owner do not have account
             let mut new_full_item = full_item.clone();
@@ -975,21 +946,16 @@
             Self::move_token_index(collection_id, item_id, old_owner.clone(), new_owner.clone())?;
         } else {
             let mut new_full_item = full_item.clone();
-<<<<<<< HEAD
             new_full_item
                 .owner
                 .iter_mut()
                 .find(|i| i.owner == owner)
                 .unwrap()
                 .fraction -= val64;
-=======
-            new_full_item.owner.iter_mut().find(|i| i.owner == owner).unwrap().fraction -= val64;
->>>>>>> 37e55e23
 
             // separate amount
             if new_owner_has_account {
                 // new owner has account
-<<<<<<< HEAD
                 new_full_item
                     .owner
                     .iter_mut()
@@ -1002,14 +968,6 @@
                     owner: new_owner.clone(),
                     fraction: val64,
                 });
-=======
-                new_full_item.owner.iter_mut().find(|i| i.owner == new_owner).unwrap().fraction += val64;
-            }
-            else
-            {
-                // new owner do not have account
-                new_full_item.owner.push(Ownership { owner: new_owner.clone(), fraction: val64});
->>>>>>> 37e55e23
                 Self::add_token_index(collection_id, item_id, new_owner.clone())?;
             }
 
@@ -1018,43 +976,6 @@
 
         Ok(())
     }
-<<<<<<< HEAD
-=======
-    
-    fn add_nft_item(item: NftItemType<T::AccountId>) -> DispatchResult {
-
-        let current_index = <ItemListIndex>::get(item.collection)
-        .checked_add(1)
-        .expect("Item list index id error");
-        let itemcopy = item.clone();
-
-        Self::add_token_index(item.collection, current_index, item.owner.clone())?;
-
-        <ItemListIndex>::insert(item.collection, current_index);
-        <NftItemList<T>>::insert(item.collection, current_index, item);
-
-        // Update balance
-        let new_balance = <Balance<T>>::get(itemcopy.collection, itemcopy.owner.clone()).checked_add(1).unwrap();
-        <Balance<T>>::insert(itemcopy.collection, itemcopy.owner.clone(), new_balance);
-
-        Ok(())
-    }
-
-    fn burn_nft_item(collection_id: u64, item_id: u64) -> DispatchResult {
-  
-        let item = <NftItemList<T>>::get(collection_id, item_id);
-        Self::remove_token_index(collection_id, item_id, item.owner.clone())?;
-
-        // update balance
-        let new_balance = <Balance<T>>::get(collection_id, item.owner.clone()).checked_sub(1).unwrap();
-        <Balance<T>>::insert(collection_id, item.owner.clone(), new_balance);
-        <NftItemList<T>>::remove(collection_id, item_id);
-
-        Ok(())
-    }
-
-    fn transfer_nft(collection_id: u64, item_id: u64, sender: T::AccountId, new_owner: T::AccountId) -> DispatchResult {
->>>>>>> 37e55e23
 
     fn transfer_nft(
         collection_id: u64,
