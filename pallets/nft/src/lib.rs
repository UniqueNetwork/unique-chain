//
// This file is subject to the terms and conditions defined in
// file 'LICENSE', which is part of this source code package.
//

#![recursion_limit = "1024"]
#![cfg_attr(not(feature = "std"), no_std)]
#![allow(
	clippy::too_many_arguments,
	clippy::unnecessary_mut_passed,
	clippy::unused_unit
)]

extern crate alloc;

pub use serde::{Serialize, Deserialize};

pub use frame_support::{
	construct_runtime, decl_event, decl_module, decl_storage, decl_error,
	dispatch::DispatchResult,
	ensure, fail, parameter_types,
	traits::{
		Currency, ExistenceRequirement, Get, Imbalance, KeyOwnerProofSystem, OnUnbalanced,
		Randomness, IsSubType, WithdrawReasons,
	},
	weights::{
		constants::{BlockExecutionWeight, ExtrinsicBaseWeight, RocksDbWeight, WEIGHT_PER_SECOND},
		DispatchInfo, GetDispatchInfo, IdentityFee, Pays, PostDispatchInfo, Weight,
		WeightToFeePolynomial, DispatchClass,
	},
	StorageValue, transactional,
};

use frame_system::{self as system, ensure_signed};
use sp_core::H160;
use sp_std::vec;
use sp_runtime::{DispatchError, sp_std::prelude::Vec};
use core::ops::{Deref, DerefMut};
use nft_data_structs::{
	MAX_DECIMAL_POINTS, MAX_SPONSOR_TIMEOUT, MAX_TOKEN_OWNERSHIP, MAX_REFUNGIBLE_PIECES,
	CUSTOM_DATA_LIMIT, COLLECTION_NUMBER_LIMIT, ACCOUNT_TOKEN_OWNERSHIP_LIMIT,
	VARIABLE_ON_CHAIN_SCHEMA_LIMIT, CONST_ON_CHAIN_SCHEMA_LIMIT, COLLECTION_ADMINS_LIMIT,
	OFFCHAIN_SCHEMA_LIMIT, AccessMode, Collection, CreateItemData, CollectionLimits, CollectionId,
	CollectionMode, TokenId, SchemaVersion, SponsorshipState, Ownership, NftItemType,
	FungibleItemType, ReFungibleItemType,
};

#[cfg(test)]
mod mock;

#[cfg(test)]
mod tests;

mod default_weights;
mod eth;
mod sponsorship;
pub use sponsorship::NftSponsorshipHandler;
pub use eth::sponsoring::NftEthSponsorshipHandler;

pub use eth::NftErcSupport;
pub use eth::account::*;
use eth::erc::{ERC20Events, ERC721Events};

#[cfg(feature = "runtime-benchmarks")]
mod benchmarking;

pub trait WeightInfo {
	fn create_collection() -> Weight;
	fn destroy_collection() -> Weight;
	fn add_to_white_list() -> Weight;
	fn remove_from_white_list() -> Weight;
	fn set_public_access_mode() -> Weight;
	fn set_mint_permission() -> Weight;
	fn change_collection_owner() -> Weight;
	fn add_collection_admin() -> Weight;
	fn remove_collection_admin() -> Weight;
	fn set_collection_sponsor() -> Weight;
	fn confirm_sponsorship() -> Weight;
	fn remove_collection_sponsor() -> Weight;
	fn create_item(s: usize) -> Weight;
	fn burn_item() -> Weight;
	fn transfer() -> Weight;
	fn approve() -> Weight;
	fn transfer_from() -> Weight;
	fn set_offchain_schema() -> Weight;
	fn set_const_on_chain_schema() -> Weight;
	fn set_variable_on_chain_schema() -> Weight;
	fn set_variable_meta_data() -> Weight;
	fn enable_contract_sponsoring() -> Weight;
	fn set_schema_version() -> Weight;
	fn set_contract_sponsoring_rate_limit() -> Weight;
	fn set_variable_meta_data_sponsoring_rate_limit() -> Weight;
	fn toggle_contract_white_list() -> Weight;
	fn add_to_contract_white_list() -> Weight;
	fn remove_from_contract_white_list() -> Weight;
	fn set_collection_limits() -> Weight;
}

decl_error! {
	/// Error for non-fungible-token module.
	pub enum Error for Module<T: Config> {
		/// Total collections bound exceeded.
		TotalCollectionsLimitExceeded,
		/// Decimal_points parameter must be lower than MAX_DECIMAL_POINTS constant, currently it is 30.
		CollectionDecimalPointLimitExceeded,
		/// Collection name can not be longer than 63 char.
		CollectionNameLimitExceeded,
		/// Collection description can not be longer than 255 char.
		CollectionDescriptionLimitExceeded,
		/// Token prefix can not be longer than 15 char.
		CollectionTokenPrefixLimitExceeded,
		/// This collection does not exist.
		CollectionNotFound,
		/// Item not exists.
		TokenNotFound,
		/// Admin not found
		AdminNotFound,
		/// Arithmetic calculation overflow.
		NumOverflow,
		/// Account already has admin role.
		AlreadyAdmin,
		/// You do not own this collection.
		NoPermission,
		/// This address is not set as sponsor, use setCollectionSponsor first.
		ConfirmUnsetSponsorFail,
		/// Collection is not in mint mode.
		PublicMintingNotAllowed,
		/// Sender parameter and item owner must be equal.
		MustBeTokenOwner,
		/// Item balance not enough.
		TokenValueTooLow,
		/// Size of item is too large.
		NftSizeLimitExceeded,
		/// No approve found
		ApproveNotFound,
		/// Requested value more than approved.
		TokenValueNotEnough,
		/// Only approved addresses can call this method.
		ApproveRequired,
		/// Address is not in white list.
		AddresNotInWhiteList,
		/// Number of collection admins bound exceeded.
		CollectionAdminsLimitExceeded,
		/// Owned tokens by a single address bound exceeded.
		AddressOwnershipLimitExceeded,
		/// Length of items properties must be greater than 0.
		EmptyArgument,
		/// const_data exceeded data limit.
		TokenConstDataLimitExceeded,
		/// variable_data exceeded data limit.
		TokenVariableDataLimitExceeded,
		/// Not NFT item data used to mint in NFT collection.
		NotNftDataUsedToMintNftCollectionToken,
		/// Not Fungible item data used to mint in Fungible collection.
		NotFungibleDataUsedToMintFungibleCollectionToken,
		/// Not Re Fungible item data used to mint in Re Fungible collection.
		NotReFungibleDataUsedToMintReFungibleCollectionToken,
		/// Unexpected collection type.
		UnexpectedCollectionType,
		/// Can't store metadata in fungible tokens.
		CantStoreMetadataInFungibleTokens,
		/// Collection token limit exceeded
		CollectionTokenLimitExceeded,
		/// Account token limit exceeded per collection
		AccountTokenLimitExceeded,
		/// Collection limit bounds per collection exceeded
		CollectionLimitBoundsExceeded,
		/// Tried to enable permissions which are only permitted to be disabled
		OwnerPermissionsCantBeReverted,
		/// Schema data size limit bound exceeded
		SchemaDataLimitExceeded,
		/// Maximum refungibility exceeded
		WrongRefungiblePieces,
		/// createRefungible should be called with one owner
		BadCreateRefungibleCall,
		/// Gas limit exceeded
		OutOfGas,
		/// Collection settings not allowing items transferring
		TransferNotAllowed,
		/// Can't transfer tokens to ethereum zero address
		AddressIsZero,
	}
}

#[must_use = "Should call submit_logs or save, otherwise some data will be lost for evm side"]
pub struct CollectionHandle<T: Config> {
	pub id: CollectionId,
	collection: Collection<T>,
	recorder: pallet_evm_coder_substrate::SubstrateRecorder<T>,
}
impl<T: Config> CollectionHandle<T> {
	pub fn get_with_gas_limit(id: CollectionId, gas_limit: u64) -> Option<Self> {
		<CollectionById<T>>::get(id).map(|collection| Self {
			id,
			collection,
			recorder: pallet_evm_coder_substrate::SubstrateRecorder::new(
				eth::collection_id_to_address(id),
				gas_limit,
			),
		})
	}
	pub fn get(id: CollectionId) -> Option<Self> {
		Self::get_with_gas_limit(id, u64::MAX)
	}
	pub fn log(&self, log: impl evm_coder::ToLog) -> DispatchResult {
		self.recorder.log_sub(log)
	}
	#[allow(dead_code)]
	fn consume_gas(&self, gas: u64) -> DispatchResult {
		self.recorder.consume_gas_sub(gas)
	}
	fn consume_sload(&self) -> DispatchResult {
		self.recorder.consume_sload_sub()
	}
	fn consume_sstore(&self) -> DispatchResult {
		self.recorder.consume_sstore_sub()
	}
	pub fn submit_logs(self) -> DispatchResult {
		self.recorder.submit_logs()
	}
	pub fn save(self) -> DispatchResult {
		self.recorder.submit_logs()?;
		<CollectionById<T>>::insert(self.id, self.collection);
		Ok(())
	}
}
impl<T: Config> Deref for CollectionHandle<T> {
	type Target = Collection<T>;

	fn deref(&self) -> &Self::Target {
		&self.collection
	}
}

impl<T: Config> DerefMut for CollectionHandle<T> {
	fn deref_mut(&mut self) -> &mut Self::Target {
		&mut self.collection
	}
}

pub trait Config: system::Config + pallet_evm_coder_substrate::Config + Sized {
	type Event: From<Event<Self>> + Into<<Self as system::Config>::Event>;

	/// Weight information for extrinsics in this pallet.
	type WeightInfo: WeightInfo;

	type EvmAddressMapping: pallet_evm::AddressMapping<Self::AccountId>;
	type EvmBackwardsAddressMapping: EvmBackwardsAddressMapping<Self::AccountId>;

	type CrossAccountId: CrossAccountId<Self::AccountId>;
	type Currency: Currency<Self::AccountId>;
	type CollectionCreationPrice: Get<
		<<Self as Config>::Currency as Currency<Self::AccountId>>::Balance,
	>;
	type TreasuryAccountId: Get<Self::AccountId>;
}

// # Used definitions
//
// ## User control levels
//
// chain-controlled - key is uncontrolled by user
//                    i.e autoincrementing index
//                    can use non-cryptographic hash
// real - key is controlled by user
//        but it is hard to generate enough colliding values, i.e owner of signed txs
//        can use non-cryptographic hash
// controlled - key is completly controlled by users
//              i.e maps with mutable keys
//              should use cryptographic hash
//
// ## User control level downgrade reasons
//
// ?1 - chain-controlled -> controlled
//      collections/tokens can be destroyed, resulting in massive holes
// ?2 - chain-controlled -> controlled
//      same as ?1, but can be only added, resulting in easier exploitation
// ?3 - real -> controlled
//      no confirmation required, so addresses can be easily generated
decl_storage! {
	trait Store for Module<T: Config> as Nft {

		//#region Private members
		/// Id of next collection
		CreatedCollectionCount: u32;
		/// Used for migrations
		ChainVersion: u64;
		/// Id of last collection token
		/// Collection id (controlled?1)
		ItemListIndex: map hasher(blake2_128_concat) CollectionId => TokenId;
		//#endregion

		//#region Bound counters
		/// Amount of collections destroyed, used for total amount tracking with
		/// CreatedCollectionCount
		DestroyedCollectionCount: u32;
		/// Total amount of account owned tokens (NFTs + RFTs + unique fungibles)
		/// Account id (real)
		pub AccountItemCount get(fn account_item_count): map hasher(twox_64_concat) T::AccountId => u32;
		//#endregion

		//#region Basic collections
		/// Collection info
		/// Collection id (controlled?1)
		pub CollectionById get(fn collection_id) config(): map hasher(blake2_128_concat) CollectionId => Option<Collection<T>> = None;
		/// List of collection admins
		/// Collection id (controlled?2)
		pub AdminList get(fn admin_list_collection): map hasher(blake2_128_concat) CollectionId => Vec<T::CrossAccountId>;
		/// Whitelisted collection users
		/// Collection id (controlled?2), user id (controlled?3)
		pub WhiteList get(fn white_list): double_map hasher(blake2_128_concat) CollectionId, hasher(blake2_128_concat) T::AccountId => bool;
		//#endregion

		/// How many of collection items user have
		/// Collection id (controlled?2), account id (real)
		pub Balance get(fn balance_count): double_map hasher(blake2_128_concat) CollectionId, hasher(twox_64_concat) T::AccountId => u128;

		/// Amount of items which spender can transfer out of owners account (via transferFrom)
		/// Collection id (controlled?2), (token id (controlled ?2) + owner account id (real) + spender account id (controlled?3))
		/// TODO: Off chain worker should remove from this map when token gets removed
		pub Allowances get(fn approved): double_map hasher(blake2_128_concat) CollectionId, hasher(blake2_128_concat) (TokenId, T::AccountId, T::AccountId) => u128;

		//#region Item collections
		/// Collection id (controlled?2), token id (controlled?1)
		pub NftItemList get(fn nft_item_id) config(): double_map hasher(blake2_128_concat) CollectionId, hasher(blake2_128_concat) TokenId => Option<NftItemType<T::CrossAccountId>>;
		/// Collection id (controlled?2), owner (controlled?2)
		pub FungibleItemList get(fn fungible_item_id) config(): double_map hasher(blake2_128_concat) CollectionId, hasher(blake2_128_concat) T::AccountId => FungibleItemType;
		/// Collection id (controlled?2), token id (controlled?1)
		pub ReFungibleItemList get(fn refungible_item_id) config(): double_map hasher(blake2_128_concat) CollectionId, hasher(blake2_128_concat) TokenId => Option<ReFungibleItemType<T::CrossAccountId>>;
		//#endregion

		//#region Index list
		/// Collection id (controlled?2), tokens owner (controlled?2)
		pub AddressTokens get(fn address_tokens): double_map hasher(blake2_128_concat) CollectionId, hasher(blake2_128_concat) T::AccountId => Vec<TokenId>;
		//#endregion

		//#region Tokens transfer rate limit baskets
		/// (Collection id (controlled?2), who created (real))
		/// TODO: Off chain worker should remove from this map when collection gets removed
		pub CreateItemBasket get(fn create_item_basket): map hasher(blake2_128_concat) (CollectionId, T::AccountId) => T::BlockNumber;
		/// Collection id (controlled?2), token id (controlled?2)
		pub NftTransferBasket get(fn nft_transfer_basket): double_map hasher(blake2_128_concat) CollectionId, hasher(blake2_128_concat) TokenId => T::BlockNumber;
		/// Collection id (controlled?2), owning user (real)
		pub FungibleTransferBasket get(fn fungible_transfer_basket): double_map hasher(blake2_128_concat) CollectionId, hasher(twox_64_concat) T::AccountId => T::BlockNumber;
		/// Collection id (controlled?2), token id (controlled?2)
		pub ReFungibleTransferBasket get(fn refungible_transfer_basket): double_map hasher(blake2_128_concat) CollectionId, hasher(blake2_128_concat) TokenId => T::BlockNumber;
		//#endregion

		/// Variable metadata sponsoring
		/// Collection id (controlled?2), token id (controlled?2)
		pub VariableMetaDataBasket get(fn variable_meta_data_basket): double_map hasher(blake2_128_concat) CollectionId, hasher(blake2_128_concat) TokenId => Option<T::BlockNumber> = None;
	}
	add_extra_genesis {
		build(|config: &GenesisConfig<T>| {
			// Modification of storage
			for (_num, _c) in &config.collection_id {
				<Module<T>>::init_collection(_c);
			}

			for (_num, _c, _i) in &config.nft_item_id {
				<Module<T>>::init_nft_token(*_c, _i);
			}

			for (collection_id, account_id, fungible_item) in &config.fungible_item_id {
				<Module<T>>::init_fungible_token(*collection_id, &T::CrossAccountId::from_sub(account_id.clone()), fungible_item);
			}

			for (_num, _c, _i) in &config.refungible_item_id {
				<Module<T>>::init_refungible_token(*_c, _i);
			}
		})
	}
}

decl_event!(
	pub enum Event<T>
	where
		AccountId = <T as frame_system::Config>::AccountId,
		CrossAccountId = <T as Config>::CrossAccountId,
	{
		/// New collection was created
		///
		/// # Arguments
		///
		/// * collection_id: Globally unique identifier of newly created collection.
		///
		/// * mode: [CollectionMode] converted into u8.
		///
		/// * account_id: Collection owner.
		CollectionCreated(CollectionId, u8, AccountId),

		/// New item was created.
		///
		/// # Arguments
		///
		/// * collection_id: Id of the collection where item was created.
		///
		/// * item_id: Id of an item. Unique within the collection.
		///
		/// * recipient: Owner of newly created item
		ItemCreated(CollectionId, TokenId, CrossAccountId),

		/// Collection item was burned.
		///
		/// # Arguments
		///
		/// collection_id.
		///
		/// item_id: Identifier of burned NFT.
		ItemDestroyed(CollectionId, TokenId),

		/// Item was transferred
		///
		/// * collection_id: Id of collection to which item is belong
		///
		/// * item_id: Id of an item
		///
		/// * sender: Original owner of item
		///
		/// * recipient: New owner of item
		///
		/// * amount: Always 1 for NFT
		Transfer(CollectionId, TokenId, CrossAccountId, CrossAccountId, u128),

		/// * collection_id
		///
		/// * item_id
		///
		/// * sender
		///
		/// * spender
		///
		/// * amount
		Approved(CollectionId, TokenId, CrossAccountId, CrossAccountId, u128),
	}
);

decl_module! {
	pub struct Module<T: Config> for enum Call
	where
		origin: T::Origin
	{
		fn deposit_event() = default;
		const CollectionAdminsLimit: u64 = COLLECTION_ADMINS_LIMIT;
		type Error = Error<T>;

		fn on_initialize(_now: T::BlockNumber) -> Weight {
			0
		}

		/// This method creates a Collection of NFTs. Each Token may have multiple properties encoded as an array of bytes of certain length. The initial owner and admin of the collection are set to the address that signed the transaction. Both addresses can be changed later.
		///
		/// # Permissions
		///
		/// * Anyone.
		///
		/// # Arguments
		///
		/// * collection_name: UTF-16 string with collection name (limit 64 characters), will be stored as zero-terminated.
		///
		/// * collection_description: UTF-16 string with collection description (limit 256 characters), will be stored as zero-terminated.
		///
		/// * token_prefix: UTF-8 string with token prefix.
		///
		/// * mode: [CollectionMode] collection type and type dependent data.
		// returns collection ID
		#[weight = <T as Config>::WeightInfo::create_collection()]
		#[transactional]
		pub fn create_collection(origin,
								 collection_name: Vec<u16>,
								 collection_description: Vec<u16>,
								 token_prefix: Vec<u8>,
								 mode: CollectionMode) -> DispatchResult {

			// Anyone can create a collection
			let who = ensure_signed(origin)?;

			// Take a (non-refundable) deposit of collection creation
			let mut imbalance = <<<T as Config>::Currency as Currency<T::AccountId>>::PositiveImbalance>::zero();
			imbalance.subsume(<<T as Config>::Currency as Currency<T::AccountId>>::deposit_creating(
				&T::TreasuryAccountId::get(),
				T::CollectionCreationPrice::get(),
			));
			<T as Config>::Currency::settle(
				&who,
				imbalance,
				WithdrawReasons::TRANSFER,
				ExistenceRequirement::KeepAlive,
			).map_err(|_| Error::<T>::NoPermission)?;

			let decimal_points = match mode {
				CollectionMode::Fungible(points) => points,
				_ => 0
			};

			let created_count = CreatedCollectionCount::get();
			let destroyed_count = DestroyedCollectionCount::get();

			// bound Total number of collections
			ensure!(created_count - destroyed_count < COLLECTION_NUMBER_LIMIT, Error::<T>::TotalCollectionsLimitExceeded);

			// check params
			ensure!(decimal_points <= MAX_DECIMAL_POINTS, Error::<T>::CollectionDecimalPointLimitExceeded);
			ensure!(collection_name.len() <= 64, Error::<T>::CollectionNameLimitExceeded);
			ensure!(collection_description.len() <= 256, Error::<T>::CollectionDescriptionLimitExceeded);
			ensure!(token_prefix.len() <= 16, Error::<T>::CollectionTokenPrefixLimitExceeded);

			// Generate next collection ID
			let next_id = created_count
				.checked_add(1)
				.ok_or(Error::<T>::NumOverflow)?;

			CreatedCollectionCount::put(next_id);

			let limits = CollectionLimits {
				sponsored_data_size: CUSTOM_DATA_LIMIT,
				..Default::default()
			};

			// Create new collection
			let new_collection = Collection {
				owner: who.clone(),
				name: collection_name,
				mode: mode.clone(),
				mint_mode: false,
				access: AccessMode::Normal,
				description: collection_description,
				decimal_points,
				token_prefix,
				offchain_schema: Vec::new(),
				schema_version: SchemaVersion::ImageURL,
				sponsorship: SponsorshipState::Disabled,
				variable_on_chain_schema: Vec::new(),
				const_on_chain_schema: Vec::new(),
				limits,
				transfers_enabled: true,
			};

			// Add new collection to map
			<CollectionById<T>>::insert(next_id, new_collection);

			// call event
			Self::deposit_event(RawEvent::CollectionCreated(next_id, mode.id(), who));

			Ok(())
		}

		/// **DANGEROUS**: Destroys collection and all NFTs within this collection. Users irrecoverably lose their assets and may lose real money.
		///
		/// # Permissions
		///
		/// * Collection Owner.
		///
		/// # Arguments
		///
		/// * collection_id: collection to destroy.
		#[weight = <T as Config>::WeightInfo::destroy_collection()]
		#[transactional]
		pub fn destroy_collection(origin, collection_id: CollectionId) -> DispatchResult {

			let sender = ensure_signed(origin)?;
			let collection = Self::get_collection(collection_id)?;
			Self::check_owner_permissions(&collection, &sender)?;
			if !collection.limits.owner_can_destroy {
				fail!(Error::<T>::NoPermission);
			}

			<AddressTokens<T>>::remove_prefix(collection_id, None);
			<Allowances<T>>::remove_prefix(collection_id, None);
			<Balance<T>>::remove_prefix(collection_id, None);
			<ItemListIndex>::remove(collection_id);
			<AdminList<T>>::remove(collection_id);
			<CollectionById<T>>::remove(collection_id);
			<WhiteList<T>>::remove_prefix(collection_id, None);

			<NftItemList<T>>::remove_prefix(collection_id, None);
			<FungibleItemList<T>>::remove_prefix(collection_id, None);
			<ReFungibleItemList<T>>::remove_prefix(collection_id, None);

			<NftTransferBasket<T>>::remove_prefix(collection_id, None);
			<FungibleTransferBasket<T>>::remove_prefix(collection_id, None);
			<ReFungibleTransferBasket<T>>::remove_prefix(collection_id, None);

			<VariableMetaDataBasket<T>>::remove_prefix(collection_id, None);

			DestroyedCollectionCount::put(DestroyedCollectionCount::get()
				.checked_add(1)
				.ok_or(Error::<T>::NumOverflow)?);

			Ok(())
		}

		/// Add an address to white list.
		///
		/// # Permissions
		///
		/// * Collection Owner
		/// * Collection Admin
		///
		/// # Arguments
		///
		/// * collection_id.
		///
		/// * address.
		#[weight = <T as Config>::WeightInfo::add_to_white_list()]
		#[transactional]
		pub fn add_to_white_list(origin, collection_id: CollectionId, address: T::CrossAccountId) -> DispatchResult{

			let sender = T::CrossAccountId::from_sub(ensure_signed(origin)?);
			let collection = Self::get_collection(collection_id)?;

			Self::toggle_white_list_internal(
				&sender,
				&collection,
				&address,
				true,
			)?;

			Ok(())
		}

		/// Remove an address from white list.
		///
		/// # Permissions
		///
		/// * Collection Owner
		/// * Collection Admin
		///
		/// # Arguments
		///
		/// * collection_id.
		///
		/// * address.
		#[weight = <T as Config>::WeightInfo::remove_from_white_list()]
		#[transactional]
		pub fn remove_from_white_list(origin, collection_id: CollectionId, address: T::CrossAccountId) -> DispatchResult{

			let sender = T::CrossAccountId::from_sub(ensure_signed(origin)?);
			let collection = Self::get_collection(collection_id)?;

			Self::toggle_white_list_internal(
				&sender,
				&collection,
				&address,
				false,
			)?;

			Ok(())
		}

		/// Toggle between normal and white list access for the methods with access for `Anyone`.
		///
		/// # Permissions
		///
		/// * Collection Owner.
		///
		/// # Arguments
		///
		/// * collection_id.
		///
		/// * mode: [AccessMode]
		#[weight = <T as Config>::WeightInfo::set_public_access_mode()]
		#[transactional]
		pub fn set_public_access_mode(origin, collection_id: CollectionId, mode: AccessMode) -> DispatchResult
		{
			let sender = ensure_signed(origin)?;

			let mut target_collection = Self::get_collection(collection_id)?;
			Self::check_owner_permissions(&target_collection, &sender)?;
			target_collection.access = mode;
			target_collection.save()
		}

		/// Allows Anyone to create tokens if:
		/// * White List is enabled, and
		/// * Address is added to white list, and
		/// * This method was called with True parameter
		///
		/// # Permissions
		/// * Collection Owner
		///
		/// # Arguments
		///
		/// * collection_id.
		///
		/// * mint_permission: Boolean parameter. If True, allows minting to Anyone with conditions above.
		#[weight = <T as Config>::WeightInfo::set_mint_permission()]
		#[transactional]
		pub fn set_mint_permission(origin, collection_id: CollectionId, mint_permission: bool) -> DispatchResult
		{
			let sender = ensure_signed(origin)?;

			let mut target_collection = Self::get_collection(collection_id)?;
			Self::check_owner_permissions(&target_collection, &sender)?;
			target_collection.mint_mode = mint_permission;
			target_collection.save()
		}

		/// Change the owner of the collection.
		///
		/// # Permissions
		///
		/// * Collection Owner.
		///
		/// # Arguments
		///
		/// * collection_id.
		///
		/// * new_owner.
		#[weight = <T as Config>::WeightInfo::change_collection_owner()]
		#[transactional]
		pub fn change_collection_owner(origin, collection_id: CollectionId, new_owner: T::AccountId) -> DispatchResult {

			let sender = ensure_signed(origin)?;
			let mut target_collection = Self::get_collection(collection_id)?;
			Self::check_owner_permissions(&target_collection, &sender)?;
			target_collection.owner = new_owner;
			target_collection.save()
		}

		/// Adds an admin of the Collection.
		/// NFT Collection can be controlled by multiple admin addresses (some which can also be servers, for example). Admins can issue and burn NFTs, as well as add and remove other admins, but cannot change NFT or Collection ownership.
		///
		/// # Permissions
		///
		/// * Collection Owner.
		/// * Collection Admin.
		///
		/// # Arguments
		///
		/// * collection_id: ID of the Collection to add admin for.
		///
		/// * new_admin_id: Address of new admin to add.
		#[weight = <T as Config>::WeightInfo::add_collection_admin()]
		#[transactional]
		pub fn add_collection_admin(origin, collection_id: CollectionId, new_admin_id: T::CrossAccountId) -> DispatchResult {
			let sender = T::CrossAccountId::from_sub(ensure_signed(origin)?);
			let collection = Self::get_collection(collection_id)?;
			Self::check_owner_or_admin_permissions(&collection, &sender)?;
			let mut admin_arr = <AdminList<T>>::get(collection_id);

			match admin_arr.binary_search(&new_admin_id) {
				Ok(_) => {},
				Err(idx) => {
					ensure!(admin_arr.len() < COLLECTION_ADMINS_LIMIT as usize, Error::<T>::CollectionAdminsLimitExceeded);
					admin_arr.insert(idx, new_admin_id);
					<AdminList<T>>::insert(collection_id, admin_arr);
				}
			}
			Ok(())
		}

		/// Remove admin address of the Collection. An admin address can remove itself. List of admins may become empty, in which case only Collection Owner will be able to add an Admin.
		///
		/// # Permissions
		///
		/// * Collection Owner.
		/// * Collection Admin.
		///
		/// # Arguments
		///
		/// * collection_id: ID of the Collection to remove admin for.
		///
		/// * account_id: Address of admin to remove.
		#[weight = <T as Config>::WeightInfo::remove_collection_admin()]
		#[transactional]
		pub fn remove_collection_admin(origin, collection_id: CollectionId, account_id: T::CrossAccountId) -> DispatchResult {
			let sender = T::CrossAccountId::from_sub(ensure_signed(origin)?);
			let collection = Self::get_collection(collection_id)?;
			Self::check_owner_or_admin_permissions(&collection, &sender)?;
			let mut admin_arr = <AdminList<T>>::get(collection_id);

			if let Ok(idx) = admin_arr.binary_search(&account_id) {
				admin_arr.remove(idx);
				<AdminList<T>>::insert(collection_id, admin_arr);
			}
			Ok(())
		}

		/// # Permissions
		///
		/// * Collection Owner
		///
		/// # Arguments
		///
		/// * collection_id.
		///
		/// * new_sponsor.
		#[weight = <T as Config>::WeightInfo::set_collection_sponsor()]
		#[transactional]
		pub fn set_collection_sponsor(origin, collection_id: CollectionId, new_sponsor: T::AccountId) -> DispatchResult {
			let sender = ensure_signed(origin)?;
			let mut target_collection = Self::get_collection(collection_id)?;
			Self::check_owner_permissions(&target_collection, &sender)?;

			target_collection.sponsorship = SponsorshipState::Unconfirmed(new_sponsor);
			target_collection.save()
		}

		/// # Permissions
		///
		/// * Sponsor.
		///
		/// # Arguments
		///
		/// * collection_id.
		#[weight = <T as Config>::WeightInfo::confirm_sponsorship()]
		#[transactional]
		pub fn confirm_sponsorship(origin, collection_id: CollectionId) -> DispatchResult {
			let sender = ensure_signed(origin)?;

			let mut target_collection = Self::get_collection(collection_id)?;
			ensure!(
				target_collection.sponsorship.pending_sponsor() == Some(&sender),
				Error::<T>::ConfirmUnsetSponsorFail
			);

			target_collection.sponsorship = SponsorshipState::Confirmed(sender);
			target_collection.save()
		}

		/// Switch back to pay-per-own-transaction model.
		///
		/// # Permissions
		///
		/// * Collection owner.
		///
		/// # Arguments
		///
		/// * collection_id.
		#[weight = <T as Config>::WeightInfo::remove_collection_sponsor()]
		#[transactional]
		pub fn remove_collection_sponsor(origin, collection_id: CollectionId) -> DispatchResult {
			let sender = ensure_signed(origin)?;

			let mut target_collection = Self::get_collection(collection_id)?;
			Self::check_owner_permissions(&target_collection, &sender)?;

			target_collection.sponsorship = SponsorshipState::Disabled;
			target_collection.save()
		}

		/// This method creates a concrete instance of NFT Collection created with CreateCollection method.
		///
		/// # Permissions
		///
		/// * Collection Owner.
		/// * Collection Admin.
		/// * Anyone if
		///     * White List is enabled, and
		///     * Address is added to white list, and
		///     * MintPermission is enabled (see SetMintPermission method)
		///
		/// # Arguments
		///
		/// * collection_id: ID of the collection.
		///
		/// * owner: Address, initial owner of the NFT.
		///
		/// * data: Token data to store on chain.
		// #[weight =
		// (130_000_000 as Weight)
		// .saturating_add((2135 as Weight).saturating_mul((properties.len() as u64) as Weight))
		// .saturating_add(RocksDbWeight::get().reads(10 as Weight))
		// .saturating_add(RocksDbWeight::get().writes(8 as Weight))]

		#[weight = <T as Config>::WeightInfo::create_item(data.data_size())]
		#[transactional]
		pub fn create_item(origin, collection_id: CollectionId, owner: T::CrossAccountId, data: CreateItemData) -> DispatchResult {
			let sender = T::CrossAccountId::from_sub(ensure_signed(origin)?);
			let collection = Self::get_collection(collection_id)?;

			Self::create_item_internal(&sender, &collection, &owner, data)?;

			collection.submit_logs()
		}

		/// This method creates multiple items in a collection created with CreateCollection method.
		///
		/// # Permissions
		///
		/// * Collection Owner.
		/// * Collection Admin.
		/// * Anyone if
		///     * White List is enabled, and
		///     * Address is added to white list, and
		///     * MintPermission is enabled (see SetMintPermission method)
		///
		/// # Arguments
		///
		/// * collection_id: ID of the collection.
		///
		/// * itemsData: Array items properties. Each property is an array of bytes itself, see [create_item].
		///
		/// * owner: Address, initial owner of the NFT.
		#[weight = <T as Config>::WeightInfo::create_item(items_data.iter()
							   .map(|data| { data.data_size() })
							   .sum())]
		#[transactional]
		pub fn create_multiple_items(origin, collection_id: CollectionId, owner: T::CrossAccountId, items_data: Vec<CreateItemData>) -> DispatchResult {

			ensure!(!items_data.is_empty(), Error::<T>::EmptyArgument);
			let sender = T::CrossAccountId::from_sub(ensure_signed(origin)?);
			let collection = Self::get_collection(collection_id)?;

			Self::create_multiple_items_internal(&sender, &collection, &owner, items_data)?;

			collection.submit_logs()
		}

		// TODO! transaction weight

		/// Set transfers_enabled value for particular collection
		///
		/// # Permissions
		///
		/// * Collection Owner.
		///
		/// # Arguments
		///
		/// * collection_id: ID of the collection.
		///
		/// * value: New flag value.
		#[weight = <T as Config>::WeightInfo::burn_item()]
		#[transactional]
		pub fn set_transfers_enabled_flag(origin, collection_id: CollectionId, value: bool) -> DispatchResult {

			let sender = ensure_signed(origin)?;
			let mut target_collection = Self::get_collection(collection_id)?;

			Self::check_owner_permissions(&target_collection, &sender)?;

			target_collection.transfers_enabled = value;
			target_collection.save()
		}

		/// Destroys a concrete instance of NFT.
		///
		/// # Permissions
		///
		/// * Collection Owner.
		/// * Collection Admin.
		/// * Current NFT Owner.
		///
		/// # Arguments
		///
		/// * collection_id: ID of the collection.
		///
		/// * item_id: ID of NFT to burn.
		#[weight = <T as Config>::WeightInfo::burn_item()]
		#[transactional]
		pub fn burn_item(origin, collection_id: CollectionId, item_id: TokenId, value: u128) -> DispatchResult {

			let sender = T::CrossAccountId::from_sub(ensure_signed(origin)?);
			let target_collection = Self::get_collection(collection_id)?;

			Self::burn_item_internal(&sender, &target_collection, item_id, value)?;

			target_collection.submit_logs()
		}

		/// Change ownership of the token.
		///
		/// # Permissions
		///
		/// * Collection Owner
		/// * Collection Admin
		/// * Current NFT owner
		///
		/// # Arguments
		///
		/// * recipient: Address of token recipient.
		///
		/// * collection_id.
		///
		/// * item_id: ID of the item
		///     * Non-Fungible Mode: Required.
		///     * Fungible Mode: Ignored.
		///     * Re-Fungible Mode: Required.
		///
		/// * value: Amount to transfer.
		///     * Non-Fungible Mode: Ignored
		///     * Fungible Mode: Must specify transferred amount
		///     * Re-Fungible Mode: Must specify transferred portion (between 0 and 1)
		#[weight = <T as Config>::WeightInfo::transfer()]
		#[transactional]
		pub fn transfer(origin, recipient: T::CrossAccountId, collection_id: CollectionId, item_id: TokenId, value: u128) -> DispatchResult {
			let sender = T::CrossAccountId::from_sub(ensure_signed(origin)?);
			let collection = Self::get_collection(collection_id)?;

			Self::transfer_internal(&sender, &recipient, &collection, item_id, value)?;

			collection.submit_logs()
		}

		/// Set, change, or remove approved address to transfer the ownership of the NFT.
		///
		/// # Permissions
		///
		/// * Collection Owner
		/// * Collection Admin
		/// * Current NFT owner
		///
		/// # Arguments
		///
		/// * approved: Address that is approved to transfer this NFT or zero (if needed to remove approval).
		///
		/// * collection_id.
		///
		/// * item_id: ID of the item.
		#[weight = <T as Config>::WeightInfo::approve()]
		#[transactional]
		pub fn approve(origin, spender: T::CrossAccountId, collection_id: CollectionId, item_id: TokenId, amount: u128) -> DispatchResult {
			let sender = T::CrossAccountId::from_sub(ensure_signed(origin)?);
			let collection = Self::get_collection(collection_id)?;

			Self::approve_internal(&sender, &spender, &collection, item_id, amount)?;

			collection.submit_logs()
		}

		/// Change ownership of a NFT on behalf of the owner. See Approve method for additional information. After this method executes, the approval is removed so that the approved address will not be able to transfer this NFT again from this owner.
		///
		/// # Permissions
		/// * Collection Owner
		/// * Collection Admin
		/// * Current NFT owner
		/// * Address approved by current NFT owner
		///
		/// # Arguments
		///
		/// * from: Address that owns token.
		///
		/// * recipient: Address of token recipient.
		///
		/// * collection_id.
		///
		/// * item_id: ID of the item.
		///
		/// * value: Amount to transfer.
		#[weight = <T as Config>::WeightInfo::transfer_from()]
		#[transactional]
		pub fn transfer_from(origin, from: T::CrossAccountId, recipient: T::CrossAccountId, collection_id: CollectionId, item_id: TokenId, value: u128 ) -> DispatchResult {
			let sender = T::CrossAccountId::from_sub(ensure_signed(origin)?);
			let collection = Self::get_collection(collection_id)?;

			Self::transfer_from_internal(&sender, &from, &recipient, &collection, item_id, value)?;

			collection.submit_logs()
		}
		// #[weight = 0]
		//     // let no_perm_mes = "You do not have permissions to modify this collection";
		//     // ensure!(<ApprovedList<T>>::contains_key((collection_id, item_id)), no_perm_mes);
		//     // let list_itm = <ApprovedList<T>>::get((collection_id, item_id));
		//     // ensure!(list_itm.contains(&new_owner.clone()), no_perm_mes);

		//     // // on_nft_received  call

		//     // Self::transfer(origin, collection_id, item_id, new_owner)?;

		//     Ok(())
		// }

		/// Set off-chain data schema.
		///
		/// # Permissions
		///
		/// * Collection Owner
		/// * Collection Admin
		///
		/// # Arguments
		///
		/// * collection_id.
		///
		/// * schema: String representing the offchain data schema.
		#[weight = <T as Config>::WeightInfo::set_variable_meta_data()]
		#[transactional]
		pub fn set_variable_meta_data (
			origin,
			collection_id: CollectionId,
			item_id: TokenId,
			data: Vec<u8>
		) -> DispatchResult {
			let sender = T::CrossAccountId::from_sub(ensure_signed(origin)?);

			let collection = Self::get_collection(collection_id)?;

			Self::set_variable_meta_data_internal(&sender, &collection, item_id, data)?;

			Ok(())
		}

		/// Set schema standard
		/// ImageURL
		/// Unique
		///
		/// # Permissions
		///
		/// * Collection Owner
		/// * Collection Admin
		///
		/// # Arguments
		///
		/// * collection_id.
		///
		/// * schema: SchemaVersion: enum
		#[weight = <T as Config>::WeightInfo::set_schema_version()]
		#[transactional]
		pub fn set_schema_version(
			origin,
			collection_id: CollectionId,
			version: SchemaVersion
		) -> DispatchResult {
			let sender = T::CrossAccountId::from_sub(ensure_signed(origin)?);
			let mut target_collection = Self::get_collection(collection_id)?;
			Self::check_owner_or_admin_permissions(&target_collection, &sender)?;
			target_collection.schema_version = version;
			target_collection.save()
		}

		/// Set off-chain data schema.
		///
		/// # Permissions
		///
		/// * Collection Owner
		/// * Collection Admin
		///
		/// # Arguments
		///
		/// * collection_id.
		///
		/// * schema: String representing the offchain data schema.
		#[weight = <T as Config>::WeightInfo::set_offchain_schema()]
		#[transactional]
		pub fn set_offchain_schema(
			origin,
			collection_id: CollectionId,
			schema: Vec<u8>
		) -> DispatchResult {
			let sender = T::CrossAccountId::from_sub(ensure_signed(origin)?);
			let mut target_collection = Self::get_collection(collection_id)?;
			Self::check_owner_or_admin_permissions(&target_collection, &sender)?;

			// check schema limit
			ensure!(schema.len() as u32 <= OFFCHAIN_SCHEMA_LIMIT, "");

			target_collection.offchain_schema = schema;
			target_collection.save()
		}

		/// Set const on-chain data schema.
		///
		/// # Permissions
		///
		/// * Collection Owner
		/// * Collection Admin
		///
		/// # Arguments
		///
		/// * collection_id.
		///
		/// * schema: String representing the const on-chain data schema.
		#[weight = <T as Config>::WeightInfo::set_const_on_chain_schema()]
		#[transactional]
		pub fn set_const_on_chain_schema (
			origin,
			collection_id: CollectionId,
			schema: Vec<u8>
		) -> DispatchResult {
			let sender = T::CrossAccountId::from_sub(ensure_signed(origin)?);
			let mut target_collection = Self::get_collection(collection_id)?;
			Self::check_owner_or_admin_permissions(&target_collection, &sender)?;

			// check schema limit
			ensure!(schema.len() as u32 <= CONST_ON_CHAIN_SCHEMA_LIMIT, "");

			target_collection.const_on_chain_schema = schema;
			target_collection.save()
		}

		/// Set variable on-chain data schema.
		///
		/// # Permissions
		///
		/// * Collection Owner
		/// * Collection Admin
		///
		/// # Arguments
		///
		/// * collection_id.
		///
		/// * schema: String representing the variable on-chain data schema.
		#[weight = <T as Config>::WeightInfo::set_const_on_chain_schema()]
		#[transactional]
		pub fn set_variable_on_chain_schema (
			origin,
			collection_id: CollectionId,
			schema: Vec<u8>
		) -> DispatchResult {
			let sender = T::CrossAccountId::from_sub(ensure_signed(origin)?);
			let mut target_collection = Self::get_collection(collection_id)?;
			Self::check_owner_or_admin_permissions(&target_collection, &sender)?;

			// check schema limit
			ensure!(schema.len() as u32 <= VARIABLE_ON_CHAIN_SCHEMA_LIMIT, "");

			target_collection.variable_on_chain_schema = schema;
			target_collection.save()
		}

		#[weight = <T as Config>::WeightInfo::set_collection_limits()]
		#[transactional]
		pub fn set_collection_limits(
			origin,
			collection_id: u32,
			new_limits: CollectionLimits<T::BlockNumber>,
		) -> DispatchResult {
			let sender = T::CrossAccountId::from_sub(ensure_signed(origin)?);
			let mut target_collection = Self::get_collection(collection_id)?;
			Self::check_owner_permissions(&target_collection, sender.as_sub())?;
			let old_limits = &target_collection.limits;

			// collection bounds
			ensure!(new_limits.sponsor_transfer_timeout <= MAX_SPONSOR_TIMEOUT &&
				new_limits.account_token_ownership_limit <= MAX_TOKEN_OWNERSHIP &&
				new_limits.sponsored_data_size <= CUSTOM_DATA_LIMIT,
				Error::<T>::CollectionLimitBoundsExceeded);

			// token_limit   check  prev
			ensure!(old_limits.token_limit >= new_limits.token_limit, Error::<T>::CollectionTokenLimitExceeded);
			ensure!(new_limits.token_limit > 0, Error::<T>::CollectionTokenLimitExceeded);

			ensure!(
				(old_limits.owner_can_transfer || !new_limits.owner_can_transfer) &&
				(old_limits.owner_can_destroy || !new_limits.owner_can_destroy),
				Error::<T>::OwnerPermissionsCantBeReverted,
			);

			target_collection.limits = new_limits;

			target_collection.save()
		}
	}
}

impl<T: Config> Module<T> {
	pub fn create_item_internal(
		sender: &T::CrossAccountId,
		collection: &CollectionHandle<T>,
		owner: &T::CrossAccountId,
		data: CreateItemData,
	) -> DispatchResult {
		ensure!(
			owner != &T::CrossAccountId::from_eth(H160([0; 20])),
			Error::<T>::AddressIsZero
		);

		Self::can_create_items_in_collection(collection, sender, owner, 1)?;
		Self::validate_create_item_args(collection, &data)?;
		Self::create_item_no_validation(collection, owner, data)?;

		Ok(())
	}

	pub fn transfer_internal(
		sender: &T::CrossAccountId,
		recipient: &T::CrossAccountId,
		target_collection: &CollectionHandle<T>,
		item_id: TokenId,
		value: u128,
	) -> DispatchResult {
<<<<<<< HEAD
		ensure!(
			recipient != &T::CrossAccountId::from_eth(H160([0; 20])),
			Error::<T>::AddressIsZero
		);

		target_collection.consume_gas(2000000)?;
=======
>>>>>>> da8dccd9
		// Limits check
		Self::is_correct_transfer(target_collection, recipient)?;

		// Transfer permissions check
		ensure!(
			Self::is_item_owner(sender, target_collection, item_id)?
				|| Self::is_owner_or_admin_permissions(target_collection, sender)?,
			Error::<T>::NoPermission
		);

		if target_collection.access == AccessMode::WhiteList {
			Self::check_white_list(target_collection, sender)?;
			Self::check_white_list(target_collection, recipient)?;
		}

		match target_collection.mode {
			CollectionMode::NFT => Self::transfer_nft(
				target_collection,
				item_id,
				sender.clone(),
				recipient.clone(),
			)?,
			CollectionMode::Fungible(_) => {
				Self::transfer_fungible(target_collection, value, sender, recipient)?
			}
			CollectionMode::ReFungible => Self::transfer_refungible(
				target_collection,
				item_id,
				value,
				sender.clone(),
				recipient.clone(),
			)?,
			_ => (),
		};

		Self::deposit_event(RawEvent::Transfer(
			target_collection.id,
			item_id,
			sender.clone(),
			recipient.clone(),
			value,
		));

		Ok(())
	}

	pub fn approve_internal(
		sender: &T::CrossAccountId,
		spender: &T::CrossAccountId,
		collection: &CollectionHandle<T>,
		item_id: TokenId,
		amount: u128,
	) -> DispatchResult {
		Self::token_exists(collection, item_id)?;

		// Transfer permissions check
		let bypasses_limits = collection.limits.owner_can_transfer
			&& Self::is_owner_or_admin_permissions(collection, sender)?;

		let allowance_limit = if bypasses_limits {
			None
		} else if let Some(amount) = Self::owned_amount(sender, collection, item_id)? {
			Some(amount)
		} else {
			fail!(Error::<T>::NoPermission);
		};

		if collection.access == AccessMode::WhiteList {
			Self::check_white_list(collection, sender)?;
			Self::check_white_list(collection, spender)?;
		}

		collection.consume_sload()?;
		let allowance: u128 = amount
			.checked_add(<Allowances<T>>::get(
				collection.id,
				(item_id, sender.as_sub(), spender.as_sub()),
			))
			.ok_or(Error::<T>::NumOverflow)?;
		if let Some(limit) = allowance_limit {
			ensure!(limit >= allowance, Error::<T>::TokenValueTooLow);
		}
		collection.consume_sstore()?;
		<Allowances<T>>::insert(
			collection.id,
			(item_id, sender.as_sub(), spender.as_sub()),
			allowance,
		);

		if matches!(collection.mode, CollectionMode::NFT) {
			// TODO: NFT: only one owner may exist for token in ERC721
			collection.log(ERC721Events::Approval {
				owner: *sender.as_eth(),
				approved: *spender.as_eth(),
				token_id: item_id.into(),
			})?;
		}

		if matches!(collection.mode, CollectionMode::Fungible(_)) {
			// TODO: NFT: only one owner may exist for token in ERC20
			collection.log(ERC20Events::Approval {
				owner: *sender.as_eth(),
				spender: *spender.as_eth(),
				value: allowance.into(),
			})?;
		}

		Self::deposit_event(RawEvent::Approved(
			collection.id,
			item_id,
			sender.clone(),
			spender.clone(),
			allowance,
		));
		Ok(())
	}

	pub fn transfer_from_internal(
		sender: &T::CrossAccountId,
		from: &T::CrossAccountId,
		recipient: &T::CrossAccountId,
		collection: &CollectionHandle<T>,
		item_id: TokenId,
		amount: u128,
	) -> DispatchResult {
		// Check approval
		collection.consume_sload()?;
		let approval: u128 =
			<Allowances<T>>::get(collection.id, (item_id, from.as_sub(), sender.as_sub()));

		// Limits check
		Self::is_correct_transfer(collection, recipient)?;

		// Transfer permissions check
		ensure!(
			approval >= amount
				|| (collection.limits.owner_can_transfer
					&& Self::is_owner_or_admin_permissions(collection, sender)?),
			Error::<T>::NoPermission
		);

		if collection.access == AccessMode::WhiteList {
			Self::check_white_list(collection, sender)?;
			Self::check_white_list(collection, recipient)?;
		}

		// Reduce approval by transferred amount or remove if remaining approval drops to 0
		let allowance = approval.saturating_sub(amount);
		collection.consume_sstore()?;
		if allowance > 0 {
			<Allowances<T>>::insert(
				collection.id,
				(item_id, from.as_sub(), sender.as_sub()),
				allowance,
			);
		} else {
			<Allowances<T>>::remove(collection.id, (item_id, from.as_sub(), sender.as_sub()));
		}

		match collection.mode {
			CollectionMode::NFT => {
				Self::transfer_nft(collection, item_id, from.clone(), recipient.clone())?
			}
			CollectionMode::Fungible(_) => {
				Self::transfer_fungible(collection, amount, from, recipient)?
			}
			CollectionMode::ReFungible => Self::transfer_refungible(
				collection,
				item_id,
				amount,
				from.clone(),
				recipient.clone(),
			)?,
			_ => (),
		};

		if matches!(collection.mode, CollectionMode::Fungible(_)) {
			collection.log(ERC20Events::Approval {
				owner: *from.as_eth(),
				spender: *sender.as_eth(),
				value: allowance.into(),
			})?;
		}

		Ok(())
	}

	pub fn set_variable_meta_data_internal(
		sender: &T::CrossAccountId,
		collection: &CollectionHandle<T>,
		item_id: TokenId,
		data: Vec<u8>,
	) -> DispatchResult {
		Self::token_exists(collection, item_id)?;

		ensure!(
			CUSTOM_DATA_LIMIT >= data.len() as u32,
			Error::<T>::TokenVariableDataLimitExceeded
		);

		// Modify permissions check
		ensure!(
			Self::is_item_owner(sender, collection, item_id)?
				|| Self::is_owner_or_admin_permissions(collection, sender)?,
			Error::<T>::NoPermission
		);

		match collection.mode {
			CollectionMode::NFT => Self::set_nft_variable_data(collection, item_id, data)?,
			CollectionMode::ReFungible => {
				Self::set_re_fungible_variable_data(collection, item_id, data)?
			}
			CollectionMode::Fungible(_) => fail!(Error::<T>::CantStoreMetadataInFungibleTokens),
			_ => fail!(Error::<T>::UnexpectedCollectionType),
		};

		Ok(())
	}

	pub fn create_multiple_items_internal(
		sender: &T::CrossAccountId,
		collection: &CollectionHandle<T>,
		owner: &T::CrossAccountId,
		items_data: Vec<CreateItemData>,
	) -> DispatchResult {
		Self::can_create_items_in_collection(collection, sender, owner, items_data.len() as u32)?;

		for data in &items_data {
			Self::validate_create_item_args(collection, data)?;
		}
		for data in &items_data {
			Self::create_item_no_validation(collection, owner, data.clone())?;
		}

		Ok(())
	}

	pub fn burn_item_internal(
		sender: &T::CrossAccountId,
		collection: &CollectionHandle<T>,
		item_id: TokenId,
		value: u128,
	) -> DispatchResult {
		ensure!(
			Self::is_item_owner(sender, collection, item_id)?
				|| (collection.limits.owner_can_transfer
					&& Self::is_owner_or_admin_permissions(collection, sender)?),
			Error::<T>::NoPermission
		);

		if collection.access == AccessMode::WhiteList {
			Self::check_white_list(collection, sender)?;
		}

		match collection.mode {
			CollectionMode::NFT => Self::burn_nft_item(collection, item_id)?,
			CollectionMode::Fungible(_) => Self::burn_fungible_item(sender, collection, value)?,
			CollectionMode::ReFungible => Self::burn_refungible_item(collection, item_id, sender)?,
			_ => (),
		};

		Ok(())
	}

	pub fn toggle_white_list_internal(
		sender: &T::CrossAccountId,
		collection: &CollectionHandle<T>,
		address: &T::CrossAccountId,
		whitelisted: bool,
	) -> DispatchResult {
		Self::check_owner_or_admin_permissions(collection, sender)?;

		if whitelisted {
			<WhiteList<T>>::insert(collection.id, address.as_sub(), true);
		} else {
			<WhiteList<T>>::remove(collection.id, address.as_sub());
		}

		Ok(())
	}

	fn is_correct_transfer(
		collection: &CollectionHandle<T>,
		recipient: &T::CrossAccountId,
	) -> DispatchResult {
		let collection_id = collection.id;

		// check token limit and account token limit
		collection.consume_sload()?;
		let account_items: u32 =
			<AddressTokens<T>>::get(collection_id, recipient.as_sub()).len() as u32;
		ensure!(
			collection.limits.account_token_ownership_limit > account_items,
			Error::<T>::AccountTokenLimitExceeded
		);

		// preliminary transfer check
		ensure!(collection.transfers_enabled, Error::<T>::TransferNotAllowed);

		Ok(())
	}

	fn can_create_items_in_collection(
		collection: &CollectionHandle<T>,
		sender: &T::CrossAccountId,
		owner: &T::CrossAccountId,
		amount: u32,
	) -> DispatchResult {
		let collection_id = collection.id;

		// check token limit and account token limit
		let total_items: u32 = ItemListIndex::get(collection_id)
			.checked_add(amount)
			.ok_or(Error::<T>::CollectionTokenLimitExceeded)?;
		let account_items: u32 = (<AddressTokens<T>>::get(collection_id, owner.as_sub()).len()
			as u32)
			.checked_add(amount)
			.ok_or(Error::<T>::AccountTokenLimitExceeded)?;
		ensure!(
			collection.limits.token_limit >= total_items,
			Error::<T>::CollectionTokenLimitExceeded
		);
		ensure!(
			collection.limits.account_token_ownership_limit >= account_items,
			Error::<T>::AccountTokenLimitExceeded
		);

		if !Self::is_owner_or_admin_permissions(collection, sender)? {
			ensure!(collection.mint_mode, Error::<T>::PublicMintingNotAllowed);
			Self::check_white_list(collection, owner)?;
			Self::check_white_list(collection, sender)?;
		}

		Ok(())
	}

	fn validate_create_item_args(
		target_collection: &CollectionHandle<T>,
		data: &CreateItemData,
	) -> DispatchResult {
		match target_collection.mode {
			CollectionMode::NFT => {
				if !matches!(data, CreateItemData::NFT(_)) {
					fail!(Error::<T>::NotNftDataUsedToMintNftCollectionToken);
				}
			}
			CollectionMode::Fungible(_) => {
				if !matches!(data, CreateItemData::Fungible(_)) {
					fail!(Error::<T>::NotFungibleDataUsedToMintFungibleCollectionToken);
				}
			}
			CollectionMode::ReFungible => {
				if let CreateItemData::ReFungible(data) = data {
					// Check refungibility limits
					ensure!(
						data.pieces <= MAX_REFUNGIBLE_PIECES,
						Error::<T>::WrongRefungiblePieces
					);
					ensure!(data.pieces > 0, Error::<T>::WrongRefungiblePieces);
				} else {
					fail!(Error::<T>::NotReFungibleDataUsedToMintReFungibleCollectionToken);
				}
			}
			_ => {
				fail!(Error::<T>::UnexpectedCollectionType);
			}
		};

		Ok(())
	}

	fn create_item_no_validation(
		collection: &CollectionHandle<T>,
		owner: &T::CrossAccountId,
		data: CreateItemData,
	) -> DispatchResult {
		match data {
			CreateItemData::NFT(data) => {
				let item = NftItemType {
					owner: owner.clone(),
					const_data: data.const_data.into_inner(),
					variable_data: data.variable_data.into_inner(),
				};

				Self::add_nft_item(collection, item)?;
			}
			CreateItemData::Fungible(data) => {
				Self::add_fungible_item(collection, owner, data.value)?;
			}
			CreateItemData::ReFungible(data) => {
				let owner_list = vec![Ownership {
					owner: owner.clone(),
					fraction: data.pieces,
				}];

				let item = ReFungibleItemType {
					owner: owner_list,
					const_data: data.const_data.into_inner(),
					variable_data: data.variable_data.into_inner(),
				};

				Self::add_refungible_item(collection, item)?;
			}
		};

		Ok(())
	}

	fn add_fungible_item(
		collection: &CollectionHandle<T>,
		owner: &T::CrossAccountId,
		value: u128,
	) -> DispatchResult {
		let collection_id = collection.id;

		// Does new owner already have an account?
		collection.consume_sload()?;
		let balance: u128 = <FungibleItemList<T>>::get(collection_id, owner.as_sub()).value;

		// Mint
		let item = FungibleItemType {
			value: balance.checked_add(value).ok_or(Error::<T>::NumOverflow)?,
		};
		collection.consume_sstore()?;
		<FungibleItemList<T>>::insert(collection_id, owner.as_sub(), item);

		// Update balance
		collection.consume_sload()?;
		let new_balance = <Balance<T>>::get(collection_id, owner.as_sub())
			.checked_add(value)
			.ok_or(Error::<T>::NumOverflow)?;
		collection.consume_sstore()?;
		<Balance<T>>::insert(collection_id, owner.as_sub(), new_balance);

		collection.log(ERC20Events::Transfer {
			from: H160::default(),
			to: *owner.as_eth(),
			value: value.into(),
		})?;
		Self::deposit_event(RawEvent::ItemCreated(collection_id, 0, owner.clone()));
		Ok(())
	}

	fn add_refungible_item(
		collection: &CollectionHandle<T>,
		item: ReFungibleItemType<T::CrossAccountId>,
	) -> DispatchResult {
		let collection_id = collection.id;

		let current_index = <ItemListIndex>::get(collection_id)
			.checked_add(1)
			.ok_or(Error::<T>::NumOverflow)?;
		let itemcopy = item.clone();

		ensure!(item.owner.len() == 1, Error::<T>::BadCreateRefungibleCall,);
		let item_owner = item.owner.first().expect("only one owner is defined");

		let value = item_owner.fraction;
		let owner = item_owner.owner.clone();

		Self::add_token_index(collection, current_index, &owner)?;

		<ItemListIndex>::insert(collection_id, current_index);
		<ReFungibleItemList<T>>::insert(collection_id, current_index, itemcopy);

		// Update balance
		let new_balance = <Balance<T>>::get(collection_id, owner.as_sub())
			.checked_add(value)
			.ok_or(Error::<T>::NumOverflow)?;
		<Balance<T>>::insert(collection_id, owner.as_sub(), new_balance);

		Self::deposit_event(RawEvent::ItemCreated(collection_id, current_index, owner));
		Ok(())
	}

	fn add_nft_item(
		collection: &CollectionHandle<T>,
		item: NftItemType<T::CrossAccountId>,
	) -> DispatchResult {
		let collection_id = collection.id;

		let current_index = <ItemListIndex>::get(collection_id)
			.checked_add(1)
			.ok_or(Error::<T>::NumOverflow)?;

		let item_owner = item.owner.clone();
		Self::add_token_index(collection, current_index, &item.owner)?;

		<ItemListIndex>::insert(collection_id, current_index);
		<NftItemList<T>>::insert(collection_id, current_index, item);

		// Update balance
		let new_balance = <Balance<T>>::get(collection_id, item_owner.as_sub())
			.checked_add(1)
			.ok_or(Error::<T>::NumOverflow)?;
		<Balance<T>>::insert(collection_id, item_owner.as_sub(), new_balance);

		collection.log(ERC721Events::Transfer {
			from: H160::default(),
			to: *item_owner.as_eth(),
			token_id: current_index.into(),
		})?;
		Self::deposit_event(RawEvent::ItemCreated(
			collection_id,
			current_index,
			item_owner,
		));
		Ok(())
	}

	fn burn_refungible_item(
		collection: &CollectionHandle<T>,
		item_id: TokenId,
		owner: &T::CrossAccountId,
	) -> DispatchResult {
		let collection_id = collection.id;

		let mut token = <ReFungibleItemList<T>>::get(collection_id, item_id)
			.ok_or(Error::<T>::TokenNotFound)?;
		let rft_balance = token
			.owner
			.iter()
			.find(|&i| i.owner == *owner)
			.ok_or(Error::<T>::TokenNotFound)?;
		Self::remove_token_index(collection, item_id, owner)?;

		// update balance
		let new_balance = <Balance<T>>::get(collection_id, rft_balance.owner.as_sub())
			.checked_sub(rft_balance.fraction)
			.ok_or(Error::<T>::NumOverflow)?;
		<Balance<T>>::insert(collection_id, rft_balance.owner.as_sub(), new_balance);

		// Re-create owners list with sender removed
		let index = token
			.owner
			.iter()
			.position(|i| i.owner == *owner)
			.expect("owned item is exists");
		token.owner.remove(index);
		let owner_count = token.owner.len();

		// Burn the token completely if this was the last (only) owner
		if owner_count == 0 {
			<ReFungibleItemList<T>>::remove(collection_id, item_id);
			<VariableMetaDataBasket<T>>::remove(collection_id, item_id);
		} else {
			<ReFungibleItemList<T>>::insert(collection_id, item_id, token);
		}

		Ok(())
	}

	fn burn_nft_item(collection: &CollectionHandle<T>, item_id: TokenId) -> DispatchResult {
		let collection_id = collection.id;

		let item =
			<NftItemList<T>>::get(collection_id, item_id).ok_or(Error::<T>::TokenNotFound)?;
		Self::remove_token_index(collection, item_id, &item.owner)?;

		// update balance
		let new_balance = <Balance<T>>::get(collection_id, item.owner.as_sub())
			.checked_sub(1)
			.ok_or(Error::<T>::NumOverflow)?;
		<Balance<T>>::insert(collection_id, item.owner.as_sub(), new_balance);
		<NftItemList<T>>::remove(collection_id, item_id);
		<VariableMetaDataBasket<T>>::remove(collection_id, item_id);

		collection.log(ERC721Events::Transfer {
			from: *item.owner.as_eth(),
			to: H160::default(),
			token_id: item_id.into(),
		})?;
		Self::deposit_event(RawEvent::ItemDestroyed(collection.id, item_id));
		Ok(())
	}

	fn burn_fungible_item(
		owner: &T::CrossAccountId,
		collection: &CollectionHandle<T>,
		value: u128,
	) -> DispatchResult {
		let collection_id = collection.id;

		let mut balance = <FungibleItemList<T>>::get(collection_id, owner.as_sub());
		ensure!(balance.value >= value, Error::<T>::TokenValueNotEnough);

		// update balance
		let new_balance = <Balance<T>>::get(collection_id, owner.as_sub())
			.checked_sub(value)
			.ok_or(Error::<T>::NumOverflow)?;
		<Balance<T>>::insert(collection_id, owner.as_sub(), new_balance);

		if balance.value - value > 0 {
			balance.value -= value;
			<FungibleItemList<T>>::insert(collection_id, owner.as_sub(), balance);
		} else {
			<FungibleItemList<T>>::remove(collection_id, owner.as_sub());
		}

		collection.log(ERC20Events::Transfer {
			from: *owner.as_eth(),
			to: H160::default(),
			value: value.into(),
		})?;
		Ok(())
	}

	pub fn get_collection(
		collection_id: CollectionId,
	) -> Result<CollectionHandle<T>, sp_runtime::DispatchError> {
		Ok(<CollectionHandle<T>>::get(collection_id).ok_or(Error::<T>::CollectionNotFound)?)
	}

	fn check_owner_permissions(
		target_collection: &CollectionHandle<T>,
		subject: &T::AccountId,
	) -> DispatchResult {
		ensure!(
			*subject == target_collection.owner,
			Error::<T>::NoPermission
		);

		Ok(())
	}

	fn is_owner_or_admin_permissions(
		collection: &CollectionHandle<T>,
		subject: &T::CrossAccountId,
	) -> Result<bool, DispatchError> {
		collection.consume_sload()?;
		Ok(*subject.as_sub() == collection.owner
			|| <AdminList<T>>::get(collection.id).contains(subject))
	}

	fn check_owner_or_admin_permissions(
		collection: &CollectionHandle<T>,
		subject: &T::CrossAccountId,
	) -> DispatchResult {
		ensure!(
			Self::is_owner_or_admin_permissions(collection, subject)?,
			Error::<T>::NoPermission
		);

		Ok(())
	}

	fn owned_amount(
		subject: &T::CrossAccountId,
		collection: &CollectionHandle<T>,
		item_id: TokenId,
	) -> Result<Option<u128>, DispatchError> {
		collection.consume_sload()?;
		Ok(Self::owned_amount_unchecked(subject, collection, item_id))
	}

	fn owned_amount_unchecked(
		subject: &T::CrossAccountId,
		target_collection: &CollectionHandle<T>,
		item_id: TokenId,
	) -> Option<u128> {
		let collection_id = target_collection.id;

		match target_collection.mode {
			CollectionMode::NFT => {
				(<NftItemList<T>>::get(collection_id, item_id)?.owner == *subject).then(|| 1)
			}
			CollectionMode::Fungible(_) => {
				Some(<FungibleItemList<T>>::get(collection_id, &subject.as_sub()).value)
			}
			CollectionMode::ReFungible => <ReFungibleItemList<T>>::get(collection_id, item_id)?
				.owner
				.iter()
				.find(|i| i.owner == *subject)
				.map(|i| i.fraction),
			CollectionMode::Invalid => None,
		}
	}

	fn is_item_owner(
		subject: &T::CrossAccountId,
		target_collection: &CollectionHandle<T>,
		item_id: TokenId,
	) -> Result<bool, DispatchError> {
		Ok(match target_collection.mode {
			CollectionMode::Fungible(_) => true,
			_ => Self::owned_amount(subject, target_collection, item_id)?.is_some(),
		})
	}

	fn check_white_list(
		collection: &CollectionHandle<T>,
		address: &T::CrossAccountId,
	) -> DispatchResult {
		collection.consume_sload()?;
		ensure!(
			<WhiteList<T>>::contains_key(collection.id, address.as_sub()),
			Error::<T>::AddresNotInWhiteList,
		);
		Ok(())
	}

	/// Check if token exists. In case of Fungible, check if there is an entry for
	/// the owner in fungible balances double map
	fn token_exists(target_collection: &CollectionHandle<T>, item_id: TokenId) -> DispatchResult {
		let collection_id = target_collection.id;
		let exists = match target_collection.mode {
			CollectionMode::NFT => <NftItemList<T>>::contains_key(collection_id, item_id),
			CollectionMode::Fungible(_) => true,
			CollectionMode::ReFungible => {
				<ReFungibleItemList<T>>::contains_key(collection_id, item_id)
			}
			_ => false,
		};

		ensure!(exists, Error::<T>::TokenNotFound);
		Ok(())
	}

	fn transfer_fungible(
		collection: &CollectionHandle<T>,
		value: u128,
		owner: &T::CrossAccountId,
		recipient: &T::CrossAccountId,
	) -> DispatchResult {
		let collection_id = collection.id;

		collection.consume_sload()?;
		collection.consume_sload()?;
		let mut recipient_balance = <FungibleItemList<T>>::get(collection_id, recipient.as_sub());
		let mut balance = <FungibleItemList<T>>::get(collection_id, owner.as_sub());

		recipient_balance.value = recipient_balance
			.value
			.checked_add(value)
			.ok_or(Error::<T>::NumOverflow)?;
		balance.value = balance
			.value
			.checked_sub(value)
			.ok_or(Error::<T>::TokenValueTooLow)?;

		// update balanceOf
		collection.consume_sstore()?;
		collection.consume_sstore()?;
		if balance.value != 0 {
			<Balance<T>>::insert(collection_id, owner.as_sub(), balance.value);
		} else {
			<Balance<T>>::remove(collection_id, owner.as_sub());
		}
		<Balance<T>>::insert(collection_id, recipient.as_sub(), recipient_balance.value);

		// Reduce or remove sender
		collection.consume_sstore()?;
		collection.consume_sstore()?;
		if balance.value != 0 {
			<FungibleItemList<T>>::insert(collection_id, owner.as_sub(), balance);
		} else {
			<FungibleItemList<T>>::remove(collection_id, owner.as_sub());
		}
		<FungibleItemList<T>>::insert(collection_id, recipient.as_sub(), recipient_balance);

		collection.log(ERC20Events::Transfer {
			from: *owner.as_eth(),
			to: *recipient.as_eth(),
			value: value.into(),
		})?;
		Self::deposit_event(RawEvent::Transfer(
			collection.id,
			1,
			owner.clone(),
			recipient.clone(),
			value,
		));

		Ok(())
	}

	fn transfer_refungible(
		collection: &CollectionHandle<T>,
		item_id: TokenId,
		value: u128,
		owner: T::CrossAccountId,
		new_owner: T::CrossAccountId,
	) -> DispatchResult {
		let collection_id = collection.id;
		collection.consume_sload()?;
		let full_item = <ReFungibleItemList<T>>::get(collection_id, item_id)
			.ok_or(Error::<T>::TokenNotFound)?;

		let item = full_item
			.owner
			.iter()
			.find(|i| i.owner == owner)
			.ok_or(Error::<T>::TokenNotFound)?;
		let amount = item.fraction;

		ensure!(amount >= value, Error::<T>::TokenValueTooLow);

		collection.consume_sload()?;
		// update balance
		let balance_old_owner = <Balance<T>>::get(collection_id, item.owner.as_sub())
			.checked_sub(value)
			.ok_or(Error::<T>::NumOverflow)?;
		collection.consume_sstore()?;
		<Balance<T>>::insert(collection_id, item.owner.as_sub(), balance_old_owner);

		collection.consume_sload()?;
		let balance_new_owner = <Balance<T>>::get(collection_id, new_owner.as_sub())
			.checked_add(value)
			.ok_or(Error::<T>::NumOverflow)?;
		collection.consume_sstore()?;
		<Balance<T>>::insert(collection_id, new_owner.as_sub(), balance_new_owner);

		let old_owner = item.owner.clone();
		let new_owner_has_account = full_item.owner.iter().any(|i| i.owner == new_owner);

		let mut new_full_item = full_item.clone();
		// transfer
		if amount == value && !new_owner_has_account {
			// change owner
			// new owner do not have account
			new_full_item
				.owner
				.iter_mut()
				.find(|i| i.owner == owner)
				.expect("old owner does present in refungible")
				.owner = new_owner.clone();
			collection.consume_sstore()?;
			<ReFungibleItemList<T>>::insert(collection_id, item_id, new_full_item);

			// update index collection
			Self::move_token_index(collection, item_id, &old_owner, &new_owner)?;
		} else {
			new_full_item
				.owner
				.iter_mut()
				.find(|i| i.owner == owner)
				.expect("old owner does present in refungible")
				.fraction -= value;

			// separate amount
			if new_owner_has_account {
				// new owner has account
				new_full_item
					.owner
					.iter_mut()
					.find(|i| i.owner == new_owner)
					.expect("new owner has account")
					.fraction += value;
			} else {
				// new owner do not have account
				new_full_item.owner.push(Ownership {
					owner: new_owner.clone(),
					fraction: value,
				});
				Self::add_token_index(collection, item_id, &new_owner)?;
			}

			collection.consume_sstore()?;
			<ReFungibleItemList<T>>::insert(collection_id, item_id, new_full_item);
		}

		Self::deposit_event(RawEvent::Transfer(
			collection.id,
			item_id,
			owner,
			new_owner,
			amount,
		));

		Ok(())
	}

	fn transfer_nft(
		collection: &CollectionHandle<T>,
		item_id: TokenId,
		sender: T::CrossAccountId,
		new_owner: T::CrossAccountId,
	) -> DispatchResult {
		let collection_id = collection.id;
		collection.consume_sload()?;
		let mut item =
			<NftItemList<T>>::get(collection_id, item_id).ok_or(Error::<T>::TokenNotFound)?;

		ensure!(sender == item.owner, Error::<T>::MustBeTokenOwner);

		collection.consume_sload()?;
		// update balance
		let balance_old_owner = <Balance<T>>::get(collection_id, item.owner.as_sub())
			.checked_sub(1)
			.ok_or(Error::<T>::NumOverflow)?;
		collection.consume_sstore()?;
		<Balance<T>>::insert(collection_id, item.owner.as_sub(), balance_old_owner);

		collection.consume_sload()?;
		let balance_new_owner = <Balance<T>>::get(collection_id, new_owner.as_sub())
			.checked_add(1)
			.ok_or(Error::<T>::NumOverflow)?;
		collection.consume_sstore()?;
		<Balance<T>>::insert(collection_id, new_owner.as_sub(), balance_new_owner);

		// change owner
		let old_owner = item.owner.clone();
		item.owner = new_owner.clone();
		collection.consume_sstore()?;
		<NftItemList<T>>::insert(collection_id, item_id, item);

		// update index collection
		Self::move_token_index(collection, item_id, &old_owner, &new_owner)?;

		collection.log(ERC721Events::Transfer {
			from: *sender.as_eth(),
			to: *new_owner.as_eth(),
			token_id: item_id.into(),
		})?;
		Self::deposit_event(RawEvent::Transfer(
			collection.id,
			item_id,
			sender,
			new_owner,
			1,
		));

		Ok(())
	}

	fn set_re_fungible_variable_data(
		collection: &CollectionHandle<T>,
		item_id: TokenId,
		data: Vec<u8>,
	) -> DispatchResult {
		let collection_id = collection.id;
		let mut item = <ReFungibleItemList<T>>::get(collection_id, item_id)
			.ok_or(Error::<T>::TokenNotFound)?;

		item.variable_data = data;

		<ReFungibleItemList<T>>::insert(collection_id, item_id, item);

		Ok(())
	}

	fn set_nft_variable_data(
		collection: &CollectionHandle<T>,
		item_id: TokenId,
		data: Vec<u8>,
	) -> DispatchResult {
		let collection_id = collection.id;
		let mut item =
			<NftItemList<T>>::get(collection_id, item_id).ok_or(Error::<T>::TokenNotFound)?;

		item.variable_data = data;

		<NftItemList<T>>::insert(collection_id, item_id, item);

		Ok(())
	}

	#[allow(dead_code)]
	fn init_collection(item: &Collection<T>) {
		// check params
		assert!(
			item.decimal_points <= MAX_DECIMAL_POINTS,
			"decimal_points parameter must be lower than MAX_DECIMAL_POINTS"
		);
		assert!(
			item.name.len() <= 64,
			"Collection name can not be longer than 63 char"
		);
		assert!(
			item.name.len() <= 256,
			"Collection description can not be longer than 255 char"
		);
		assert!(
			item.token_prefix.len() <= 16,
			"Token prefix can not be longer than 15 char"
		);

		// Generate next collection ID
		let next_id = CreatedCollectionCount::get().checked_add(1).unwrap();

		CreatedCollectionCount::put(next_id);
	}

	#[allow(dead_code)]
	fn init_nft_token(collection_id: CollectionId, item: &NftItemType<T::CrossAccountId>) {
		let current_index = <ItemListIndex>::get(collection_id).checked_add(1).unwrap();

		Self::add_token_index(
			&CollectionHandle::get(collection_id).unwrap(),
			current_index,
			&item.owner,
		)
		.unwrap();

		<ItemListIndex>::insert(collection_id, current_index);

		// Update balance
		let new_balance = <Balance<T>>::get(collection_id, item.owner.as_sub())
			.checked_add(1)
			.unwrap();
		<Balance<T>>::insert(collection_id, item.owner.as_sub(), new_balance);
	}

	#[allow(dead_code)]
	fn init_fungible_token(
		collection_id: CollectionId,
		owner: &T::CrossAccountId,
		item: &FungibleItemType,
	) {
		let current_index = <ItemListIndex>::get(collection_id).checked_add(1).unwrap();

		Self::add_token_index(
			&CollectionHandle::get(collection_id).unwrap(),
			current_index,
			owner,
		)
		.unwrap();

		<ItemListIndex>::insert(collection_id, current_index);

		// Update balance
		let new_balance = <Balance<T>>::get(collection_id, owner.as_sub())
			.checked_add(item.value)
			.unwrap();
		<Balance<T>>::insert(collection_id, owner.as_sub(), new_balance);
	}

	#[allow(dead_code)]
	fn init_refungible_token(
		collection_id: CollectionId,
		item: &ReFungibleItemType<T::CrossAccountId>,
	) {
		let current_index = <ItemListIndex>::get(collection_id).checked_add(1).unwrap();

		let value = item.owner.first().unwrap().fraction;
		let owner = item.owner.first().unwrap().owner.clone();

		Self::add_token_index(
			&CollectionHandle::get(collection_id).unwrap(),
			current_index,
			&owner,
		)
		.unwrap();

		<ItemListIndex>::insert(collection_id, current_index);

		// Update balance
		let new_balance = <Balance<T>>::get(collection_id, &owner.as_sub())
			.checked_add(value)
			.unwrap();
		<Balance<T>>::insert(collection_id, owner.as_sub(), new_balance);
	}

	fn add_token_index(
		collection: &CollectionHandle<T>,
		item_index: TokenId,
		owner: &T::CrossAccountId,
	) -> DispatchResult {
		// add to account limit
		collection.consume_sload()?;
		if <AccountItemCount<T>>::contains_key(owner.as_sub()) {
			// bound Owned tokens by a single address
			collection.consume_sload()?;
			let count = <AccountItemCount<T>>::get(owner.as_sub());
			ensure!(
				count < ACCOUNT_TOKEN_OWNERSHIP_LIMIT,
				Error::<T>::AddressOwnershipLimitExceeded
			);

			collection.consume_sstore()?;
			<AccountItemCount<T>>::insert(
				owner.as_sub(),
				count.checked_add(1).ok_or(Error::<T>::NumOverflow)?,
			);
		} else {
			collection.consume_sstore()?;
			<AccountItemCount<T>>::insert(owner.as_sub(), 1);
		}

		collection.consume_sload()?;
		let list_exists = <AddressTokens<T>>::contains_key(collection.id, owner.as_sub());
		if list_exists {
			collection.consume_sload()?;
			let mut list = <AddressTokens<T>>::get(collection.id, owner.as_sub());
			let item_contains = list.contains(&item_index.clone());

			if !item_contains {
				list.push(item_index);
			}

			collection.consume_sstore()?;
			<AddressTokens<T>>::insert(collection.id, owner.as_sub(), list);
		} else {
			let itm = vec![item_index];
			collection.consume_sstore()?;
			<AddressTokens<T>>::insert(collection.id, owner.as_sub(), itm);
		}

		Ok(())
	}

	fn remove_token_index(
		collection: &CollectionHandle<T>,
		item_index: TokenId,
		owner: &T::CrossAccountId,
	) -> DispatchResult {
		// update counter
		collection.consume_sload()?;
		collection.consume_sstore()?;
		<AccountItemCount<T>>::insert(
			owner.as_sub(),
			<AccountItemCount<T>>::get(owner.as_sub())
				.checked_sub(1)
				.ok_or(Error::<T>::NumOverflow)?,
		);

		collection.consume_sload()?;
		let list_exists = <AddressTokens<T>>::contains_key(collection.id, owner.as_sub());
		if list_exists {
			collection.consume_sload()?;
			let mut list = <AddressTokens<T>>::get(collection.id, owner.as_sub());
			let item_contains = list.contains(&item_index.clone());

			if item_contains {
				list.retain(|&item| item != item_index);
				collection.consume_sstore()?;
				<AddressTokens<T>>::insert(collection.id, owner.as_sub(), list);
			}
		}

		Ok(())
	}

	fn move_token_index(
		collection: &CollectionHandle<T>,
		item_index: TokenId,
		old_owner: &T::CrossAccountId,
		new_owner: &T::CrossAccountId,
	) -> DispatchResult {
		Self::remove_token_index(collection, item_index, old_owner)?;
		Self::add_token_index(collection, item_index, new_owner)?;

		Ok(())
	}
}

sp_api::decl_runtime_apis! {
	pub trait NftApi {
		/// Used for ethereum integration
		fn eth_contract_code(account: H160) -> Option<Vec<u8>>;
	}
}<|MERGE_RESOLUTION|>--- conflicted
+++ resolved
@@ -1269,15 +1269,11 @@
 		item_id: TokenId,
 		value: u128,
 	) -> DispatchResult {
-<<<<<<< HEAD
 		ensure!(
 			recipient != &T::CrossAccountId::from_eth(H160([0; 20])),
 			Error::<T>::AddressIsZero
 		);
 
-		target_collection.consume_gas(2000000)?;
-=======
->>>>>>> da8dccd9
 		// Limits check
 		Self::is_correct_transfer(target_collection, recipient)?;
 
