//
// This file is subject to the terms and conditions defined in
// file 'LICENSE', which is part of this source code package.
//

#![recursion_limit = "1024"]
#![cfg_attr(not(feature = "std"), no_std)]
#![allow(
	clippy::too_many_arguments,
	clippy::unnecessary_mut_passed,
	clippy::unused_unit
)]

extern crate alloc;

pub use serde::{Serialize, Deserialize};

pub use frame_support::{
	construct_runtime, decl_module, decl_storage, decl_error,
	dispatch::DispatchResult,
	ensure, fail, parameter_types,
	traits::{
		ExistenceRequirement, Get, Imbalance, KeyOwnerProofSystem, OnUnbalanced, Randomness,
		IsSubType, WithdrawReasons,
	},
	weights::{
		constants::{BlockExecutionWeight, ExtrinsicBaseWeight, RocksDbWeight, WEIGHT_PER_SECOND},
		DispatchInfo, GetDispatchInfo, IdentityFee, Pays, PostDispatchInfo, Weight,
		WeightToFeePolynomial, DispatchClass,
	},
	StorageValue, transactional,
	pallet_prelude::DispatchResultWithPostInfo,
};
<<<<<<< HEAD
=======
use scale_info::TypeInfo;
>>>>>>> 0151032a
use frame_system::{self as system, ensure_signed};
use sp_runtime::{sp_std::prelude::Vec};
use nft_data_structs::{
	MAX_DECIMAL_POINTS, MAX_SPONSOR_TIMEOUT, MAX_TOKEN_OWNERSHIP, CUSTOM_DATA_LIMIT,
	VARIABLE_ON_CHAIN_SCHEMA_LIMIT, CONST_ON_CHAIN_SCHEMA_LIMIT, COLLECTION_ADMINS_LIMIT,
	OFFCHAIN_SCHEMA_LIMIT, AccessMode, Collection, CreateItemData, CollectionLimits, CollectionId,
	CollectionMode, TokenId, SchemaVersion, SponsorshipState, MetaUpdatePermission,
};
use pallet_common::{
	account::CrossAccountId, CollectionHandle, IsAdmin, Pallet as PalletCommon,
	Error as CommonError, CommonWeightInfo, Allowlist,
};
use pallet_refungible::{Pallet as PalletRefungible, RefungibleHandle};
use pallet_fungible::{Pallet as PalletFungible, FungibleHandle};
use pallet_nonfungible::{Pallet as PalletNonfungible, NonfungibleHandle};

#[cfg(test)]
mod mock;

#[cfg(test)]
mod tests;

mod eth;
mod sponsorship;
pub use sponsorship::NftSponsorshipHandler;
pub use eth::sponsoring::NftEthSponsorshipHandler;

pub use eth::NftErcSupport;

pub mod common;
use common::CommonWeights;
pub mod dispatch;
use dispatch::dispatch_call;

#[cfg(feature = "runtime-benchmarks")]
mod benchmarking;
pub mod weights;
use weights::WeightInfo;

decl_error! {
	/// Error for non-fungible-token module.
	pub enum Error for Module<T: Config> {
		/// Decimal_points parameter must be lower than MAX_DECIMAL_POINTS constant, currently it is 30.
		CollectionDecimalPointLimitExceeded,
		/// This address is not set as sponsor, use setCollectionSponsor first.
		ConfirmUnsetSponsorFail,
		/// Length of items properties must be greater than 0.
		EmptyArgument,
		/// Collection limit bounds per collection exceeded
		CollectionLimitBoundsExceeded,
		/// Tried to enable permissions which are only permitted to be disabled
		OwnerPermissionsCantBeReverted,
	}
}
<<<<<<< HEAD
pub trait Config:
	system::Config
	+ pallet_evm_coder_substrate::Config
	+ pallet_common::Config
	+ pallet_nonfungible::Config
	+ pallet_refungible::Config
	+ pallet_fungible::Config
	+ Sized
{
=======

pub trait Config: system::Config + pallet_evm_coder_substrate::Config + Sized + TypeInfo {
	type Event: From<Event<Self>> + Into<<Self as system::Config>::Event>;

>>>>>>> 0151032a
	/// Weight information for extrinsics in this pallet.
	type WeightInfo: WeightInfo;
}

type SelfWeightOf<T> = <T as Config>::WeightInfo;

// # Used definitions
//
// ## User control levels
//
// chain-controlled - key is uncontrolled by user
//                    i.e autoincrementing index
//                    can use non-cryptographic hash
// real - key is controlled by user
//        but it is hard to generate enough colliding values, i.e owner of signed txs
//        can use non-cryptographic hash
// controlled - key is completly controlled by users
//              i.e maps with mutable keys
//              should use cryptographic hash
//
// ## User control level downgrade reasons
//
// ?1 - chain-controlled -> controlled
//      collections/tokens can be destroyed, resulting in massive holes
// ?2 - chain-controlled -> controlled
//      same as ?1, but can be only added, resulting in easier exploitation
// ?3 - real -> controlled
//      no confirmation required, so addresses can be easily generated
decl_storage! {
	trait Store for Module<T: Config> as Nft {

		//#region Private members
		/// Used for migrations
		ChainVersion: u64;
		//#endregion

		//#region Tokens transfer rate limit baskets
		/// (Collection id (controlled?2), who created (real))
		/// TODO: Off chain worker should remove from this map when collection gets removed
		pub CreateItemBasket get(fn create_item_basket): map hasher(blake2_128_concat) (CollectionId, T::AccountId) => T::BlockNumber;
		/// Collection id (controlled?2), token id (controlled?2)
		pub NftTransferBasket get(fn nft_transfer_basket): double_map hasher(blake2_128_concat) CollectionId, hasher(blake2_128_concat) TokenId => T::BlockNumber;
		/// Collection id (controlled?2), owning user (real)
		pub FungibleTransferBasket get(fn fungible_transfer_basket): double_map hasher(blake2_128_concat) CollectionId, hasher(twox_64_concat) T::AccountId => T::BlockNumber;
		/// Collection id (controlled?2), token id (controlled?2)
		pub ReFungibleTransferBasket get(fn refungible_transfer_basket): double_map hasher(blake2_128_concat) CollectionId, hasher(blake2_128_concat) TokenId => T::BlockNumber;
		//#endregion

		/// Variable metadata sponsoring
		/// Collection id (controlled?2), token id (controlled?2)
		pub VariableMetaDataBasket get(fn variable_meta_data_basket): double_map hasher(blake2_128_concat) CollectionId, hasher(blake2_128_concat) TokenId => Option<T::BlockNumber> = None;
	}
}

decl_module! {
	pub struct Module<T: Config> for enum Call
	where
		origin: T::Origin
	{
		const CollectionAdminsLimit: u64 = COLLECTION_ADMINS_LIMIT;
		type Error = Error<T>;

		fn on_initialize(_now: T::BlockNumber) -> Weight {
			0
		}

		/// This method creates a Collection of NFTs. Each Token may have multiple properties encoded as an array of bytes of certain length. The initial owner and admin of the collection are set to the address that signed the transaction. Both addresses can be changed later.
		///
		/// # Permissions
		///
		/// * Anyone.
		///
		/// # Arguments
		///
		/// * collection_name: UTF-16 string with collection name (limit 64 characters), will be stored as zero-terminated.
		///
		/// * collection_description: UTF-16 string with collection description (limit 256 characters), will be stored as zero-terminated.
		///
		/// * token_prefix: UTF-8 string with token prefix.
		///
		/// * mode: [CollectionMode] collection type and type dependent data.
		// returns collection ID
		#[weight = <SelfWeightOf<T>>::create_collection()]
		#[transactional]
		pub fn create_collection(origin,
								 collection_name: Vec<u16>,
								 collection_description: Vec<u16>,
								 token_prefix: Vec<u8>,
								 mode: CollectionMode) -> DispatchResult {

			// Anyone can create a collection
			let who = ensure_signed(origin)?;

			let limits = CollectionLimits::<T::BlockNumber> {
				sponsored_data_size: CUSTOM_DATA_LIMIT,
				..Default::default()
			};

			// Create new collection
			let new_collection = Collection::<T> {
				owner: who.clone(),
				name: collection_name,
				mode: mode.clone(),
				mint_mode: false,
				access: AccessMode::Normal,
				description: collection_description,
				token_prefix,
				offchain_schema: Vec::new(),
				schema_version: SchemaVersion::ImageURL,
				sponsorship: SponsorshipState::Disabled,
				variable_on_chain_schema: Vec::new(),
				const_on_chain_schema: Vec::new(),
				limits,
				transfers_enabled: true,
				meta_update_permission: Default::default(),
			};

			let _id = match mode {
				CollectionMode::NFT => {PalletNonfungible::init_collection(new_collection)?},
				CollectionMode::Fungible(decimal_points) => {
					// check params
					ensure!(decimal_points <= MAX_DECIMAL_POINTS, Error::<T>::CollectionDecimalPointLimitExceeded);
					PalletFungible::init_collection(new_collection)?
				}
				CollectionMode::ReFungible => {
					PalletRefungible::init_collection(new_collection)?
				}
			};

			Ok(())
		}

		/// **DANGEROUS**: Destroys collection and all NFTs within this collection. Users irrecoverably lose their assets and may lose real money.
		///
		/// # Permissions
		///
		/// * Collection Owner.
		///
		/// # Arguments
		///
		/// * collection_id: collection to destroy.
		#[weight = <SelfWeightOf<T>>::destroy_collection()]
		#[transactional]
		pub fn destroy_collection(origin, collection_id: CollectionId) -> DispatchResult {
			let sender = T::CrossAccountId::from_sub(ensure_signed(origin)?);

			let collection = <CollectionHandle<T>>::try_get(collection_id)?;
			collection.check_is_owner(&sender)?;

			// =========

			match collection.mode {
				CollectionMode::ReFungible => PalletRefungible::destroy_collection(RefungibleHandle::cast(collection), &sender)?,
				CollectionMode::Fungible(_) => PalletFungible::destroy_collection(FungibleHandle::cast(collection), &sender)?,
				CollectionMode::NFT => PalletNonfungible::destroy_collection(NonfungibleHandle::cast(collection), &sender)?,
			}

			<NftTransferBasket<T>>::remove_prefix(collection_id, None);
			<FungibleTransferBasket<T>>::remove_prefix(collection_id, None);
			<ReFungibleTransferBasket<T>>::remove_prefix(collection_id, None);

			<VariableMetaDataBasket<T>>::remove_prefix(collection_id, None);

			Ok(())
		}

		/// Add an address to white list.
		///
		/// # Permissions
		///
		/// * Collection Owner
		/// * Collection Admin
		///
		/// # Arguments
		///
		/// * collection_id.
		///
		/// * address.
		#[weight = <SelfWeightOf<T>>::add_to_white_list()]
		#[transactional]
		pub fn add_to_white_list(origin, collection_id: CollectionId, address: T::CrossAccountId) -> DispatchResult{

			let sender = T::CrossAccountId::from_sub(ensure_signed(origin)?);
			let collection = <CollectionHandle<T>>::try_get(collection_id)?;

			<PalletCommon<T>>::toggle_allowlist(
				&collection,
				&sender,
				&address,
				true,
			)?;

			Ok(())
		}

		/// Remove an address from white list.
		///
		/// # Permissions
		///
		/// * Collection Owner
		/// * Collection Admin
		///
		/// # Arguments
		///
		/// * collection_id.
		///
		/// * address.
		#[weight = <SelfWeightOf<T>>::remove_from_white_list()]
		#[transactional]
		pub fn remove_from_white_list(origin, collection_id: CollectionId, address: T::CrossAccountId) -> DispatchResult{

			let sender = T::CrossAccountId::from_sub(ensure_signed(origin)?);
			let collection = <CollectionHandle<T>>::try_get(collection_id)?;

			<PalletCommon<T>>::toggle_allowlist(
				&collection,
				&sender,
				&address,
				false,
			)?;

			Ok(())
		}

		/// Toggle between normal and white list access for the methods with access for `Anyone`.
		///
		/// # Permissions
		///
		/// * Collection Owner.
		///
		/// # Arguments
		///
		/// * collection_id.
		///
		/// * mode: [AccessMode]
		#[weight = <SelfWeightOf<T>>::set_public_access_mode()]
		#[transactional]
		pub fn set_public_access_mode(origin, collection_id: CollectionId, mode: AccessMode) -> DispatchResult
		{
			let sender = T::CrossAccountId::from_sub(ensure_signed(origin)?);

			let mut target_collection = <CollectionHandle<T>>::try_get(collection_id)?;
			target_collection.check_is_owner(&sender)?;

			target_collection.access = mode;
			target_collection.save()
		}

		/// Allows Anyone to create tokens if:
		/// * White List is enabled, and
		/// * Address is added to white list, and
		/// * This method was called with True parameter
		///
		/// # Permissions
		/// * Collection Owner
		///
		/// # Arguments
		///
		/// * collection_id.
		///
		/// * mint_permission: Boolean parameter. If True, allows minting to Anyone with conditions above.
		#[weight = <SelfWeightOf<T>>::set_mint_permission()]
		#[transactional]
		pub fn set_mint_permission(origin, collection_id: CollectionId, mint_permission: bool) -> DispatchResult
		{
			let sender = T::CrossAccountId::from_sub(ensure_signed(origin)?);

			let mut target_collection = <CollectionHandle<T>>::try_get(collection_id)?;
			target_collection.check_is_owner(&sender)?;

			target_collection.mint_mode = mint_permission;
			target_collection.save()
		}

		/// Change the owner of the collection.
		///
		/// # Permissions
		///
		/// * Collection Owner.
		///
		/// # Arguments
		///
		/// * collection_id.
		///
		/// * new_owner.
		#[weight = <SelfWeightOf<T>>::change_collection_owner()]
		#[transactional]
		pub fn change_collection_owner(origin, collection_id: CollectionId, new_owner: T::AccountId) -> DispatchResult {

			let sender = T::CrossAccountId::from_sub(ensure_signed(origin)?);

			let mut target_collection = <CollectionHandle<T>>::try_get(collection_id)?;
			target_collection.check_is_owner(&sender)?;

			target_collection.owner = new_owner;
			target_collection.save()
		}

		/// Adds an admin of the Collection.
		/// NFT Collection can be controlled by multiple admin addresses (some which can also be servers, for example). Admins can issue and burn NFTs, as well as add and remove other admins, but cannot change NFT or Collection ownership.
		///
		/// # Permissions
		///
		/// * Collection Owner.
		/// * Collection Admin.
		///
		/// # Arguments
		///
		/// * collection_id: ID of the Collection to add admin for.
		///
		/// * new_admin_id: Address of new admin to add.
		#[weight = <SelfWeightOf<T>>::add_collection_admin()]
		#[transactional]
		pub fn add_collection_admin(origin, collection_id: CollectionId, new_admin_id: T::CrossAccountId) -> DispatchResult {
			let sender = T::CrossAccountId::from_sub(ensure_signed(origin)?);

			let collection = <CollectionHandle<T>>::try_get(collection_id)?;
			collection.check_is_owner_or_admin(&sender)?;

			<IsAdmin<T>>::insert((collection_id, new_admin_id.as_sub()), true);
			Ok(())
		}

		/// Remove admin address of the Collection. An admin address can remove itself. List of admins may become empty, in which case only Collection Owner will be able to add an Admin.
		///
		/// # Permissions
		///
		/// * Collection Owner.
		/// * Collection Admin.
		///
		/// # Arguments
		///
		/// * collection_id: ID of the Collection to remove admin for.
		///
		/// * account_id: Address of admin to remove.
		#[weight = <SelfWeightOf<T>>::remove_collection_admin()]
		#[transactional]
		pub fn remove_collection_admin(origin, collection_id: CollectionId, account_id: T::CrossAccountId) -> DispatchResult {
			let sender = T::CrossAccountId::from_sub(ensure_signed(origin)?);

			let collection = <CollectionHandle<T>>::try_get(collection_id)?;
			collection.check_is_owner_or_admin(&sender)?;

			<IsAdmin<T>>::remove((collection_id, account_id.as_sub()));
			Ok(())
		}

		/// # Permissions
		///
		/// * Collection Owner
		///
		/// # Arguments
		///
		/// * collection_id.
		///
		/// * new_sponsor.
		#[weight = <SelfWeightOf<T>>::set_collection_sponsor()]
		#[transactional]
		pub fn set_collection_sponsor(origin, collection_id: CollectionId, new_sponsor: T::AccountId) -> DispatchResult {
			let sender = T::CrossAccountId::from_sub(ensure_signed(origin)?);

			let mut target_collection = <CollectionHandle<T>>::try_get(collection_id)?;
			target_collection.check_is_owner_or_admin(&sender)?;

			target_collection.sponsorship = SponsorshipState::Unconfirmed(new_sponsor);
			target_collection.save()
		}

		/// # Permissions
		///
		/// * Sponsor.
		///
		/// # Arguments
		///
		/// * collection_id.
		#[weight = <SelfWeightOf<T>>::confirm_sponsorship()]
		#[transactional]
		pub fn confirm_sponsorship(origin, collection_id: CollectionId) -> DispatchResult {
			let sender = ensure_signed(origin)?;

			let mut target_collection = <CollectionHandle<T>>::try_get(collection_id)?;
			ensure!(
				target_collection.sponsorship.pending_sponsor() == Some(&sender),
				Error::<T>::ConfirmUnsetSponsorFail
			);

			target_collection.sponsorship = SponsorshipState::Confirmed(sender);
			target_collection.save()
		}

		/// Switch back to pay-per-own-transaction model.
		///
		/// # Permissions
		///
		/// * Collection owner.
		///
		/// # Arguments
		///
		/// * collection_id.
		#[weight = <SelfWeightOf<T>>::remove_collection_sponsor()]
		#[transactional]
		pub fn remove_collection_sponsor(origin, collection_id: CollectionId) -> DispatchResult {
			let sender = T::CrossAccountId::from_sub(ensure_signed(origin)?);

			let mut target_collection = <CollectionHandle<T>>::try_get(collection_id)?;
			target_collection.check_is_owner(&sender)?;

			target_collection.sponsorship = SponsorshipState::Disabled;
			target_collection.save()
		}

		/// This method creates a concrete instance of NFT Collection created with CreateCollection method.
		///
		/// # Permissions
		///
		/// * Collection Owner.
		/// * Collection Admin.
		/// * Anyone if
		///     * White List is enabled, and
		///     * Address is added to white list, and
		///     * MintPermission is enabled (see SetMintPermission method)
		///
		/// # Arguments
		///
		/// * collection_id: ID of the collection.
		///
		/// * owner: Address, initial owner of the NFT.
		///
		/// * data: Token data to store on chain.
		#[weight = <CommonWeights<T>>::create_item()]
		#[transactional]
		pub fn create_item(origin, collection_id: CollectionId, owner: T::CrossAccountId, data: CreateItemData) -> DispatchResultWithPostInfo {
			let sender = T::CrossAccountId::from_sub(ensure_signed(origin)?);

			dispatch_call::<T, _>(collection_id, |d| d.create_item(sender, owner, data))
		}

		/// This method creates multiple items in a collection created with CreateCollection method.
		///
		/// # Permissions
		///
		/// * Collection Owner.
		/// * Collection Admin.
		/// * Anyone if
		///     * White List is enabled, and
		///     * Address is added to white list, and
		///     * MintPermission is enabled (see SetMintPermission method)
		///
		/// # Arguments
		///
		/// * collection_id: ID of the collection.
		///
		/// * itemsData: Array items properties. Each property is an array of bytes itself, see [create_item].
		///
		/// * owner: Address, initial owner of the NFT.
		#[weight = <CommonWeights<T>>::create_multiple_items(items_data.len() as u32)]
		#[transactional]
		pub fn create_multiple_items(origin, collection_id: CollectionId, owner: T::CrossAccountId, items_data: Vec<CreateItemData>) -> DispatchResultWithPostInfo {
			ensure!(!items_data.is_empty(), Error::<T>::EmptyArgument);
			let sender = T::CrossAccountId::from_sub(ensure_signed(origin)?);

			dispatch_call::<T, _>(collection_id, |d| d.create_multiple_items(sender, owner, items_data))
		}

		// TODO! transaction weight

		/// Set transfers_enabled value for particular collection
		///
		/// # Permissions
		///
		/// * Collection Owner.
		///
		/// # Arguments
		///
		/// * collection_id: ID of the collection.
		///
		/// * value: New flag value.
		#[weight = <SelfWeightOf<T>>::set_transfers_enabled_flag()]
		#[transactional]
		pub fn set_transfers_enabled_flag(origin, collection_id: CollectionId, value: bool) -> DispatchResult {
			let sender = T::CrossAccountId::from_sub(ensure_signed(origin)?);
			let mut target_collection = <CollectionHandle<T>>::try_get(collection_id)?;
			target_collection.check_is_owner(&sender)?;

			// =========

			target_collection.transfers_enabled = value;
			target_collection.save()
		}

		/// Destroys a concrete instance of NFT.
		///
		/// # Permissions
		///
		/// * Collection Owner.
		/// * Collection Admin.
		/// * Current NFT Owner.
		///
		/// # Arguments
		///
		/// * collection_id: ID of the collection.
		///
		/// * item_id: ID of NFT to burn.
		#[weight = <CommonWeights<T>>::burn_item()]
		#[transactional]
		pub fn burn_item(origin, collection_id: CollectionId, item_id: TokenId, value: u128) -> DispatchResultWithPostInfo {
			let sender = T::CrossAccountId::from_sub(ensure_signed(origin)?);

<<<<<<< HEAD
			dispatch_call::<T, _>(collection_id, |d| d.burn_item(sender, item_id, value))
=======
			Self::burn_item_internal(&sender, &target_collection, item_id, value, true)?;

			target_collection.submit_logs()
		}

		/// Destroys a concrete instance of NFT on behalf of the owner
		/// See also: [`approve`]
		///
		/// # Permissions
		///
		/// * Collection Owner.
		/// * Collection Admin.
		/// * Current NFT Owner.
		///
		/// # Arguments
		///
		/// * collection_id: ID of the collection.
		///
		/// * item_id: ID of NFT to burn.
		///
		/// * from: owner of item
		#[weight = <SelfWeightOf<T>>::burn_item()]
		#[transactional]
		pub fn burn_from(origin, collection_id: CollectionId, from: T::CrossAccountId, item_id: TokenId, value: u128) -> DispatchResult {

			let sender = T::CrossAccountId::from_sub(ensure_signed(origin)?);
			let target_collection = Self::get_collection(collection_id)?;

			Self::burn_from_internal(&sender, &target_collection, &from, item_id, value)?;

			target_collection.submit_logs()
>>>>>>> 0151032a
		}

		/// Change ownership of the token.
		///
		/// # Permissions
		///
		/// * Collection Owner
		/// * Collection Admin
		/// * Current NFT owner
		///
		/// # Arguments
		///
		/// * recipient: Address of token recipient.
		///
		/// * collection_id.
		///
		/// * item_id: ID of the item
		///     * Non-Fungible Mode: Required.
		///     * Fungible Mode: Ignored.
		///     * Re-Fungible Mode: Required.
		///
		/// * value: Amount to transfer.
		///     * Non-Fungible Mode: Ignored
		///     * Fungible Mode: Must specify transferred amount
		///     * Re-Fungible Mode: Must specify transferred portion (between 0 and 1)
		#[weight = <CommonWeights<T>>::transfer()]
		#[transactional]
		pub fn transfer(origin, recipient: T::CrossAccountId, collection_id: CollectionId, item_id: TokenId, value: u128) -> DispatchResultWithPostInfo {
			let sender = T::CrossAccountId::from_sub(ensure_signed(origin)?);

			dispatch_call::<T, _>(collection_id, |d| d.transfer(sender, recipient, item_id, value))
		}

		/// Set, change, or remove approved address to transfer the ownership of the NFT.
		///
		/// # Permissions
		///
		/// * Collection Owner
		/// * Collection Admin
		/// * Current NFT owner
		///
		/// # Arguments
		///
		/// * approved: Address that is approved to transfer this NFT or zero (if needed to remove approval).
		///
		/// * collection_id.
		///
		/// * item_id: ID of the item.
		#[weight = <CommonWeights<T>>::approve()]
		#[transactional]
		pub fn approve(origin, spender: T::CrossAccountId, collection_id: CollectionId, item_id: TokenId, amount: u128) -> DispatchResultWithPostInfo {
			let sender = T::CrossAccountId::from_sub(ensure_signed(origin)?);

			dispatch_call::<T, _>(collection_id, |d| d.approve(sender, spender, item_id, amount))
		}

		/// Change ownership of a NFT on behalf of the owner. See Approve method for additional information. After this method executes, the approval is removed so that the approved address will not be able to transfer this NFT again from this owner.
		///
		/// # Permissions
		/// * Collection Owner
		/// * Collection Admin
		/// * Current NFT owner
		/// * Address approved by current NFT owner
		///
		/// # Arguments
		///
		/// * from: Address that owns token.
		///
		/// * recipient: Address of token recipient.
		///
		/// * collection_id.
		///
		/// * item_id: ID of the item.
		///
		/// * value: Amount to transfer.
		#[weight = <CommonWeights<T>>::transfer_from()]
		#[transactional]
		pub fn transfer_from(origin, from: T::CrossAccountId, recipient: T::CrossAccountId, collection_id: CollectionId, item_id: TokenId, value: u128 ) -> DispatchResultWithPostInfo {
			let sender = T::CrossAccountId::from_sub(ensure_signed(origin)?);

			dispatch_call::<T, _>(collection_id, |d| d.transfer_from(sender, from, recipient, item_id, value))
		}

		/// Set off-chain data schema.
		///
		/// # Permissions
		///
		/// * Collection Owner
		/// * Collection Admin
		///
		/// # Arguments
		///
		/// * collection_id.
		///
		/// * schema: String representing the offchain data schema.
		#[weight = <CommonWeights<T>>::set_variable_metadata(data.len() as u32)]
		#[transactional]
		pub fn set_variable_meta_data (
			origin,
			collection_id: CollectionId,
			item_id: TokenId,
			data: Vec<u8>
		) -> DispatchResultWithPostInfo {
			let sender = T::CrossAccountId::from_sub(ensure_signed(origin)?);

			dispatch_call::<T, _>(collection_id, |d| d.set_variable_metadata(sender, item_id, data))
		}

		/// Set meta_update_permission value for particular collection
		///
		/// # Permissions
		///
		/// * Collection Owner.
		///
		/// # Arguments
		///
		/// * collection_id: ID of the collection.
		///
		/// * value: New flag value.
		#[weight = <SelfWeightOf<T>>::set_meta_update_permission_flag()]
		#[transactional]
		pub fn set_meta_update_permission_flag(origin, collection_id: CollectionId, value: MetaUpdatePermission) -> DispatchResult {
			let sender = T::CrossAccountId::from_sub(ensure_signed(origin)?);
			let mut target_collection = <CollectionHandle<T>>::try_get(collection_id)?;

			ensure!(
				target_collection.meta_update_permission != MetaUpdatePermission::None,
				<CommonError<T>>::MetadataFlagFrozen,
			);
			target_collection.check_is_owner(&sender)?;

			target_collection.meta_update_permission = value;

			target_collection.save()
		}

		/// Set schema standard
		/// ImageURL
		/// Unique
		///
		/// # Permissions
		///
		/// * Collection Owner
		/// * Collection Admin
		///
		/// # Arguments
		///
		/// * collection_id.
		///
		/// * schema: SchemaVersion: enum
		#[weight = <SelfWeightOf<T>>::set_schema_version()]
		#[transactional]
		pub fn set_schema_version(
			origin,
			collection_id: CollectionId,
			version: SchemaVersion
		) -> DispatchResult {
			let sender = T::CrossAccountId::from_sub(ensure_signed(origin)?);
			let mut target_collection = <CollectionHandle<T>>::try_get(collection_id)?;
			target_collection.check_is_owner_or_admin(&sender)?;
			target_collection.schema_version = version;
			target_collection.save()
		}

		/// Set off-chain data schema.
		///
		/// # Permissions
		///
		/// * Collection Owner
		/// * Collection Admin
		///
		/// # Arguments
		///
		/// * collection_id.
		///
		/// * schema: String representing the offchain data schema.
		#[weight = <SelfWeightOf<T>>::set_offchain_schema(schema.len() as u32)]
		#[transactional]
		pub fn set_offchain_schema(
			origin,
			collection_id: CollectionId,
			schema: Vec<u8>
		) -> DispatchResult {
			let sender = T::CrossAccountId::from_sub(ensure_signed(origin)?);
			let mut target_collection = <CollectionHandle<T>>::try_get(collection_id)?;
			target_collection.check_is_owner_or_admin(&sender)?;

			// check schema limit
			ensure!(schema.len() as u32 <= OFFCHAIN_SCHEMA_LIMIT, "");

			target_collection.offchain_schema = schema;
			target_collection.save()
		}

		/// Set const on-chain data schema.
		///
		/// # Permissions
		///
		/// * Collection Owner
		/// * Collection Admin
		///
		/// # Arguments
		///
		/// * collection_id.
		///
		/// * schema: String representing the const on-chain data schema.
		#[weight = <SelfWeightOf<T>>::set_const_on_chain_schema(schema.len() as u32)]
		#[transactional]
		pub fn set_const_on_chain_schema (
			origin,
			collection_id: CollectionId,
			schema: Vec<u8>
		) -> DispatchResult {
			let sender = T::CrossAccountId::from_sub(ensure_signed(origin)?);
			let mut target_collection = <CollectionHandle<T>>::try_get(collection_id)?;
			target_collection.check_is_owner_or_admin(&sender)?;

			// check schema limit
			ensure!(schema.len() as u32 <= CONST_ON_CHAIN_SCHEMA_LIMIT, "");

			target_collection.const_on_chain_schema = schema;
			target_collection.save()
		}

		/// Set variable on-chain data schema.
		///
		/// # Permissions
		///
		/// * Collection Owner
		/// * Collection Admin
		///
		/// # Arguments
		///
		/// * collection_id.
		///
		/// * schema: String representing the variable on-chain data schema.
		#[weight = <SelfWeightOf<T>>::set_const_on_chain_schema(schema.len() as u32)]
		#[transactional]
		pub fn set_variable_on_chain_schema (
			origin,
			collection_id: CollectionId,
			schema: Vec<u8>
		) -> DispatchResult {
			let sender = T::CrossAccountId::from_sub(ensure_signed(origin)?);
			let mut target_collection = <CollectionHandle<T>>::try_get(collection_id)?;
			target_collection.check_is_owner_or_admin(&sender)?;

			// check schema limit
			ensure!(schema.len() as u32 <= VARIABLE_ON_CHAIN_SCHEMA_LIMIT, "");

			target_collection.variable_on_chain_schema = schema;
			target_collection.save()
		}

		#[weight = <SelfWeightOf<T>>::set_collection_limits()]
		#[transactional]
		pub fn set_collection_limits(
			origin,
			collection_id: CollectionId,
			new_limits: CollectionLimits<T::BlockNumber>,
		) -> DispatchResult {
			let sender = T::CrossAccountId::from_sub(ensure_signed(origin)?);
			let mut target_collection = <CollectionHandle<T>>::try_get(collection_id)?;
			target_collection.check_is_owner(&sender)?;
			let old_limits = &target_collection.limits;

			// collection bounds
			ensure!(new_limits.sponsor_transfer_timeout <= MAX_SPONSOR_TIMEOUT &&
				new_limits.account_token_ownership_limit.unwrap_or(0) <= MAX_TOKEN_OWNERSHIP &&
				new_limits.sponsored_data_size <= CUSTOM_DATA_LIMIT,
				Error::<T>::CollectionLimitBoundsExceeded);

			// token_limit   check  prev
			ensure!(old_limits.token_limit >= new_limits.token_limit, <CommonError<T>>::CollectionTokenLimitExceeded);
			ensure!(new_limits.token_limit > 0, <CommonError<T>>::CollectionTokenLimitExceeded);

			ensure!(
				(old_limits.owner_can_transfer || !new_limits.owner_can_transfer) &&
				(old_limits.owner_can_destroy || !new_limits.owner_can_destroy),
				Error::<T>::OwnerPermissionsCantBeReverted,
			);

			target_collection.limits = new_limits;

			target_collection.save()
		}
	}
}

<<<<<<< HEAD
// TODO: limit returned entries?
impl<T: Config> Pallet<T> {
	pub fn adminlist(collection: CollectionId) -> Vec<T::AccountId> {
		<IsAdmin<T>>::iter_prefix((collection,))
			.map(|(a, _)| a)
			.collect()
	}
	pub fn allowlist(collection: CollectionId) -> Vec<T::AccountId> {
		<Allowlist<T>>::iter_prefix((collection,))
			.map(|(a, _)| a)
			.collect()
=======
impl<T: Config> Module<T> {
	pub fn create_item_internal(
		sender: &T::CrossAccountId,
		collection: &CollectionHandle<T>,
		owner: &T::CrossAccountId,
		data: CreateItemData,
	) -> DispatchResult {
		ensure!(
			owner != &T::CrossAccountId::from_eth(H160([0; 20])),
			Error::<T>::AddressIsZero
		);

		Self::can_create_items_in_collection(collection, sender, owner, 1)?;
		Self::validate_create_item_args(collection, &data)?;
		Self::create_item_no_validation(collection, owner, data)?;

		Ok(())
	}

	pub fn transfer_internal(
		sender: &T::CrossAccountId,
		recipient: &T::CrossAccountId,
		target_collection: &CollectionHandle<T>,
		item_id: TokenId,
		value: u128,
	) -> DispatchResult {
		ensure!(
			recipient != &T::CrossAccountId::from_eth(H160([0; 20])),
			Error::<T>::AddressIsZero
		);

		// Limits check
		Self::is_correct_transfer(target_collection, recipient)?;

		// Transfer permissions check
		ensure!(
			Self::is_item_owner(sender, target_collection, item_id)?
				|| Self::is_owner_or_admin_permissions(target_collection, sender)?,
			Error::<T>::NoPermission
		);

		if target_collection.access == AccessMode::WhiteList {
			Self::check_white_list(target_collection, sender)?;
			Self::check_white_list(target_collection, recipient)?;
		}

		match target_collection.mode {
			CollectionMode::NFT => Self::transfer_nft(
				target_collection,
				item_id,
				sender.clone(),
				recipient.clone(),
			)?,
			CollectionMode::Fungible(_) => {
				Self::transfer_fungible(target_collection, value, sender, recipient)?
			}
			CollectionMode::ReFungible => Self::transfer_refungible(
				target_collection,
				item_id,
				value,
				sender.clone(),
				recipient.clone(),
			)?,
		};

		Self::deposit_event(RawEvent::Transfer(
			target_collection.id,
			item_id,
			sender.clone(),
			recipient.clone(),
			value,
		));

		Ok(())
	}

	pub fn approve_internal(
		sender: &T::CrossAccountId,
		spender: &T::CrossAccountId,
		collection: &CollectionHandle<T>,
		item_id: TokenId,
		amount: u128,
	) -> DispatchResult {
		Self::token_exists(collection, item_id)?;

		// Transfer permissions check
		let bypasses_limits = collection.limits.owner_can_transfer
			&& Self::is_owner_or_admin_permissions(collection, sender)?;

		let allowance_limit = if bypasses_limits {
			None
		} else if let Some(amount) = Self::owned_amount(sender, collection, item_id)? {
			Some(amount)
		} else {
			fail!(Error::<T>::NoPermission);
		};

		if collection.access == AccessMode::WhiteList {
			Self::check_white_list(collection, sender)?;
			Self::check_white_list(collection, spender)?;
		}

		collection.consume_sload()?;
		let allowance: u128 = amount
			.checked_add(<Allowances<T>>::get(
				collection.id,
				(item_id, sender.as_sub(), spender.as_sub()),
			))
			.ok_or(Error::<T>::NumOverflow)?;
		if let Some(limit) = allowance_limit {
			ensure!(limit >= allowance, Error::<T>::TokenValueTooLow);
		}
		collection.consume_sstore()?;
		<Allowances<T>>::insert(
			collection.id,
			(item_id, sender.as_sub(), spender.as_sub()),
			allowance,
		);

		if matches!(collection.mode, CollectionMode::NFT) {
			// TODO: NFT: only one owner may exist for token in ERC721
			collection.log(ERC721Events::Approval {
				owner: *sender.as_eth(),
				approved: *spender.as_eth(),
				token_id: item_id.into(),
			})?;
		}

		if matches!(collection.mode, CollectionMode::Fungible(_)) {
			// TODO: NFT: only one owner may exist for token in ERC20
			collection.log(ERC20Events::Approval {
				owner: *sender.as_eth(),
				spender: *spender.as_eth(),
				value: allowance.into(),
			})?;
		}

		Self::deposit_event(RawEvent::Approved(
			collection.id,
			item_id,
			sender.clone(),
			spender.clone(),
			allowance,
		));
		Ok(())
	}

	pub fn transfer_from_internal(
		sender: &T::CrossAccountId,
		from: &T::CrossAccountId,
		recipient: &T::CrossAccountId,
		collection: &CollectionHandle<T>,
		item_id: TokenId,
		amount: u128,
	) -> DispatchResult {
		if sender == from {
			// Transfer by `from`, because it is either equal to sender, or derived from him
			return Self::transfer_internal(from, recipient, collection, item_id, amount);
		}

		// Check approval
		collection.consume_sload()?;
		let approval: u128 =
			<Allowances<T>>::get(collection.id, (item_id, from.as_sub(), sender.as_sub()));

		// Limits check
		Self::is_correct_transfer(collection, recipient)?;

		// Transfer permissions check
		ensure!(
			approval >= amount
				|| (collection.limits.owner_can_transfer
					&& Self::is_owner_or_admin_permissions(collection, sender)?),
			Error::<T>::NoPermission
		);

		if collection.access == AccessMode::WhiteList {
			Self::check_white_list(collection, sender)?;
			Self::check_white_list(collection, recipient)?;
		}

		// Reduce approval by transferred amount or remove if remaining approval drops to 0
		let allowance = approval.saturating_sub(amount);
		collection.consume_sstore()?;
		if allowance > 0 {
			<Allowances<T>>::insert(
				collection.id,
				(item_id, from.as_sub(), sender.as_sub()),
				allowance,
			);
		} else {
			<Allowances<T>>::remove(collection.id, (item_id, from.as_sub(), sender.as_sub()));
		}

		match collection.mode {
			CollectionMode::NFT => {
				Self::transfer_nft(collection, item_id, from.clone(), recipient.clone())?
			}
			CollectionMode::Fungible(_) => {
				Self::transfer_fungible(collection, amount, from, recipient)?
			}
			CollectionMode::ReFungible => Self::transfer_refungible(
				collection,
				item_id,
				amount,
				from.clone(),
				recipient.clone(),
			)?,
		};

		if matches!(collection.mode, CollectionMode::Fungible(_)) {
			collection.log(ERC20Events::Approval {
				owner: *from.as_eth(),
				spender: *sender.as_eth(),
				value: allowance.into(),
			})?;
		}

		Ok(())
	}

	pub fn set_variable_meta_data_internal(
		sender: &T::CrossAccountId,
		collection: &CollectionHandle<T>,
		item_id: TokenId,
		data: Vec<u8>,
	) -> DispatchResult {
		Self::token_exists(collection, item_id)?;

		ensure!(
			CUSTOM_DATA_LIMIT >= data.len() as u32,
			Error::<T>::TokenVariableDataLimitExceeded
		);

		ensure!(
			(Self::is_item_owner(sender, collection, item_id)?
				&& collection.meta_update_permission == MetaUpdatePermission::ItemOwner)
				|| (Self::is_owner_or_admin_permissions(collection, sender)?
					&& collection.meta_update_permission == MetaUpdatePermission::Admin),
			Error::<T>::NoPermission
		);

		match collection.mode {
			CollectionMode::NFT => Self::set_nft_variable_data(collection, item_id, data)?,
			CollectionMode::ReFungible => {
				Self::set_re_fungible_variable_data(collection, item_id, data)?
			}
			CollectionMode::Fungible(_) => fail!(Error::<T>::CantStoreMetadataInFungibleTokens),
		};

		Ok(())
	}

	pub fn meta_update_check(
		sender: &T::CrossAccountId,
		collection: &CollectionHandle<T>,
		item_id: TokenId,
	) -> DispatchResult {
		match collection.meta_update_permission {
			MetaUpdatePermission::ItemOwner => ensure!(
				Self::is_item_owner(sender, collection, item_id)?,
				Error::<T>::NoPermission
			),
			MetaUpdatePermission::Admin => ensure!(
				Self::is_owner_or_admin_permissions(collection, sender)?,
				Error::<T>::NoPermission
			),
			MetaUpdatePermission::None => fail!(Error::<T>::MetadataUpdateDenied),
		}

		Ok(())
	}

	pub fn get_variable_metadata(
		collection: &CollectionHandle<T>,
		item_id: TokenId,
	) -> Result<Vec<u8>, DispatchError> {
		Ok(match collection.mode {
			CollectionMode::NFT => {
				<NftItemList<T>>::get(collection.id, item_id)
					.ok_or(Error::<T>::TokenNotFound)?
					.variable_data
			}
			CollectionMode::ReFungible => {
				<ReFungibleItemList<T>>::get(collection.id, item_id)
					.ok_or(Error::<T>::TokenNotFound)?
					.variable_data
			}
			_ => fail!(Error::<T>::UnexpectedCollectionType),
		})
	}

	pub fn create_multiple_items_internal(
		sender: &T::CrossAccountId,
		collection: &CollectionHandle<T>,
		owner: &T::CrossAccountId,
		items_data: Vec<CreateItemData>,
	) -> DispatchResult {
		Self::can_create_items_in_collection(collection, sender, owner, items_data.len() as u32)?;

		for data in &items_data {
			Self::validate_create_item_args(collection, data)?;
		}
		for data in &items_data {
			Self::create_item_no_validation(collection, owner, data.clone())?;
		}

		Ok(())
	}

	pub fn burn_item_internal(
		owner: &T::CrossAccountId,
		collection: &CollectionHandle<T>,
		item_id: TokenId,
		value: u128,
		allow_escalation: bool,
	) -> DispatchResult {
		ensure!(
			Self::is_item_owner(owner, collection, item_id)?
				|| (allow_escalation
					&& collection.limits.owner_can_transfer
					&& Self::is_owner_or_admin_permissions(collection, owner)?),
			Error::<T>::NoPermission
		);

		if collection.access == AccessMode::WhiteList {
			Self::check_white_list(collection, owner)?;
		}

		match collection.mode {
			CollectionMode::NFT => match value {
				1 => Self::burn_nft_item(collection, item_id)?,
				0 => (),
				_ => fail!(<Error<T>>::TokenValueTooLow),
			},
			CollectionMode::Fungible(_) => Self::burn_fungible_item(collection, owner, value)?,
			CollectionMode::ReFungible => {
				Self::burn_refungible_item(collection, item_id, owner, value)?
			}
			_ => (),
		};

		Ok(())
	}

	pub fn burn_from_internal(
		sender: &T::CrossAccountId,
		collection: &CollectionHandle<T>,
		from: &T::CrossAccountId,
		item_id: TokenId,
		amount: u128,
	) -> DispatchResult {
		if sender == from {
			// Transfer by `from`, because it is either equal to sender, or derived from him
			return Self::burn_item_internal(from, collection, item_id, amount, true);
		}

		// Check approval
		collection.consume_sload()?;
		let approval: u128 =
			<Allowances<T>>::get(collection.id, (item_id, from.as_sub(), sender.as_sub()));

		// Transfer permissions check
		ensure!(
			approval >= amount
				|| (collection.limits.owner_can_transfer
					&& Self::is_owner_or_admin_permissions(collection, sender)?),
			Error::<T>::NoPermission
		);

		if collection.access == AccessMode::WhiteList {
			Self::check_white_list(collection, sender)?;
		}

		// Reduce approval by transferred amount or remove if remaining approval drops to 0
		let allowance = approval.saturating_sub(amount);
		collection.consume_sstore()?;
		if allowance > 0 {
			<Allowances<T>>::insert(
				collection.id,
				(item_id, from.as_sub(), sender.as_sub()),
				allowance,
			);
		} else {
			<Allowances<T>>::remove(collection.id, (item_id, from.as_sub(), sender.as_sub()));
		}

		// Escalation is disallowed here, because we need to be sure that passed owner is real
		Self::burn_item_internal(from, collection, item_id, amount, false)?;

		if matches!(collection.mode, CollectionMode::Fungible(_)) {
			collection.log(ERC20Events::Approval {
				owner: *from.as_eth(),
				spender: *sender.as_eth(),
				value: allowance.into(),
			})?;
		}

		Ok(())
	}

	pub fn toggle_white_list_internal(
		sender: &T::CrossAccountId,
		collection: &CollectionHandle<T>,
		address: &T::CrossAccountId,
		whitelisted: bool,
	) -> DispatchResult {
		Self::check_owner_or_admin_permissions(collection, sender)?;

		if whitelisted {
			<WhiteList<T>>::insert(collection.id, address.as_sub(), true);
		} else {
			<WhiteList<T>>::remove(collection.id, address.as_sub());
		}

		Ok(())
	}

	fn is_correct_transfer(
		collection: &CollectionHandle<T>,
		recipient: &T::CrossAccountId,
	) -> DispatchResult {
		let collection_id = collection.id;

		// check token limit and account token limit
		collection.consume_sload()?;
		let account_items: u32 =
			<AddressTokens<T>>::get(collection_id, recipient.as_sub()).len() as u32;

		// zero limit means collection limit is disabled
		// otherwise get lower value
		let limit = if collection.limits.account_token_ownership_limit == 0
			|| collection.limits.account_token_ownership_limit > ACCOUNT_TOKEN_OWNERSHIP_LIMIT
		{
			ACCOUNT_TOKEN_OWNERSHIP_LIMIT
		} else {
			collection.limits.account_token_ownership_limit
		};

		ensure!(limit > account_items, Error::<T>::AccountTokenLimitExceeded);

		// preliminary transfer check
		ensure!(collection.transfers_enabled, Error::<T>::TransferNotAllowed);

		Ok(())
	}

	fn can_create_items_in_collection(
		collection: &CollectionHandle<T>,
		sender: &T::CrossAccountId,
		owner: &T::CrossAccountId,
		amount: u32,
	) -> DispatchResult {
		let collection_id = collection.id;

		// check token limit and account token limit
		let total_items: u32 = ItemListIndex::get(collection_id)
			.checked_add(amount)
			.ok_or(Error::<T>::CollectionTokenLimitExceeded)?;
		let account_items: u32 = (<AddressTokens<T>>::get(collection_id, owner.as_sub()).len()
			as u32)
			.checked_add(amount)
			.ok_or(Error::<T>::AccountTokenLimitExceeded)?;

		// zero limit means collection limit is disabled
		// otherwise get lower value
		let account_token_limit = if collection.limits.account_token_ownership_limit == 0
			|| collection.limits.account_token_ownership_limit > ACCOUNT_TOKEN_OWNERSHIP_LIMIT
		{
			ACCOUNT_TOKEN_OWNERSHIP_LIMIT
		} else {
			collection.limits.account_token_ownership_limit
		};

		ensure!(
			collection.limits.token_limit >= total_items,
			Error::<T>::CollectionTokenLimitExceeded
		);
		ensure!(
			account_token_limit >= account_items,
			Error::<T>::AccountTokenLimitExceeded
		);

		if !Self::is_owner_or_admin_permissions(collection, sender)? {
			ensure!(collection.mint_mode, Error::<T>::PublicMintingNotAllowed);
			Self::check_white_list(collection, owner)?;
			Self::check_white_list(collection, sender)?;
		}

		Ok(())
	}

	fn validate_create_item_args(
		target_collection: &CollectionHandle<T>,
		data: &CreateItemData,
	) -> DispatchResult {
		match target_collection.mode {
			CollectionMode::NFT => {
				if !matches!(data, CreateItemData::NFT(_)) {
					fail!(Error::<T>::NotNftDataUsedToMintNftCollectionToken);
				}
			}
			CollectionMode::Fungible(_) => {
				if !matches!(data, CreateItemData::Fungible(_)) {
					fail!(Error::<T>::NotFungibleDataUsedToMintFungibleCollectionToken);
				}
			}
			CollectionMode::ReFungible => {
				if let CreateItemData::ReFungible(data) = data {
					// Check refungibility limits
					ensure!(
						data.pieces <= MAX_REFUNGIBLE_PIECES,
						Error::<T>::WrongRefungiblePieces
					);
					ensure!(data.pieces > 0, Error::<T>::WrongRefungiblePieces);
				} else {
					fail!(Error::<T>::NotReFungibleDataUsedToMintReFungibleCollectionToken);
				}
			}
		};

		Ok(())
	}

	fn create_item_no_validation(
		collection: &CollectionHandle<T>,
		owner: &T::CrossAccountId,
		data: CreateItemData,
	) -> DispatchResult {
		match data {
			CreateItemData::NFT(data) => {
				let item = NftItemType {
					owner: owner.clone(),
					const_data: data.const_data.into_inner(),
					variable_data: data.variable_data.into_inner(),
				};

				Self::add_nft_item(collection, item)?;
			}
			CreateItemData::Fungible(data) => {
				Self::add_fungible_item(collection, owner, data.value)?;
			}
			CreateItemData::ReFungible(data) => {
				let owner_list = vec![Ownership {
					owner: owner.clone(),
					fraction: data.pieces,
				}];

				let item = ReFungibleItemType {
					owner: owner_list,
					const_data: data.const_data.into_inner(),
					variable_data: data.variable_data.into_inner(),
				};

				Self::add_refungible_item(collection, item)?;
			}
		};

		Ok(())
	}

	fn add_fungible_item(
		collection: &CollectionHandle<T>,
		owner: &T::CrossAccountId,
		value: u128,
	) -> DispatchResult {
		let collection_id = collection.id;

		// Does new owner already have an account?
		collection.consume_sload()?;
		let balance: u128 = <FungibleItemList<T>>::get(collection_id, owner.as_sub()).value;

		// Mint
		let item = FungibleItemType {
			value: balance.checked_add(value).ok_or(Error::<T>::NumOverflow)?,
		};
		collection.consume_sstore()?;
		<FungibleItemList<T>>::insert(collection_id, owner.as_sub(), item);

		// Update balance
		collection.consume_sload()?;
		let new_balance = <Balance<T>>::get(collection_id, owner.as_sub())
			.checked_add(value)
			.ok_or(Error::<T>::NumOverflow)?;
		collection.consume_sstore()?;
		<Balance<T>>::insert(collection_id, owner.as_sub(), new_balance);

		collection.log(ERC20Events::Transfer {
			from: H160::default(),
			to: *owner.as_eth(),
			value: value.into(),
		})?;
		Self::deposit_event(RawEvent::ItemCreated(collection_id, 0, owner.clone()));
		Ok(())
	}

	fn add_refungible_item(
		collection: &CollectionHandle<T>,
		item: ReFungibleItemType<T::CrossAccountId>,
	) -> DispatchResult {
		let collection_id = collection.id;

		let current_index = <ItemListIndex>::get(collection_id)
			.checked_add(1)
			.ok_or(Error::<T>::NumOverflow)?;
		let itemcopy = item.clone();

		ensure!(item.owner.len() == 1, Error::<T>::BadCreateRefungibleCall,);
		let item_owner = item.owner.first().expect("only one owner is defined");

		let value = item_owner.fraction;
		let owner = item_owner.owner.clone();

		Self::add_token_index(collection, current_index, &owner)?;

		<ItemListIndex>::insert(collection_id, current_index);
		<ReFungibleItemList<T>>::insert(collection_id, current_index, itemcopy);

		// Update balance
		let new_balance = <Balance<T>>::get(collection_id, owner.as_sub())
			.checked_add(value)
			.ok_or(Error::<T>::NumOverflow)?;
		<Balance<T>>::insert(collection_id, owner.as_sub(), new_balance);

		Self::deposit_event(RawEvent::ItemCreated(collection_id, current_index, owner));
		Ok(())
	}

	fn add_nft_item(
		collection: &CollectionHandle<T>,
		item: NftItemType<T::CrossAccountId>,
	) -> DispatchResult {
		let collection_id = collection.id;

		let current_index = <ItemListIndex>::get(collection_id)
			.checked_add(1)
			.ok_or(Error::<T>::NumOverflow)?;

		let item_owner = item.owner.clone();
		Self::add_token_index(collection, current_index, &item.owner)?;

		<ItemListIndex>::insert(collection_id, current_index);
		<NftItemList<T>>::insert(collection_id, current_index, item);

		// Update balance
		let new_balance = <Balance<T>>::get(collection_id, item_owner.as_sub())
			.checked_add(1)
			.ok_or(Error::<T>::NumOverflow)?;
		<Balance<T>>::insert(collection_id, item_owner.as_sub(), new_balance);

		collection.log(ERC721Events::Transfer {
			from: H160::default(),
			to: *item_owner.as_eth(),
			token_id: current_index.into(),
		})?;
		Self::deposit_event(RawEvent::ItemCreated(
			collection_id,
			current_index,
			item_owner,
		));
		Ok(())
	}

	fn burn_refungible_item(
		collection: &CollectionHandle<T>,
		item_id: TokenId,
		owner: &T::CrossAccountId,
		value: u128,
	) -> DispatchResult {
		let collection_id = collection.id;

		let mut token = <ReFungibleItemList<T>>::get(collection_id, item_id)
			.ok_or(Error::<T>::TokenNotFound)?;
		let mut rft_balance = token
			.owner
			.iter()
			.find(|&i| i.owner == *owner)
			.ok_or(Error::<T>::TokenNotFound)?
			.clone();
		Self::remove_token_index(collection, item_id, owner)?;

		// update balance
		let new_balance = <Balance<T>>::get(collection_id, rft_balance.owner.as_sub())
			.checked_sub(value)
			.ok_or(Error::<T>::NumOverflow)?;
		<Balance<T>>::insert(collection_id, rft_balance.owner.as_sub(), new_balance);

		rft_balance.fraction = (rft_balance.fraction)
			.checked_sub(value)
			.ok_or(Error::<T>::NumOverflow)?;

		let index = token
			.owner
			.iter()
			.position(|i| i.owner == *owner)
			.expect("owned item is exists");
		if rft_balance.fraction == 0 {
			// Re-create owners list with sender removed
			token.owner.remove(index);
		} else {
			token.owner[index] = rft_balance;
		}

		let owner_count = token.owner.len();

		// Burn the token completely if this was the last (only) owner
		if owner_count == 0 {
			<ReFungibleItemList<T>>::remove(collection_id, item_id);
			<VariableMetaDataBasket<T>>::remove(collection_id, item_id);
		} else {
			<ReFungibleItemList<T>>::insert(collection_id, item_id, token);
		}

		Ok(())
	}

	fn burn_nft_item(collection: &CollectionHandle<T>, item_id: TokenId) -> DispatchResult {
		let collection_id = collection.id;

		let item =
			<NftItemList<T>>::get(collection_id, item_id).ok_or(Error::<T>::TokenNotFound)?;
		Self::remove_token_index(collection, item_id, &item.owner)?;

		// update balance
		let new_balance = <Balance<T>>::get(collection_id, item.owner.as_sub())
			.checked_sub(1)
			.ok_or(Error::<T>::NumOverflow)?;
		<Balance<T>>::insert(collection_id, item.owner.as_sub(), new_balance);
		<NftItemList<T>>::remove(collection_id, item_id);
		<VariableMetaDataBasket<T>>::remove(collection_id, item_id);

		collection.log(ERC721Events::Transfer {
			from: *item.owner.as_eth(),
			to: H160::default(),
			token_id: item_id.into(),
		})?;
		Self::deposit_event(RawEvent::ItemDestroyed(collection.id, item_id));
		Ok(())
	}

	fn burn_fungible_item(
		collection: &CollectionHandle<T>,
		owner: &T::CrossAccountId,
		value: u128,
	) -> DispatchResult {
		let collection_id = collection.id;

		let mut balance = <FungibleItemList<T>>::get(collection_id, owner.as_sub());
		ensure!(balance.value >= value, Error::<T>::TokenValueNotEnough);

		// update balance
		let new_balance = <Balance<T>>::get(collection_id, owner.as_sub())
			.checked_sub(value)
			.ok_or(Error::<T>::NumOverflow)?;
		<Balance<T>>::insert(collection_id, owner.as_sub(), new_balance);

		if balance.value - value > 0 {
			balance.value -= value;
			<FungibleItemList<T>>::insert(collection_id, owner.as_sub(), balance);
		} else {
			<FungibleItemList<T>>::remove(collection_id, owner.as_sub());
		}

		collection.log(ERC20Events::Transfer {
			from: *owner.as_eth(),
			to: H160::default(),
			value: value.into(),
		})?;
		Ok(())
	}

	pub fn get_collection(
		collection_id: CollectionId,
	) -> Result<CollectionHandle<T>, sp_runtime::DispatchError> {
		Ok(<CollectionHandle<T>>::get(collection_id).ok_or(Error::<T>::CollectionNotFound)?)
	}

	fn check_owner_permissions(
		target_collection: &CollectionHandle<T>,
		subject: &T::AccountId,
	) -> DispatchResult {
		ensure!(
			*subject == target_collection.owner,
			Error::<T>::NoPermission
		);

		Ok(())
	}

	fn is_owner_or_admin_permissions(
		collection: &CollectionHandle<T>,
		subject: &T::CrossAccountId,
	) -> Result<bool, DispatchError> {
		collection.consume_sload()?;
		Ok(*subject.as_sub() == collection.owner
			|| <AdminList<T>>::get(collection.id).contains(subject))
	}

	fn check_owner_or_admin_permissions(
		collection: &CollectionHandle<T>,
		subject: &T::CrossAccountId,
	) -> DispatchResult {
		ensure!(
			Self::is_owner_or_admin_permissions(collection, subject)?,
			Error::<T>::NoPermission
		);

		Ok(())
	}

	fn owned_amount(
		subject: &T::CrossAccountId,
		collection: &CollectionHandle<T>,
		item_id: TokenId,
	) -> Result<Option<u128>, DispatchError> {
		collection.consume_sload()?;
		Ok(Self::owned_amount_unchecked(subject, collection, item_id))
	}

	fn owned_amount_unchecked(
		subject: &T::CrossAccountId,
		target_collection: &CollectionHandle<T>,
		item_id: TokenId,
	) -> Option<u128> {
		let collection_id = target_collection.id;

		match target_collection.mode {
			CollectionMode::NFT => {
				(<NftItemList<T>>::get(collection_id, item_id)?.owner == *subject).then(|| 1)
			}
			CollectionMode::Fungible(_) => {
				Some(<FungibleItemList<T>>::get(collection_id, &subject.as_sub()).value)
			}
			CollectionMode::ReFungible => <ReFungibleItemList<T>>::get(collection_id, item_id)?
				.owner
				.iter()
				.find(|i| i.owner == *subject)
				.map(|i| i.fraction),
		}
	}

	fn is_item_owner(
		subject: &T::CrossAccountId,
		target_collection: &CollectionHandle<T>,
		item_id: TokenId,
	) -> Result<bool, DispatchError> {
		Ok(match target_collection.mode {
			CollectionMode::Fungible(_) => true,
			_ => Self::owned_amount(subject, target_collection, item_id)?.is_some(),
		})
	}

	fn check_white_list(
		collection: &CollectionHandle<T>,
		address: &T::CrossAccountId,
	) -> DispatchResult {
		collection.consume_sload()?;
		ensure!(
			<WhiteList<T>>::contains_key(collection.id, address.as_sub()),
			Error::<T>::AddresNotInWhiteList,
		);
		Ok(())
	}

	/// Check if token exists. In case of Fungible, check if there is an entry for
	/// the owner in fungible balances double map
	fn token_exists(target_collection: &CollectionHandle<T>, item_id: TokenId) -> DispatchResult {
		let collection_id = target_collection.id;
		let exists = match target_collection.mode {
			CollectionMode::NFT => <NftItemList<T>>::contains_key(collection_id, item_id),
			CollectionMode::Fungible(_) => true,
			CollectionMode::ReFungible => {
				<ReFungibleItemList<T>>::contains_key(collection_id, item_id)
			}
		};

		ensure!(exists, Error::<T>::TokenNotFound);
		Ok(())
	}

	fn transfer_fungible(
		collection: &CollectionHandle<T>,
		value: u128,
		owner: &T::CrossAccountId,
		recipient: &T::CrossAccountId,
	) -> DispatchResult {
		let collection_id = collection.id;

		collection.consume_sload()?;
		collection.consume_sload()?;
		let mut recipient_balance = <FungibleItemList<T>>::get(collection_id, recipient.as_sub());
		let mut balance = <FungibleItemList<T>>::get(collection_id, owner.as_sub());

		recipient_balance.value = recipient_balance
			.value
			.checked_add(value)
			.ok_or(Error::<T>::NumOverflow)?;
		balance.value = balance
			.value
			.checked_sub(value)
			.ok_or(Error::<T>::TokenValueTooLow)?;

		// update balanceOf
		collection.consume_sstore()?;
		collection.consume_sstore()?;
		if balance.value != 0 {
			<Balance<T>>::insert(collection_id, owner.as_sub(), balance.value);
		} else {
			<Balance<T>>::remove(collection_id, owner.as_sub());
		}
		<Balance<T>>::insert(collection_id, recipient.as_sub(), recipient_balance.value);

		// Reduce or remove sender
		collection.consume_sstore()?;
		collection.consume_sstore()?;
		if balance.value != 0 {
			<FungibleItemList<T>>::insert(collection_id, owner.as_sub(), balance);
		} else {
			<FungibleItemList<T>>::remove(collection_id, owner.as_sub());
		}
		<FungibleItemList<T>>::insert(collection_id, recipient.as_sub(), recipient_balance);

		collection.log(ERC20Events::Transfer {
			from: *owner.as_eth(),
			to: *recipient.as_eth(),
			value: value.into(),
		})?;
		Self::deposit_event(RawEvent::Transfer(
			collection.id,
			1,
			owner.clone(),
			recipient.clone(),
			value,
		));

		Ok(())
	}

	fn transfer_refungible(
		collection: &CollectionHandle<T>,
		item_id: TokenId,
		value: u128,
		owner: T::CrossAccountId,
		new_owner: T::CrossAccountId,
	) -> DispatchResult {
		let collection_id = collection.id;
		collection.consume_sload()?;
		let full_item = <ReFungibleItemList<T>>::get(collection_id, item_id)
			.ok_or(Error::<T>::TokenNotFound)?;

		let item = full_item
			.owner
			.iter()
			.find(|i| i.owner == owner)
			.ok_or(Error::<T>::TokenNotFound)?;
		let amount = item.fraction;

		ensure!(amount >= value, Error::<T>::TokenValueTooLow);

		collection.consume_sload()?;
		// update balance
		let balance_old_owner = <Balance<T>>::get(collection_id, item.owner.as_sub())
			.checked_sub(value)
			.ok_or(Error::<T>::NumOverflow)?;
		collection.consume_sstore()?;
		<Balance<T>>::insert(collection_id, item.owner.as_sub(), balance_old_owner);

		collection.consume_sload()?;
		let balance_new_owner = <Balance<T>>::get(collection_id, new_owner.as_sub())
			.checked_add(value)
			.ok_or(Error::<T>::NumOverflow)?;
		collection.consume_sstore()?;
		<Balance<T>>::insert(collection_id, new_owner.as_sub(), balance_new_owner);

		let old_owner = item.owner.clone();
		let new_owner_has_account = full_item.owner.iter().any(|i| i.owner == new_owner);

		let mut new_full_item = full_item.clone();
		// transfer
		if amount == value && !new_owner_has_account {
			// change owner
			// new owner do not have account
			new_full_item
				.owner
				.iter_mut()
				.find(|i| i.owner == owner)
				.expect("old owner does present in refungible")
				.owner = new_owner.clone();
			collection.consume_sstore()?;
			<ReFungibleItemList<T>>::insert(collection_id, item_id, new_full_item);

			// update index collection
			Self::move_token_index(collection, item_id, &old_owner, &new_owner)?;
		} else {
			new_full_item
				.owner
				.iter_mut()
				.find(|i| i.owner == owner)
				.expect("old owner does present in refungible")
				.fraction -= value;

			// separate amount
			if new_owner_has_account {
				// new owner has account
				new_full_item
					.owner
					.iter_mut()
					.find(|i| i.owner == new_owner)
					.expect("new owner has account")
					.fraction += value;
			} else {
				// new owner do not have account
				new_full_item.owner.push(Ownership {
					owner: new_owner.clone(),
					fraction: value,
				});
				Self::add_token_index(collection, item_id, &new_owner)?;
			}

			collection.consume_sstore()?;
			<ReFungibleItemList<T>>::insert(collection_id, item_id, new_full_item);
		}

		Self::deposit_event(RawEvent::Transfer(
			collection.id,
			item_id,
			owner,
			new_owner,
			amount,
		));

		Ok(())
	}

	fn transfer_nft(
		collection: &CollectionHandle<T>,
		item_id: TokenId,
		sender: T::CrossAccountId,
		new_owner: T::CrossAccountId,
	) -> DispatchResult {
		let collection_id = collection.id;
		collection.consume_sload()?;
		let mut item =
			<NftItemList<T>>::get(collection_id, item_id).ok_or(Error::<T>::TokenNotFound)?;

		ensure!(sender == item.owner, Error::<T>::MustBeTokenOwner);

		collection.consume_sload()?;
		// update balance
		let balance_old_owner = <Balance<T>>::get(collection_id, item.owner.as_sub())
			.checked_sub(1)
			.ok_or(Error::<T>::NumOverflow)?;
		collection.consume_sstore()?;
		<Balance<T>>::insert(collection_id, item.owner.as_sub(), balance_old_owner);

		collection.consume_sload()?;
		let balance_new_owner = <Balance<T>>::get(collection_id, new_owner.as_sub())
			.checked_add(1)
			.ok_or(Error::<T>::NumOverflow)?;
		collection.consume_sstore()?;
		<Balance<T>>::insert(collection_id, new_owner.as_sub(), balance_new_owner);

		// change owner
		let old_owner = item.owner.clone();
		item.owner = new_owner.clone();
		collection.consume_sstore()?;
		<NftItemList<T>>::insert(collection_id, item_id, item);

		// update index collection
		Self::move_token_index(collection, item_id, &old_owner, &new_owner)?;

		collection.log(ERC721Events::Transfer {
			from: *sender.as_eth(),
			to: *new_owner.as_eth(),
			token_id: item_id.into(),
		})?;
		Self::deposit_event(RawEvent::Transfer(
			collection.id,
			item_id,
			sender,
			new_owner,
			1,
		));

		Ok(())
	}

	fn set_re_fungible_variable_data(
		collection: &CollectionHandle<T>,
		item_id: TokenId,
		data: Vec<u8>,
	) -> DispatchResult {
		let collection_id = collection.id;
		let mut item = <ReFungibleItemList<T>>::get(collection_id, item_id)
			.ok_or(Error::<T>::TokenNotFound)?;

		item.variable_data = data;

		<ReFungibleItemList<T>>::insert(collection_id, item_id, item);

		Ok(())
	}

	fn set_nft_variable_data(
		collection: &CollectionHandle<T>,
		item_id: TokenId,
		data: Vec<u8>,
	) -> DispatchResult {
		let collection_id = collection.id;
		let mut item =
			<NftItemList<T>>::get(collection_id, item_id).ok_or(Error::<T>::TokenNotFound)?;

		item.variable_data = data;

		<NftItemList<T>>::insert(collection_id, item_id, item);

		Ok(())
	}

	#[allow(dead_code)]
	fn init_collection(item: &Collection<T>) {
		// check params
		assert!(
			item.decimal_points <= MAX_DECIMAL_POINTS,
			"decimal_points parameter must be lower than MAX_DECIMAL_POINTS"
		);
		assert!(
			item.name.len() <= 64,
			"Collection name can not be longer than 63 char"
		);
		assert!(
			item.name.len() <= 256,
			"Collection description can not be longer than 255 char"
		);
		assert!(
			item.token_prefix.len() <= 16,
			"Token prefix can not be longer than 15 char"
		);

		// Generate next collection ID
		let next_id = CreatedCollectionCount::get().checked_add(1).unwrap();

		CreatedCollectionCount::put(next_id);
	}

	#[allow(dead_code)]
	fn init_nft_token(collection_id: CollectionId, item: &NftItemType<T::CrossAccountId>) {
		let current_index = <ItemListIndex>::get(collection_id).checked_add(1).unwrap();

		Self::add_token_index(
			&CollectionHandle::get(collection_id).unwrap(),
			current_index,
			&item.owner,
		)
		.unwrap();

		<ItemListIndex>::insert(collection_id, current_index);

		// Update balance
		let new_balance = <Balance<T>>::get(collection_id, item.owner.as_sub())
			.checked_add(1)
			.unwrap();
		<Balance<T>>::insert(collection_id, item.owner.as_sub(), new_balance);
	}

	#[allow(dead_code)]
	fn init_fungible_token(
		collection_id: CollectionId,
		owner: &T::CrossAccountId,
		item: &FungibleItemType,
	) {
		let current_index = <ItemListIndex>::get(collection_id).checked_add(1).unwrap();

		Self::add_token_index(
			&CollectionHandle::get(collection_id).unwrap(),
			current_index,
			owner,
		)
		.unwrap();

		<ItemListIndex>::insert(collection_id, current_index);

		// Update balance
		let new_balance = <Balance<T>>::get(collection_id, owner.as_sub())
			.checked_add(item.value)
			.unwrap();
		<Balance<T>>::insert(collection_id, owner.as_sub(), new_balance);
	}

	#[allow(dead_code)]
	fn init_refungible_token(
		collection_id: CollectionId,
		item: &ReFungibleItemType<T::CrossAccountId>,
	) {
		let current_index = <ItemListIndex>::get(collection_id).checked_add(1).unwrap();

		let value = item.owner.first().unwrap().fraction;
		let owner = item.owner.first().unwrap().owner.clone();

		Self::add_token_index(
			&CollectionHandle::get(collection_id).unwrap(),
			current_index,
			&owner,
		)
		.unwrap();

		<ItemListIndex>::insert(collection_id, current_index);

		// Update balance
		let new_balance = <Balance<T>>::get(collection_id, &owner.as_sub())
			.checked_add(value)
			.unwrap();
		<Balance<T>>::insert(collection_id, owner.as_sub(), new_balance);
	}

	fn add_token_index(
		collection: &CollectionHandle<T>,
		item_index: TokenId,
		owner: &T::CrossAccountId,
	) -> DispatchResult {
		collection.consume_sload()?;
		let list_exists = <AddressTokens<T>>::contains_key(collection.id, owner.as_sub());
		if list_exists {
			collection.consume_sload()?;
			let mut list = <AddressTokens<T>>::get(collection.id, owner.as_sub());

			// bound Owned tokens by a single address in collection
			let account_items: u32 = list.len() as u32;
			ensure!(
				account_items < ACCOUNT_TOKEN_OWNERSHIP_LIMIT,
				Error::<T>::AddressOwnershipLimitExceeded
			);

			let item_contains = list.contains(&item_index.clone());

			if !item_contains {
				list.push(item_index);
			}

			collection.consume_sstore()?;
			<AddressTokens<T>>::insert(collection.id, owner.as_sub(), list);
		} else {
			let itm = vec![item_index];
			collection.consume_sstore()?;
			<AddressTokens<T>>::insert(collection.id, owner.as_sub(), itm);
		}

		Ok(())
	}

	fn remove_token_index(
		collection: &CollectionHandle<T>,
		item_index: TokenId,
		owner: &T::CrossAccountId,
	) -> DispatchResult {
		collection.consume_sload()?;
		let list_exists = <AddressTokens<T>>::contains_key(collection.id, owner.as_sub());
		if list_exists {
			collection.consume_sload()?;
			let mut list = <AddressTokens<T>>::get(collection.id, owner.as_sub());
			let item_contains = list.contains(&item_index.clone());

			if item_contains {
				list.retain(|&item| item != item_index);
				collection.consume_sstore()?;
				<AddressTokens<T>>::insert(collection.id, owner.as_sub(), list);
			}
		}

		Ok(())
	}

	fn move_token_index(
		collection: &CollectionHandle<T>,
		item_index: TokenId,
		old_owner: &T::CrossAccountId,
		new_owner: &T::CrossAccountId,
	) -> DispatchResult {
		Self::remove_token_index(collection, item_index, old_owner)?;
		Self::add_token_index(collection, item_index, new_owner)?;

		Ok(())
	}
}

sp_api::decl_runtime_apis! {
	pub trait NftApi {
		/// Used for ethereum integration
		fn eth_contract_code(account: H160) -> Option<Vec<u8>>;
>>>>>>> 0151032a
	}
}<|MERGE_RESOLUTION|>--- conflicted
+++ resolved
@@ -31,10 +31,7 @@
 	StorageValue, transactional,
 	pallet_prelude::DispatchResultWithPostInfo,
 };
-<<<<<<< HEAD
-=======
 use scale_info::TypeInfo;
->>>>>>> 0151032a
 use frame_system::{self as system, ensure_signed};
 use sp_runtime::{sp_std::prelude::Vec};
 use nft_data_structs::{
@@ -89,7 +86,6 @@
 		OwnerPermissionsCantBeReverted,
 	}
 }
-<<<<<<< HEAD
 pub trait Config:
 	system::Config
 	+ pallet_evm_coder_substrate::Config
@@ -98,13 +94,8 @@
 	+ pallet_refungible::Config
 	+ pallet_fungible::Config
 	+ Sized
+	+ TypeInfo
 {
-=======
-
-pub trait Config: system::Config + pallet_evm_coder_substrate::Config + Sized + TypeInfo {
-	type Event: From<Event<Self>> + Into<<Self as system::Config>::Event>;
-
->>>>>>> 0151032a
 	/// Weight information for extrinsics in this pallet.
 	type WeightInfo: WeightInfo;
 }
@@ -613,12 +604,7 @@
 		pub fn burn_item(origin, collection_id: CollectionId, item_id: TokenId, value: u128) -> DispatchResultWithPostInfo {
 			let sender = T::CrossAccountId::from_sub(ensure_signed(origin)?);
 
-<<<<<<< HEAD
 			dispatch_call::<T, _>(collection_id, |d| d.burn_item(sender, item_id, value))
-=======
-			Self::burn_item_internal(&sender, &target_collection, item_id, value, true)?;
-
-			target_collection.submit_logs()
 		}
 
 		/// Destroys a concrete instance of NFT on behalf of the owner
@@ -637,18 +623,14 @@
 		/// * item_id: ID of NFT to burn.
 		///
 		/// * from: owner of item
-		#[weight = <SelfWeightOf<T>>::burn_item()]
-		#[transactional]
-		pub fn burn_from(origin, collection_id: CollectionId, from: T::CrossAccountId, item_id: TokenId, value: u128) -> DispatchResult {
-
-			let sender = T::CrossAccountId::from_sub(ensure_signed(origin)?);
-			let target_collection = Self::get_collection(collection_id)?;
-
-			Self::burn_from_internal(&sender, &target_collection, &from, item_id, value)?;
-
-			target_collection.submit_logs()
->>>>>>> 0151032a
-		}
+		// #[weight = 0]
+		// #[transactional]
+		// pub fn burn_from(origin, collection_id: CollectionId, from: T::CrossAccountId, item_id: TokenId, value: u128) -> PostDispatchInfo {
+		// 	let sender = T::CrossAccountId::from_sub(ensure_signed(origin)?);
+
+		// 	// dispatch_call::<T, _>(collection_id, |d| d.burn_from(sender, from, item_id, value))
+		// 	todo!()
+		// }
 
 		/// Change ownership of the token.
 		///
@@ -937,7 +919,6 @@
 	}
 }
 
-<<<<<<< HEAD
 // TODO: limit returned entries?
 impl<T: Config> Pallet<T> {
 	pub fn adminlist(collection: CollectionId) -> Vec<T::AccountId> {
@@ -949,1296 +930,5 @@
 		<Allowlist<T>>::iter_prefix((collection,))
 			.map(|(a, _)| a)
 			.collect()
-=======
-impl<T: Config> Module<T> {
-	pub fn create_item_internal(
-		sender: &T::CrossAccountId,
-		collection: &CollectionHandle<T>,
-		owner: &T::CrossAccountId,
-		data: CreateItemData,
-	) -> DispatchResult {
-		ensure!(
-			owner != &T::CrossAccountId::from_eth(H160([0; 20])),
-			Error::<T>::AddressIsZero
-		);
-
-		Self::can_create_items_in_collection(collection, sender, owner, 1)?;
-		Self::validate_create_item_args(collection, &data)?;
-		Self::create_item_no_validation(collection, owner, data)?;
-
-		Ok(())
-	}
-
-	pub fn transfer_internal(
-		sender: &T::CrossAccountId,
-		recipient: &T::CrossAccountId,
-		target_collection: &CollectionHandle<T>,
-		item_id: TokenId,
-		value: u128,
-	) -> DispatchResult {
-		ensure!(
-			recipient != &T::CrossAccountId::from_eth(H160([0; 20])),
-			Error::<T>::AddressIsZero
-		);
-
-		// Limits check
-		Self::is_correct_transfer(target_collection, recipient)?;
-
-		// Transfer permissions check
-		ensure!(
-			Self::is_item_owner(sender, target_collection, item_id)?
-				|| Self::is_owner_or_admin_permissions(target_collection, sender)?,
-			Error::<T>::NoPermission
-		);
-
-		if target_collection.access == AccessMode::WhiteList {
-			Self::check_white_list(target_collection, sender)?;
-			Self::check_white_list(target_collection, recipient)?;
-		}
-
-		match target_collection.mode {
-			CollectionMode::NFT => Self::transfer_nft(
-				target_collection,
-				item_id,
-				sender.clone(),
-				recipient.clone(),
-			)?,
-			CollectionMode::Fungible(_) => {
-				Self::transfer_fungible(target_collection, value, sender, recipient)?
-			}
-			CollectionMode::ReFungible => Self::transfer_refungible(
-				target_collection,
-				item_id,
-				value,
-				sender.clone(),
-				recipient.clone(),
-			)?,
-		};
-
-		Self::deposit_event(RawEvent::Transfer(
-			target_collection.id,
-			item_id,
-			sender.clone(),
-			recipient.clone(),
-			value,
-		));
-
-		Ok(())
-	}
-
-	pub fn approve_internal(
-		sender: &T::CrossAccountId,
-		spender: &T::CrossAccountId,
-		collection: &CollectionHandle<T>,
-		item_id: TokenId,
-		amount: u128,
-	) -> DispatchResult {
-		Self::token_exists(collection, item_id)?;
-
-		// Transfer permissions check
-		let bypasses_limits = collection.limits.owner_can_transfer
-			&& Self::is_owner_or_admin_permissions(collection, sender)?;
-
-		let allowance_limit = if bypasses_limits {
-			None
-		} else if let Some(amount) = Self::owned_amount(sender, collection, item_id)? {
-			Some(amount)
-		} else {
-			fail!(Error::<T>::NoPermission);
-		};
-
-		if collection.access == AccessMode::WhiteList {
-			Self::check_white_list(collection, sender)?;
-			Self::check_white_list(collection, spender)?;
-		}
-
-		collection.consume_sload()?;
-		let allowance: u128 = amount
-			.checked_add(<Allowances<T>>::get(
-				collection.id,
-				(item_id, sender.as_sub(), spender.as_sub()),
-			))
-			.ok_or(Error::<T>::NumOverflow)?;
-		if let Some(limit) = allowance_limit {
-			ensure!(limit >= allowance, Error::<T>::TokenValueTooLow);
-		}
-		collection.consume_sstore()?;
-		<Allowances<T>>::insert(
-			collection.id,
-			(item_id, sender.as_sub(), spender.as_sub()),
-			allowance,
-		);
-
-		if matches!(collection.mode, CollectionMode::NFT) {
-			// TODO: NFT: only one owner may exist for token in ERC721
-			collection.log(ERC721Events::Approval {
-				owner: *sender.as_eth(),
-				approved: *spender.as_eth(),
-				token_id: item_id.into(),
-			})?;
-		}
-
-		if matches!(collection.mode, CollectionMode::Fungible(_)) {
-			// TODO: NFT: only one owner may exist for token in ERC20
-			collection.log(ERC20Events::Approval {
-				owner: *sender.as_eth(),
-				spender: *spender.as_eth(),
-				value: allowance.into(),
-			})?;
-		}
-
-		Self::deposit_event(RawEvent::Approved(
-			collection.id,
-			item_id,
-			sender.clone(),
-			spender.clone(),
-			allowance,
-		));
-		Ok(())
-	}
-
-	pub fn transfer_from_internal(
-		sender: &T::CrossAccountId,
-		from: &T::CrossAccountId,
-		recipient: &T::CrossAccountId,
-		collection: &CollectionHandle<T>,
-		item_id: TokenId,
-		amount: u128,
-	) -> DispatchResult {
-		if sender == from {
-			// Transfer by `from`, because it is either equal to sender, or derived from him
-			return Self::transfer_internal(from, recipient, collection, item_id, amount);
-		}
-
-		// Check approval
-		collection.consume_sload()?;
-		let approval: u128 =
-			<Allowances<T>>::get(collection.id, (item_id, from.as_sub(), sender.as_sub()));
-
-		// Limits check
-		Self::is_correct_transfer(collection, recipient)?;
-
-		// Transfer permissions check
-		ensure!(
-			approval >= amount
-				|| (collection.limits.owner_can_transfer
-					&& Self::is_owner_or_admin_permissions(collection, sender)?),
-			Error::<T>::NoPermission
-		);
-
-		if collection.access == AccessMode::WhiteList {
-			Self::check_white_list(collection, sender)?;
-			Self::check_white_list(collection, recipient)?;
-		}
-
-		// Reduce approval by transferred amount or remove if remaining approval drops to 0
-		let allowance = approval.saturating_sub(amount);
-		collection.consume_sstore()?;
-		if allowance > 0 {
-			<Allowances<T>>::insert(
-				collection.id,
-				(item_id, from.as_sub(), sender.as_sub()),
-				allowance,
-			);
-		} else {
-			<Allowances<T>>::remove(collection.id, (item_id, from.as_sub(), sender.as_sub()));
-		}
-
-		match collection.mode {
-			CollectionMode::NFT => {
-				Self::transfer_nft(collection, item_id, from.clone(), recipient.clone())?
-			}
-			CollectionMode::Fungible(_) => {
-				Self::transfer_fungible(collection, amount, from, recipient)?
-			}
-			CollectionMode::ReFungible => Self::transfer_refungible(
-				collection,
-				item_id,
-				amount,
-				from.clone(),
-				recipient.clone(),
-			)?,
-		};
-
-		if matches!(collection.mode, CollectionMode::Fungible(_)) {
-			collection.log(ERC20Events::Approval {
-				owner: *from.as_eth(),
-				spender: *sender.as_eth(),
-				value: allowance.into(),
-			})?;
-		}
-
-		Ok(())
-	}
-
-	pub fn set_variable_meta_data_internal(
-		sender: &T::CrossAccountId,
-		collection: &CollectionHandle<T>,
-		item_id: TokenId,
-		data: Vec<u8>,
-	) -> DispatchResult {
-		Self::token_exists(collection, item_id)?;
-
-		ensure!(
-			CUSTOM_DATA_LIMIT >= data.len() as u32,
-			Error::<T>::TokenVariableDataLimitExceeded
-		);
-
-		ensure!(
-			(Self::is_item_owner(sender, collection, item_id)?
-				&& collection.meta_update_permission == MetaUpdatePermission::ItemOwner)
-				|| (Self::is_owner_or_admin_permissions(collection, sender)?
-					&& collection.meta_update_permission == MetaUpdatePermission::Admin),
-			Error::<T>::NoPermission
-		);
-
-		match collection.mode {
-			CollectionMode::NFT => Self::set_nft_variable_data(collection, item_id, data)?,
-			CollectionMode::ReFungible => {
-				Self::set_re_fungible_variable_data(collection, item_id, data)?
-			}
-			CollectionMode::Fungible(_) => fail!(Error::<T>::CantStoreMetadataInFungibleTokens),
-		};
-
-		Ok(())
-	}
-
-	pub fn meta_update_check(
-		sender: &T::CrossAccountId,
-		collection: &CollectionHandle<T>,
-		item_id: TokenId,
-	) -> DispatchResult {
-		match collection.meta_update_permission {
-			MetaUpdatePermission::ItemOwner => ensure!(
-				Self::is_item_owner(sender, collection, item_id)?,
-				Error::<T>::NoPermission
-			),
-			MetaUpdatePermission::Admin => ensure!(
-				Self::is_owner_or_admin_permissions(collection, sender)?,
-				Error::<T>::NoPermission
-			),
-			MetaUpdatePermission::None => fail!(Error::<T>::MetadataUpdateDenied),
-		}
-
-		Ok(())
-	}
-
-	pub fn get_variable_metadata(
-		collection: &CollectionHandle<T>,
-		item_id: TokenId,
-	) -> Result<Vec<u8>, DispatchError> {
-		Ok(match collection.mode {
-			CollectionMode::NFT => {
-				<NftItemList<T>>::get(collection.id, item_id)
-					.ok_or(Error::<T>::TokenNotFound)?
-					.variable_data
-			}
-			CollectionMode::ReFungible => {
-				<ReFungibleItemList<T>>::get(collection.id, item_id)
-					.ok_or(Error::<T>::TokenNotFound)?
-					.variable_data
-			}
-			_ => fail!(Error::<T>::UnexpectedCollectionType),
-		})
-	}
-
-	pub fn create_multiple_items_internal(
-		sender: &T::CrossAccountId,
-		collection: &CollectionHandle<T>,
-		owner: &T::CrossAccountId,
-		items_data: Vec<CreateItemData>,
-	) -> DispatchResult {
-		Self::can_create_items_in_collection(collection, sender, owner, items_data.len() as u32)?;
-
-		for data in &items_data {
-			Self::validate_create_item_args(collection, data)?;
-		}
-		for data in &items_data {
-			Self::create_item_no_validation(collection, owner, data.clone())?;
-		}
-
-		Ok(())
-	}
-
-	pub fn burn_item_internal(
-		owner: &T::CrossAccountId,
-		collection: &CollectionHandle<T>,
-		item_id: TokenId,
-		value: u128,
-		allow_escalation: bool,
-	) -> DispatchResult {
-		ensure!(
-			Self::is_item_owner(owner, collection, item_id)?
-				|| (allow_escalation
-					&& collection.limits.owner_can_transfer
-					&& Self::is_owner_or_admin_permissions(collection, owner)?),
-			Error::<T>::NoPermission
-		);
-
-		if collection.access == AccessMode::WhiteList {
-			Self::check_white_list(collection, owner)?;
-		}
-
-		match collection.mode {
-			CollectionMode::NFT => match value {
-				1 => Self::burn_nft_item(collection, item_id)?,
-				0 => (),
-				_ => fail!(<Error<T>>::TokenValueTooLow),
-			},
-			CollectionMode::Fungible(_) => Self::burn_fungible_item(collection, owner, value)?,
-			CollectionMode::ReFungible => {
-				Self::burn_refungible_item(collection, item_id, owner, value)?
-			}
-			_ => (),
-		};
-
-		Ok(())
-	}
-
-	pub fn burn_from_internal(
-		sender: &T::CrossAccountId,
-		collection: &CollectionHandle<T>,
-		from: &T::CrossAccountId,
-		item_id: TokenId,
-		amount: u128,
-	) -> DispatchResult {
-		if sender == from {
-			// Transfer by `from`, because it is either equal to sender, or derived from him
-			return Self::burn_item_internal(from, collection, item_id, amount, true);
-		}
-
-		// Check approval
-		collection.consume_sload()?;
-		let approval: u128 =
-			<Allowances<T>>::get(collection.id, (item_id, from.as_sub(), sender.as_sub()));
-
-		// Transfer permissions check
-		ensure!(
-			approval >= amount
-				|| (collection.limits.owner_can_transfer
-					&& Self::is_owner_or_admin_permissions(collection, sender)?),
-			Error::<T>::NoPermission
-		);
-
-		if collection.access == AccessMode::WhiteList {
-			Self::check_white_list(collection, sender)?;
-		}
-
-		// Reduce approval by transferred amount or remove if remaining approval drops to 0
-		let allowance = approval.saturating_sub(amount);
-		collection.consume_sstore()?;
-		if allowance > 0 {
-			<Allowances<T>>::insert(
-				collection.id,
-				(item_id, from.as_sub(), sender.as_sub()),
-				allowance,
-			);
-		} else {
-			<Allowances<T>>::remove(collection.id, (item_id, from.as_sub(), sender.as_sub()));
-		}
-
-		// Escalation is disallowed here, because we need to be sure that passed owner is real
-		Self::burn_item_internal(from, collection, item_id, amount, false)?;
-
-		if matches!(collection.mode, CollectionMode::Fungible(_)) {
-			collection.log(ERC20Events::Approval {
-				owner: *from.as_eth(),
-				spender: *sender.as_eth(),
-				value: allowance.into(),
-			})?;
-		}
-
-		Ok(())
-	}
-
-	pub fn toggle_white_list_internal(
-		sender: &T::CrossAccountId,
-		collection: &CollectionHandle<T>,
-		address: &T::CrossAccountId,
-		whitelisted: bool,
-	) -> DispatchResult {
-		Self::check_owner_or_admin_permissions(collection, sender)?;
-
-		if whitelisted {
-			<WhiteList<T>>::insert(collection.id, address.as_sub(), true);
-		} else {
-			<WhiteList<T>>::remove(collection.id, address.as_sub());
-		}
-
-		Ok(())
-	}
-
-	fn is_correct_transfer(
-		collection: &CollectionHandle<T>,
-		recipient: &T::CrossAccountId,
-	) -> DispatchResult {
-		let collection_id = collection.id;
-
-		// check token limit and account token limit
-		collection.consume_sload()?;
-		let account_items: u32 =
-			<AddressTokens<T>>::get(collection_id, recipient.as_sub()).len() as u32;
-
-		// zero limit means collection limit is disabled
-		// otherwise get lower value
-		let limit = if collection.limits.account_token_ownership_limit == 0
-			|| collection.limits.account_token_ownership_limit > ACCOUNT_TOKEN_OWNERSHIP_LIMIT
-		{
-			ACCOUNT_TOKEN_OWNERSHIP_LIMIT
-		} else {
-			collection.limits.account_token_ownership_limit
-		};
-
-		ensure!(limit > account_items, Error::<T>::AccountTokenLimitExceeded);
-
-		// preliminary transfer check
-		ensure!(collection.transfers_enabled, Error::<T>::TransferNotAllowed);
-
-		Ok(())
-	}
-
-	fn can_create_items_in_collection(
-		collection: &CollectionHandle<T>,
-		sender: &T::CrossAccountId,
-		owner: &T::CrossAccountId,
-		amount: u32,
-	) -> DispatchResult {
-		let collection_id = collection.id;
-
-		// check token limit and account token limit
-		let total_items: u32 = ItemListIndex::get(collection_id)
-			.checked_add(amount)
-			.ok_or(Error::<T>::CollectionTokenLimitExceeded)?;
-		let account_items: u32 = (<AddressTokens<T>>::get(collection_id, owner.as_sub()).len()
-			as u32)
-			.checked_add(amount)
-			.ok_or(Error::<T>::AccountTokenLimitExceeded)?;
-
-		// zero limit means collection limit is disabled
-		// otherwise get lower value
-		let account_token_limit = if collection.limits.account_token_ownership_limit == 0
-			|| collection.limits.account_token_ownership_limit > ACCOUNT_TOKEN_OWNERSHIP_LIMIT
-		{
-			ACCOUNT_TOKEN_OWNERSHIP_LIMIT
-		} else {
-			collection.limits.account_token_ownership_limit
-		};
-
-		ensure!(
-			collection.limits.token_limit >= total_items,
-			Error::<T>::CollectionTokenLimitExceeded
-		);
-		ensure!(
-			account_token_limit >= account_items,
-			Error::<T>::AccountTokenLimitExceeded
-		);
-
-		if !Self::is_owner_or_admin_permissions(collection, sender)? {
-			ensure!(collection.mint_mode, Error::<T>::PublicMintingNotAllowed);
-			Self::check_white_list(collection, owner)?;
-			Self::check_white_list(collection, sender)?;
-		}
-
-		Ok(())
-	}
-
-	fn validate_create_item_args(
-		target_collection: &CollectionHandle<T>,
-		data: &CreateItemData,
-	) -> DispatchResult {
-		match target_collection.mode {
-			CollectionMode::NFT => {
-				if !matches!(data, CreateItemData::NFT(_)) {
-					fail!(Error::<T>::NotNftDataUsedToMintNftCollectionToken);
-				}
-			}
-			CollectionMode::Fungible(_) => {
-				if !matches!(data, CreateItemData::Fungible(_)) {
-					fail!(Error::<T>::NotFungibleDataUsedToMintFungibleCollectionToken);
-				}
-			}
-			CollectionMode::ReFungible => {
-				if let CreateItemData::ReFungible(data) = data {
-					// Check refungibility limits
-					ensure!(
-						data.pieces <= MAX_REFUNGIBLE_PIECES,
-						Error::<T>::WrongRefungiblePieces
-					);
-					ensure!(data.pieces > 0, Error::<T>::WrongRefungiblePieces);
-				} else {
-					fail!(Error::<T>::NotReFungibleDataUsedToMintReFungibleCollectionToken);
-				}
-			}
-		};
-
-		Ok(())
-	}
-
-	fn create_item_no_validation(
-		collection: &CollectionHandle<T>,
-		owner: &T::CrossAccountId,
-		data: CreateItemData,
-	) -> DispatchResult {
-		match data {
-			CreateItemData::NFT(data) => {
-				let item = NftItemType {
-					owner: owner.clone(),
-					const_data: data.const_data.into_inner(),
-					variable_data: data.variable_data.into_inner(),
-				};
-
-				Self::add_nft_item(collection, item)?;
-			}
-			CreateItemData::Fungible(data) => {
-				Self::add_fungible_item(collection, owner, data.value)?;
-			}
-			CreateItemData::ReFungible(data) => {
-				let owner_list = vec![Ownership {
-					owner: owner.clone(),
-					fraction: data.pieces,
-				}];
-
-				let item = ReFungibleItemType {
-					owner: owner_list,
-					const_data: data.const_data.into_inner(),
-					variable_data: data.variable_data.into_inner(),
-				};
-
-				Self::add_refungible_item(collection, item)?;
-			}
-		};
-
-		Ok(())
-	}
-
-	fn add_fungible_item(
-		collection: &CollectionHandle<T>,
-		owner: &T::CrossAccountId,
-		value: u128,
-	) -> DispatchResult {
-		let collection_id = collection.id;
-
-		// Does new owner already have an account?
-		collection.consume_sload()?;
-		let balance: u128 = <FungibleItemList<T>>::get(collection_id, owner.as_sub()).value;
-
-		// Mint
-		let item = FungibleItemType {
-			value: balance.checked_add(value).ok_or(Error::<T>::NumOverflow)?,
-		};
-		collection.consume_sstore()?;
-		<FungibleItemList<T>>::insert(collection_id, owner.as_sub(), item);
-
-		// Update balance
-		collection.consume_sload()?;
-		let new_balance = <Balance<T>>::get(collection_id, owner.as_sub())
-			.checked_add(value)
-			.ok_or(Error::<T>::NumOverflow)?;
-		collection.consume_sstore()?;
-		<Balance<T>>::insert(collection_id, owner.as_sub(), new_balance);
-
-		collection.log(ERC20Events::Transfer {
-			from: H160::default(),
-			to: *owner.as_eth(),
-			value: value.into(),
-		})?;
-		Self::deposit_event(RawEvent::ItemCreated(collection_id, 0, owner.clone()));
-		Ok(())
-	}
-
-	fn add_refungible_item(
-		collection: &CollectionHandle<T>,
-		item: ReFungibleItemType<T::CrossAccountId>,
-	) -> DispatchResult {
-		let collection_id = collection.id;
-
-		let current_index = <ItemListIndex>::get(collection_id)
-			.checked_add(1)
-			.ok_or(Error::<T>::NumOverflow)?;
-		let itemcopy = item.clone();
-
-		ensure!(item.owner.len() == 1, Error::<T>::BadCreateRefungibleCall,);
-		let item_owner = item.owner.first().expect("only one owner is defined");
-
-		let value = item_owner.fraction;
-		let owner = item_owner.owner.clone();
-
-		Self::add_token_index(collection, current_index, &owner)?;
-
-		<ItemListIndex>::insert(collection_id, current_index);
-		<ReFungibleItemList<T>>::insert(collection_id, current_index, itemcopy);
-
-		// Update balance
-		let new_balance = <Balance<T>>::get(collection_id, owner.as_sub())
-			.checked_add(value)
-			.ok_or(Error::<T>::NumOverflow)?;
-		<Balance<T>>::insert(collection_id, owner.as_sub(), new_balance);
-
-		Self::deposit_event(RawEvent::ItemCreated(collection_id, current_index, owner));
-		Ok(())
-	}
-
-	fn add_nft_item(
-		collection: &CollectionHandle<T>,
-		item: NftItemType<T::CrossAccountId>,
-	) -> DispatchResult {
-		let collection_id = collection.id;
-
-		let current_index = <ItemListIndex>::get(collection_id)
-			.checked_add(1)
-			.ok_or(Error::<T>::NumOverflow)?;
-
-		let item_owner = item.owner.clone();
-		Self::add_token_index(collection, current_index, &item.owner)?;
-
-		<ItemListIndex>::insert(collection_id, current_index);
-		<NftItemList<T>>::insert(collection_id, current_index, item);
-
-		// Update balance
-		let new_balance = <Balance<T>>::get(collection_id, item_owner.as_sub())
-			.checked_add(1)
-			.ok_or(Error::<T>::NumOverflow)?;
-		<Balance<T>>::insert(collection_id, item_owner.as_sub(), new_balance);
-
-		collection.log(ERC721Events::Transfer {
-			from: H160::default(),
-			to: *item_owner.as_eth(),
-			token_id: current_index.into(),
-		})?;
-		Self::deposit_event(RawEvent::ItemCreated(
-			collection_id,
-			current_index,
-			item_owner,
-		));
-		Ok(())
-	}
-
-	fn burn_refungible_item(
-		collection: &CollectionHandle<T>,
-		item_id: TokenId,
-		owner: &T::CrossAccountId,
-		value: u128,
-	) -> DispatchResult {
-		let collection_id = collection.id;
-
-		let mut token = <ReFungibleItemList<T>>::get(collection_id, item_id)
-			.ok_or(Error::<T>::TokenNotFound)?;
-		let mut rft_balance = token
-			.owner
-			.iter()
-			.find(|&i| i.owner == *owner)
-			.ok_or(Error::<T>::TokenNotFound)?
-			.clone();
-		Self::remove_token_index(collection, item_id, owner)?;
-
-		// update balance
-		let new_balance = <Balance<T>>::get(collection_id, rft_balance.owner.as_sub())
-			.checked_sub(value)
-			.ok_or(Error::<T>::NumOverflow)?;
-		<Balance<T>>::insert(collection_id, rft_balance.owner.as_sub(), new_balance);
-
-		rft_balance.fraction = (rft_balance.fraction)
-			.checked_sub(value)
-			.ok_or(Error::<T>::NumOverflow)?;
-
-		let index = token
-			.owner
-			.iter()
-			.position(|i| i.owner == *owner)
-			.expect("owned item is exists");
-		if rft_balance.fraction == 0 {
-			// Re-create owners list with sender removed
-			token.owner.remove(index);
-		} else {
-			token.owner[index] = rft_balance;
-		}
-
-		let owner_count = token.owner.len();
-
-		// Burn the token completely if this was the last (only) owner
-		if owner_count == 0 {
-			<ReFungibleItemList<T>>::remove(collection_id, item_id);
-			<VariableMetaDataBasket<T>>::remove(collection_id, item_id);
-		} else {
-			<ReFungibleItemList<T>>::insert(collection_id, item_id, token);
-		}
-
-		Ok(())
-	}
-
-	fn burn_nft_item(collection: &CollectionHandle<T>, item_id: TokenId) -> DispatchResult {
-		let collection_id = collection.id;
-
-		let item =
-			<NftItemList<T>>::get(collection_id, item_id).ok_or(Error::<T>::TokenNotFound)?;
-		Self::remove_token_index(collection, item_id, &item.owner)?;
-
-		// update balance
-		let new_balance = <Balance<T>>::get(collection_id, item.owner.as_sub())
-			.checked_sub(1)
-			.ok_or(Error::<T>::NumOverflow)?;
-		<Balance<T>>::insert(collection_id, item.owner.as_sub(), new_balance);
-		<NftItemList<T>>::remove(collection_id, item_id);
-		<VariableMetaDataBasket<T>>::remove(collection_id, item_id);
-
-		collection.log(ERC721Events::Transfer {
-			from: *item.owner.as_eth(),
-			to: H160::default(),
-			token_id: item_id.into(),
-		})?;
-		Self::deposit_event(RawEvent::ItemDestroyed(collection.id, item_id));
-		Ok(())
-	}
-
-	fn burn_fungible_item(
-		collection: &CollectionHandle<T>,
-		owner: &T::CrossAccountId,
-		value: u128,
-	) -> DispatchResult {
-		let collection_id = collection.id;
-
-		let mut balance = <FungibleItemList<T>>::get(collection_id, owner.as_sub());
-		ensure!(balance.value >= value, Error::<T>::TokenValueNotEnough);
-
-		// update balance
-		let new_balance = <Balance<T>>::get(collection_id, owner.as_sub())
-			.checked_sub(value)
-			.ok_or(Error::<T>::NumOverflow)?;
-		<Balance<T>>::insert(collection_id, owner.as_sub(), new_balance);
-
-		if balance.value - value > 0 {
-			balance.value -= value;
-			<FungibleItemList<T>>::insert(collection_id, owner.as_sub(), balance);
-		} else {
-			<FungibleItemList<T>>::remove(collection_id, owner.as_sub());
-		}
-
-		collection.log(ERC20Events::Transfer {
-			from: *owner.as_eth(),
-			to: H160::default(),
-			value: value.into(),
-		})?;
-		Ok(())
-	}
-
-	pub fn get_collection(
-		collection_id: CollectionId,
-	) -> Result<CollectionHandle<T>, sp_runtime::DispatchError> {
-		Ok(<CollectionHandle<T>>::get(collection_id).ok_or(Error::<T>::CollectionNotFound)?)
-	}
-
-	fn check_owner_permissions(
-		target_collection: &CollectionHandle<T>,
-		subject: &T::AccountId,
-	) -> DispatchResult {
-		ensure!(
-			*subject == target_collection.owner,
-			Error::<T>::NoPermission
-		);
-
-		Ok(())
-	}
-
-	fn is_owner_or_admin_permissions(
-		collection: &CollectionHandle<T>,
-		subject: &T::CrossAccountId,
-	) -> Result<bool, DispatchError> {
-		collection.consume_sload()?;
-		Ok(*subject.as_sub() == collection.owner
-			|| <AdminList<T>>::get(collection.id).contains(subject))
-	}
-
-	fn check_owner_or_admin_permissions(
-		collection: &CollectionHandle<T>,
-		subject: &T::CrossAccountId,
-	) -> DispatchResult {
-		ensure!(
-			Self::is_owner_or_admin_permissions(collection, subject)?,
-			Error::<T>::NoPermission
-		);
-
-		Ok(())
-	}
-
-	fn owned_amount(
-		subject: &T::CrossAccountId,
-		collection: &CollectionHandle<T>,
-		item_id: TokenId,
-	) -> Result<Option<u128>, DispatchError> {
-		collection.consume_sload()?;
-		Ok(Self::owned_amount_unchecked(subject, collection, item_id))
-	}
-
-	fn owned_amount_unchecked(
-		subject: &T::CrossAccountId,
-		target_collection: &CollectionHandle<T>,
-		item_id: TokenId,
-	) -> Option<u128> {
-		let collection_id = target_collection.id;
-
-		match target_collection.mode {
-			CollectionMode::NFT => {
-				(<NftItemList<T>>::get(collection_id, item_id)?.owner == *subject).then(|| 1)
-			}
-			CollectionMode::Fungible(_) => {
-				Some(<FungibleItemList<T>>::get(collection_id, &subject.as_sub()).value)
-			}
-			CollectionMode::ReFungible => <ReFungibleItemList<T>>::get(collection_id, item_id)?
-				.owner
-				.iter()
-				.find(|i| i.owner == *subject)
-				.map(|i| i.fraction),
-		}
-	}
-
-	fn is_item_owner(
-		subject: &T::CrossAccountId,
-		target_collection: &CollectionHandle<T>,
-		item_id: TokenId,
-	) -> Result<bool, DispatchError> {
-		Ok(match target_collection.mode {
-			CollectionMode::Fungible(_) => true,
-			_ => Self::owned_amount(subject, target_collection, item_id)?.is_some(),
-		})
-	}
-
-	fn check_white_list(
-		collection: &CollectionHandle<T>,
-		address: &T::CrossAccountId,
-	) -> DispatchResult {
-		collection.consume_sload()?;
-		ensure!(
-			<WhiteList<T>>::contains_key(collection.id, address.as_sub()),
-			Error::<T>::AddresNotInWhiteList,
-		);
-		Ok(())
-	}
-
-	/// Check if token exists. In case of Fungible, check if there is an entry for
-	/// the owner in fungible balances double map
-	fn token_exists(target_collection: &CollectionHandle<T>, item_id: TokenId) -> DispatchResult {
-		let collection_id = target_collection.id;
-		let exists = match target_collection.mode {
-			CollectionMode::NFT => <NftItemList<T>>::contains_key(collection_id, item_id),
-			CollectionMode::Fungible(_) => true,
-			CollectionMode::ReFungible => {
-				<ReFungibleItemList<T>>::contains_key(collection_id, item_id)
-			}
-		};
-
-		ensure!(exists, Error::<T>::TokenNotFound);
-		Ok(())
-	}
-
-	fn transfer_fungible(
-		collection: &CollectionHandle<T>,
-		value: u128,
-		owner: &T::CrossAccountId,
-		recipient: &T::CrossAccountId,
-	) -> DispatchResult {
-		let collection_id = collection.id;
-
-		collection.consume_sload()?;
-		collection.consume_sload()?;
-		let mut recipient_balance = <FungibleItemList<T>>::get(collection_id, recipient.as_sub());
-		let mut balance = <FungibleItemList<T>>::get(collection_id, owner.as_sub());
-
-		recipient_balance.value = recipient_balance
-			.value
-			.checked_add(value)
-			.ok_or(Error::<T>::NumOverflow)?;
-		balance.value = balance
-			.value
-			.checked_sub(value)
-			.ok_or(Error::<T>::TokenValueTooLow)?;
-
-		// update balanceOf
-		collection.consume_sstore()?;
-		collection.consume_sstore()?;
-		if balance.value != 0 {
-			<Balance<T>>::insert(collection_id, owner.as_sub(), balance.value);
-		} else {
-			<Balance<T>>::remove(collection_id, owner.as_sub());
-		}
-		<Balance<T>>::insert(collection_id, recipient.as_sub(), recipient_balance.value);
-
-		// Reduce or remove sender
-		collection.consume_sstore()?;
-		collection.consume_sstore()?;
-		if balance.value != 0 {
-			<FungibleItemList<T>>::insert(collection_id, owner.as_sub(), balance);
-		} else {
-			<FungibleItemList<T>>::remove(collection_id, owner.as_sub());
-		}
-		<FungibleItemList<T>>::insert(collection_id, recipient.as_sub(), recipient_balance);
-
-		collection.log(ERC20Events::Transfer {
-			from: *owner.as_eth(),
-			to: *recipient.as_eth(),
-			value: value.into(),
-		})?;
-		Self::deposit_event(RawEvent::Transfer(
-			collection.id,
-			1,
-			owner.clone(),
-			recipient.clone(),
-			value,
-		));
-
-		Ok(())
-	}
-
-	fn transfer_refungible(
-		collection: &CollectionHandle<T>,
-		item_id: TokenId,
-		value: u128,
-		owner: T::CrossAccountId,
-		new_owner: T::CrossAccountId,
-	) -> DispatchResult {
-		let collection_id = collection.id;
-		collection.consume_sload()?;
-		let full_item = <ReFungibleItemList<T>>::get(collection_id, item_id)
-			.ok_or(Error::<T>::TokenNotFound)?;
-
-		let item = full_item
-			.owner
-			.iter()
-			.find(|i| i.owner == owner)
-			.ok_or(Error::<T>::TokenNotFound)?;
-		let amount = item.fraction;
-
-		ensure!(amount >= value, Error::<T>::TokenValueTooLow);
-
-		collection.consume_sload()?;
-		// update balance
-		let balance_old_owner = <Balance<T>>::get(collection_id, item.owner.as_sub())
-			.checked_sub(value)
-			.ok_or(Error::<T>::NumOverflow)?;
-		collection.consume_sstore()?;
-		<Balance<T>>::insert(collection_id, item.owner.as_sub(), balance_old_owner);
-
-		collection.consume_sload()?;
-		let balance_new_owner = <Balance<T>>::get(collection_id, new_owner.as_sub())
-			.checked_add(value)
-			.ok_or(Error::<T>::NumOverflow)?;
-		collection.consume_sstore()?;
-		<Balance<T>>::insert(collection_id, new_owner.as_sub(), balance_new_owner);
-
-		let old_owner = item.owner.clone();
-		let new_owner_has_account = full_item.owner.iter().any(|i| i.owner == new_owner);
-
-		let mut new_full_item = full_item.clone();
-		// transfer
-		if amount == value && !new_owner_has_account {
-			// change owner
-			// new owner do not have account
-			new_full_item
-				.owner
-				.iter_mut()
-				.find(|i| i.owner == owner)
-				.expect("old owner does present in refungible")
-				.owner = new_owner.clone();
-			collection.consume_sstore()?;
-			<ReFungibleItemList<T>>::insert(collection_id, item_id, new_full_item);
-
-			// update index collection
-			Self::move_token_index(collection, item_id, &old_owner, &new_owner)?;
-		} else {
-			new_full_item
-				.owner
-				.iter_mut()
-				.find(|i| i.owner == owner)
-				.expect("old owner does present in refungible")
-				.fraction -= value;
-
-			// separate amount
-			if new_owner_has_account {
-				// new owner has account
-				new_full_item
-					.owner
-					.iter_mut()
-					.find(|i| i.owner == new_owner)
-					.expect("new owner has account")
-					.fraction += value;
-			} else {
-				// new owner do not have account
-				new_full_item.owner.push(Ownership {
-					owner: new_owner.clone(),
-					fraction: value,
-				});
-				Self::add_token_index(collection, item_id, &new_owner)?;
-			}
-
-			collection.consume_sstore()?;
-			<ReFungibleItemList<T>>::insert(collection_id, item_id, new_full_item);
-		}
-
-		Self::deposit_event(RawEvent::Transfer(
-			collection.id,
-			item_id,
-			owner,
-			new_owner,
-			amount,
-		));
-
-		Ok(())
-	}
-
-	fn transfer_nft(
-		collection: &CollectionHandle<T>,
-		item_id: TokenId,
-		sender: T::CrossAccountId,
-		new_owner: T::CrossAccountId,
-	) -> DispatchResult {
-		let collection_id = collection.id;
-		collection.consume_sload()?;
-		let mut item =
-			<NftItemList<T>>::get(collection_id, item_id).ok_or(Error::<T>::TokenNotFound)?;
-
-		ensure!(sender == item.owner, Error::<T>::MustBeTokenOwner);
-
-		collection.consume_sload()?;
-		// update balance
-		let balance_old_owner = <Balance<T>>::get(collection_id, item.owner.as_sub())
-			.checked_sub(1)
-			.ok_or(Error::<T>::NumOverflow)?;
-		collection.consume_sstore()?;
-		<Balance<T>>::insert(collection_id, item.owner.as_sub(), balance_old_owner);
-
-		collection.consume_sload()?;
-		let balance_new_owner = <Balance<T>>::get(collection_id, new_owner.as_sub())
-			.checked_add(1)
-			.ok_or(Error::<T>::NumOverflow)?;
-		collection.consume_sstore()?;
-		<Balance<T>>::insert(collection_id, new_owner.as_sub(), balance_new_owner);
-
-		// change owner
-		let old_owner = item.owner.clone();
-		item.owner = new_owner.clone();
-		collection.consume_sstore()?;
-		<NftItemList<T>>::insert(collection_id, item_id, item);
-
-		// update index collection
-		Self::move_token_index(collection, item_id, &old_owner, &new_owner)?;
-
-		collection.log(ERC721Events::Transfer {
-			from: *sender.as_eth(),
-			to: *new_owner.as_eth(),
-			token_id: item_id.into(),
-		})?;
-		Self::deposit_event(RawEvent::Transfer(
-			collection.id,
-			item_id,
-			sender,
-			new_owner,
-			1,
-		));
-
-		Ok(())
-	}
-
-	fn set_re_fungible_variable_data(
-		collection: &CollectionHandle<T>,
-		item_id: TokenId,
-		data: Vec<u8>,
-	) -> DispatchResult {
-		let collection_id = collection.id;
-		let mut item = <ReFungibleItemList<T>>::get(collection_id, item_id)
-			.ok_or(Error::<T>::TokenNotFound)?;
-
-		item.variable_data = data;
-
-		<ReFungibleItemList<T>>::insert(collection_id, item_id, item);
-
-		Ok(())
-	}
-
-	fn set_nft_variable_data(
-		collection: &CollectionHandle<T>,
-		item_id: TokenId,
-		data: Vec<u8>,
-	) -> DispatchResult {
-		let collection_id = collection.id;
-		let mut item =
-			<NftItemList<T>>::get(collection_id, item_id).ok_or(Error::<T>::TokenNotFound)?;
-
-		item.variable_data = data;
-
-		<NftItemList<T>>::insert(collection_id, item_id, item);
-
-		Ok(())
-	}
-
-	#[allow(dead_code)]
-	fn init_collection(item: &Collection<T>) {
-		// check params
-		assert!(
-			item.decimal_points <= MAX_DECIMAL_POINTS,
-			"decimal_points parameter must be lower than MAX_DECIMAL_POINTS"
-		);
-		assert!(
-			item.name.len() <= 64,
-			"Collection name can not be longer than 63 char"
-		);
-		assert!(
-			item.name.len() <= 256,
-			"Collection description can not be longer than 255 char"
-		);
-		assert!(
-			item.token_prefix.len() <= 16,
-			"Token prefix can not be longer than 15 char"
-		);
-
-		// Generate next collection ID
-		let next_id = CreatedCollectionCount::get().checked_add(1).unwrap();
-
-		CreatedCollectionCount::put(next_id);
-	}
-
-	#[allow(dead_code)]
-	fn init_nft_token(collection_id: CollectionId, item: &NftItemType<T::CrossAccountId>) {
-		let current_index = <ItemListIndex>::get(collection_id).checked_add(1).unwrap();
-
-		Self::add_token_index(
-			&CollectionHandle::get(collection_id).unwrap(),
-			current_index,
-			&item.owner,
-		)
-		.unwrap();
-
-		<ItemListIndex>::insert(collection_id, current_index);
-
-		// Update balance
-		let new_balance = <Balance<T>>::get(collection_id, item.owner.as_sub())
-			.checked_add(1)
-			.unwrap();
-		<Balance<T>>::insert(collection_id, item.owner.as_sub(), new_balance);
-	}
-
-	#[allow(dead_code)]
-	fn init_fungible_token(
-		collection_id: CollectionId,
-		owner: &T::CrossAccountId,
-		item: &FungibleItemType,
-	) {
-		let current_index = <ItemListIndex>::get(collection_id).checked_add(1).unwrap();
-
-		Self::add_token_index(
-			&CollectionHandle::get(collection_id).unwrap(),
-			current_index,
-			owner,
-		)
-		.unwrap();
-
-		<ItemListIndex>::insert(collection_id, current_index);
-
-		// Update balance
-		let new_balance = <Balance<T>>::get(collection_id, owner.as_sub())
-			.checked_add(item.value)
-			.unwrap();
-		<Balance<T>>::insert(collection_id, owner.as_sub(), new_balance);
-	}
-
-	#[allow(dead_code)]
-	fn init_refungible_token(
-		collection_id: CollectionId,
-		item: &ReFungibleItemType<T::CrossAccountId>,
-	) {
-		let current_index = <ItemListIndex>::get(collection_id).checked_add(1).unwrap();
-
-		let value = item.owner.first().unwrap().fraction;
-		let owner = item.owner.first().unwrap().owner.clone();
-
-		Self::add_token_index(
-			&CollectionHandle::get(collection_id).unwrap(),
-			current_index,
-			&owner,
-		)
-		.unwrap();
-
-		<ItemListIndex>::insert(collection_id, current_index);
-
-		// Update balance
-		let new_balance = <Balance<T>>::get(collection_id, &owner.as_sub())
-			.checked_add(value)
-			.unwrap();
-		<Balance<T>>::insert(collection_id, owner.as_sub(), new_balance);
-	}
-
-	fn add_token_index(
-		collection: &CollectionHandle<T>,
-		item_index: TokenId,
-		owner: &T::CrossAccountId,
-	) -> DispatchResult {
-		collection.consume_sload()?;
-		let list_exists = <AddressTokens<T>>::contains_key(collection.id, owner.as_sub());
-		if list_exists {
-			collection.consume_sload()?;
-			let mut list = <AddressTokens<T>>::get(collection.id, owner.as_sub());
-
-			// bound Owned tokens by a single address in collection
-			let account_items: u32 = list.len() as u32;
-			ensure!(
-				account_items < ACCOUNT_TOKEN_OWNERSHIP_LIMIT,
-				Error::<T>::AddressOwnershipLimitExceeded
-			);
-
-			let item_contains = list.contains(&item_index.clone());
-
-			if !item_contains {
-				list.push(item_index);
-			}
-
-			collection.consume_sstore()?;
-			<AddressTokens<T>>::insert(collection.id, owner.as_sub(), list);
-		} else {
-			let itm = vec![item_index];
-			collection.consume_sstore()?;
-			<AddressTokens<T>>::insert(collection.id, owner.as_sub(), itm);
-		}
-
-		Ok(())
-	}
-
-	fn remove_token_index(
-		collection: &CollectionHandle<T>,
-		item_index: TokenId,
-		owner: &T::CrossAccountId,
-	) -> DispatchResult {
-		collection.consume_sload()?;
-		let list_exists = <AddressTokens<T>>::contains_key(collection.id, owner.as_sub());
-		if list_exists {
-			collection.consume_sload()?;
-			let mut list = <AddressTokens<T>>::get(collection.id, owner.as_sub());
-			let item_contains = list.contains(&item_index.clone());
-
-			if item_contains {
-				list.retain(|&item| item != item_index);
-				collection.consume_sstore()?;
-				<AddressTokens<T>>::insert(collection.id, owner.as_sub(), list);
-			}
-		}
-
-		Ok(())
-	}
-
-	fn move_token_index(
-		collection: &CollectionHandle<T>,
-		item_index: TokenId,
-		old_owner: &T::CrossAccountId,
-		new_owner: &T::CrossAccountId,
-	) -> DispatchResult {
-		Self::remove_token_index(collection, item_index, old_owner)?;
-		Self::add_token_index(collection, item_index, new_owner)?;
-
-		Ok(())
-	}
-}
-
-sp_api::decl_runtime_apis! {
-	pub trait NftApi {
-		/// Used for ethereum integration
-		fn eth_contract_code(account: H160) -> Option<Vec<u8>>;
->>>>>>> 0151032a
 	}
 }