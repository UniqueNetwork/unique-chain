//
// This file is subject to the terms and conditions defined in
// file 'LICENSE', which is part of this source code package.
//

#![recursion_limit = "1024"]

#![cfg_attr(not(feature = "std"), no_std)]

#[cfg(feature = "std")]
pub use std::*;

#[cfg(feature = "std")]
pub use serde::*;

use codec::{Decode, Encode};
pub use frame_support::{
    construct_runtime, decl_event, decl_module, decl_storage, decl_error,
    dispatch::DispatchResult,
    ensure, fail, parameter_types,
    traits::{
        Currency, ExistenceRequirement, Get, Imbalance, KeyOwnerProofSystem, OnUnbalanced,
        Randomness, IsSubType,
    },
    weights::{
        constants::{BlockExecutionWeight, ExtrinsicBaseWeight, RocksDbWeight, WEIGHT_PER_SECOND},
        DispatchInfo, GetDispatchInfo, IdentityFee, Pays, PostDispatchInfo, Weight,
        WeightToFeePolynomial, DispatchClass,
    },
    StorageValue,
};

use frame_system::{self as system, ensure_signed, ensure_root};
use sp_runtime::sp_std::prelude::Vec;
use sp_runtime::{
    traits::{
        Hash, DispatchInfoOf, Dispatchable, PostDispatchInfoOf, Saturating, SaturatedConversion, SignedExtension, Zero,
    },
    transaction_validity::{
        TransactionPriority, InvalidTransaction, TransactionValidity, TransactionValidityError, ValidTransaction,
    },
    FixedPointOperand, FixedU128,
};
use sp_runtime::traits::StaticLookup;
use pallet_contracts::chain_extension::UncheckedFrom;
use pallet_transaction_payment::OnChargeTransaction;

#[cfg(test)]
mod mock;

#[cfg(test)]
mod tests;

mod default_weights;

pub const MAX_DECIMAL_POINTS: DecimalPoints = 30;
pub const MAX_REFUNGIBLE_PIECES: u128 = 1_000_000_000_000_000_000_000;
pub const MAX_SPONSOR_TIMEOUT: u32 = 10_368_000;
pub const MAX_TOKEN_OWNERSHIP: u32 = 10_000_000;

// Structs
// #region

pub type CollectionId = u32;
pub type TokenId = u32;
pub type DecimalPoints = u8;

#[derive(Encode, Decode, Eq, Debug, Clone, PartialEq)]
#[cfg_attr(feature = "std", derive(Serialize, Deserialize))]
pub enum CollectionMode {
    Invalid,
    NFT,
    // decimal points
    Fungible(DecimalPoints),
    ReFungible,
}

impl Default for CollectionMode {
    fn default() -> Self {
        Self::Invalid
    }
}

impl Into<u8> for CollectionMode {
    fn into(self) -> u8 {
        match self {
            CollectionMode::Invalid => 0,
            CollectionMode::NFT => 1,
            CollectionMode::Fungible(_) => 2,
            CollectionMode::ReFungible => 3,
        }
    }
}

#[derive(Encode, Decode, Eq, Debug, Clone, PartialEq)]
#[cfg_attr(feature = "std", derive(Serialize, Deserialize))]
pub enum AccessMode {
    Normal,
    WhiteList,
}
impl Default for AccessMode {
    fn default() -> Self {
        Self::Normal
    }
}

#[derive(Encode, Decode, Eq, Debug, Clone, PartialEq)]
#[cfg_attr(feature = "std", derive(Serialize, Deserialize))]
pub enum SchemaVersion {
    ImageURL,
    Unique,
}
impl Default for SchemaVersion {
    fn default() -> Self {
        Self::ImageURL
    }
}

#[derive(Encode, Decode, Default, Debug, Clone, PartialEq)]
#[cfg_attr(feature = "std", derive(Serialize, Deserialize))]
pub struct Ownership<AccountId> {
    pub owner: AccountId,
    pub fraction: u128,
}

#[derive(Encode, Decode, Clone, PartialEq)]
#[cfg_attr(feature = "std", derive(Serialize, Deserialize))]
pub struct Collection<T: Config> {
    pub id: CollectionId,
    pub owner: T::AccountId,
    pub mode: CollectionMode,
    pub access: AccessMode,
    pub decimal_points: DecimalPoints,
    pub name: Vec<u16>,        // 64 include null escape char
    pub description: Vec<u16>, // 256 include null escape char
    pub token_prefix: Vec<u8>, // 16 include null escape char
    pub mint_mode: bool,
    pub offchain_schema: Vec<u8>,
    pub schema_version: SchemaVersion,
    pub sponsor: T::AccountId, // Who pays fees. If set to default address, the fees are applied to the transaction sender
    pub sponsor_confirmed: bool, // False if sponsor address has not yet confirmed sponsorship. True otherwise.
    pub limits: CollectionLimits<T::BlockNumber>, // Collection private restrictions 
    pub variable_on_chain_schema: Vec<u8>, //
    pub const_on_chain_schema: Vec<u8>, //
}

#[derive(Encode, Decode, Default, Debug, Clone, PartialEq)]
#[cfg_attr(feature = "std", derive(Serialize, Deserialize))]
pub struct NftItemType<AccountId> {
    pub owner: AccountId,
    pub const_data: Vec<u8>,
    pub variable_data: Vec<u8>,
}

#[derive(Encode, Decode, Default, Debug, Clone, PartialEq)]
#[cfg_attr(feature = "std", derive(Serialize, Deserialize))]
pub struct FungibleItemType {
    pub value: u128,
}

#[derive(Encode, Decode, Default, Debug, Clone, PartialEq)]
#[cfg_attr(feature = "std", derive(Serialize, Deserialize))]
pub struct ReFungibleItemType<AccountId> {
    pub owner: Vec<Ownership<AccountId>>,
    pub const_data: Vec<u8>,
    pub variable_data: Vec<u8>,
}

// #[derive(Encode, Decode, Default, Debug, Clone, PartialEq)]
// #[cfg_attr(feature = "std", derive(Serialize, Deserialize))]
// pub struct VestingItem<AccountId, Moment> {
//     pub sender: AccountId,
//     pub recipient: AccountId,
//     pub collection_id: CollectionId,
//     pub item_id: TokenId,
//     pub amount: u64,
//     pub vesting_date: Moment,
// }

#[derive(Encode, Decode, Debug, Clone, PartialEq)]
#[cfg_attr(feature = "std", derive(Serialize, Deserialize))]
pub struct CollectionLimits<BlockNumber: Encode + Decode> {
    pub account_token_ownership_limit: u32,
    pub sponsored_data_size: u32,
    /// None - setVariableMetadata is not sponsored
    /// Some(v) - setVariableMetadata is sponsored 
    ///           if there is v block between txs
    pub sponsored_data_rate_limit: Option<BlockNumber>,
    pub token_limit: u32,

    // Timeouts for item types in passed blocks
    pub sponsor_transfer_timeout: u32,
    pub owner_can_transfer: bool,
    pub owner_can_destroy: bool,
}

impl<BlockNumber: Encode + Decode> Default for CollectionLimits<BlockNumber> {
    fn default() -> Self {
        Self { 
            account_token_ownership_limit: 10_000_000, 
            token_limit: u32::max_value(),
            sponsored_data_size: u32::MAX, 
            sponsored_data_rate_limit: None,
            sponsor_transfer_timeout: 14400,
            owner_can_transfer: true,
            owner_can_destroy: true
        }
    }
}

#[derive(Encode, Decode, Default, Debug, Clone, PartialEq)]
#[cfg_attr(feature = "std", derive(Serialize, Deserialize))]
pub struct ChainLimits {
    pub collection_numbers_limit: u32,
    pub account_token_ownership_limit: u32,
    pub collections_admins_limit: u64,
    pub custom_data_limit: u32,

    // Timeouts for item types in passed blocks
    pub nft_sponsor_transfer_timeout: u32,
    pub fungible_sponsor_transfer_timeout: u32,
    pub refungible_sponsor_transfer_timeout: u32,

    // Schema limits
    pub offchain_schema_limit: u32,
    pub variable_on_chain_schema_limit: u32,
    pub const_on_chain_schema_limit: u32,
}

pub trait WeightInfo {
	fn create_collection() -> Weight;
	fn destroy_collection() -> Weight;
	fn add_to_white_list() -> Weight;
	fn remove_from_white_list() -> Weight;
    fn set_public_access_mode() -> Weight;
    fn set_mint_permission() -> Weight;
    fn change_collection_owner() -> Weight;
    fn add_collection_admin() -> Weight;
    fn remove_collection_admin() -> Weight;
    fn set_collection_sponsor() -> Weight;
    fn confirm_sponsorship() -> Weight;
    fn remove_collection_sponsor() -> Weight;
    fn create_item(s: usize) -> Weight;
    fn burn_item() -> Weight;
    fn transfer() -> Weight;
    fn approve() -> Weight;
    fn transfer_from() -> Weight;
    fn set_offchain_schema() -> Weight;
    fn set_const_on_chain_schema() -> Weight;
    fn set_variable_on_chain_schema() -> Weight;
    fn set_variable_meta_data() -> Weight;
    fn enable_contract_sponsoring() -> Weight;
    fn set_schema_version() -> Weight;
    fn set_chain_limits() -> Weight;
    fn set_contract_sponsoring_rate_limit() -> Weight;
    fn set_variable_meta_data_sponsoring_rate_limit() -> Weight;
    fn toggle_contract_white_list() -> Weight;
    fn add_to_contract_white_list() -> Weight;
    fn remove_from_contract_white_list() -> Weight;
    fn set_collection_limits() -> Weight;
}

#[derive(Encode, Decode, Default, Debug, Clone, PartialEq)]
#[cfg_attr(feature = "std", derive(Serialize, Deserialize))]
pub struct CreateNftData {
    pub const_data: Vec<u8>,
    pub variable_data: Vec<u8>,
}

#[derive(Encode, Decode, Default, Debug, Clone, PartialEq)]
#[cfg_attr(feature = "std", derive(Serialize, Deserialize))]
pub struct CreateFungibleData {
    pub value: u128,
}

#[derive(Encode, Decode, Default, Debug, Clone, PartialEq)]
#[cfg_attr(feature = "std", derive(Serialize, Deserialize))]
pub struct CreateReFungibleData {
    pub const_data: Vec<u8>,
    pub variable_data: Vec<u8>,
    pub pieces: u128,
}

#[derive(Encode, Decode, Debug, Clone, PartialEq)]
#[cfg_attr(feature = "std", derive(Serialize, Deserialize))]
pub enum CreateItemData {
    NFT(CreateNftData),
    Fungible(CreateFungibleData),
    ReFungible(CreateReFungibleData),
}

impl CreateItemData {
    pub fn len(&self) -> usize {
        let len = match self {
            CreateItemData::NFT(data) => data.variable_data.len() + data.const_data.len(),
            CreateItemData::ReFungible(data) => data.variable_data.len() + data.const_data.len(),
            _ => 0
        };
        
        return len;
    }
}

impl From<CreateNftData> for CreateItemData {
    fn from(item: CreateNftData) -> Self {
        CreateItemData::NFT(item)
    }
}

impl From<CreateReFungibleData> for CreateItemData {
    fn from(item: CreateReFungibleData) -> Self {
        CreateItemData::ReFungible(item)
    }
}

impl From<CreateFungibleData> for CreateItemData {
    fn from(item: CreateFungibleData) -> Self {
        CreateItemData::Fungible(item)
    }
}


decl_error! {
	/// Error for non-fungible-token module.
	pub enum Error for Module<T: Config> {
        /// Total collections bound exceeded.
        TotalCollectionsLimitExceeded,
		/// Decimal_points parameter must be lower than MAX_DECIMAL_POINTS constant, currently it is 30.
        CollectionDecimalPointLimitExceeded, 
        /// Collection name can not be longer than 63 char.
        CollectionNameLimitExceeded, 
        /// Collection description can not be longer than 255 char.
        CollectionDescriptionLimitExceeded, 
        /// Token prefix can not be longer than 15 char.
        CollectionTokenPrefixLimitExceeded,
        /// This collection does not exist.
        CollectionNotFound,
        /// Item not exists.
        TokenNotFound,
        /// Admin not found
        AdminNotFound,
        /// Arithmetic calculation overflow.
        NumOverflow,       
        /// Account already has admin role.
        AlreadyAdmin,  
        /// You do not own this collection.
        NoPermission,
        /// This address is not set as sponsor, use setCollectionSponsor first.
        ConfirmUnsetSponsorFail,
        /// Collection is not in mint mode.
        PublicMintingNotAllowed,
        /// Sender parameter and item owner must be equal.
        MustBeTokenOwner,
        /// Item balance not enough.
        TokenValueTooLow,
        /// Size of item is too large.
        NftSizeLimitExceeded,
        /// No approve found
        ApproveNotFound,
        /// Requested value more than approved.
        TokenValueNotEnough,
        /// Only approved addresses can call this method.
        ApproveRequired,
        /// Address is not in white list.
        AddresNotInWhiteList,
        /// Number of collection admins bound exceeded.
        CollectionAdminsLimitExceeded,
        /// Owned tokens by a single address bound exceeded.
        AddressOwnershipLimitExceeded,
        /// Length of items properties must be greater than 0.
        EmptyArgument,
        /// const_data exceeded data limit.
        TokenConstDataLimitExceeded,
        /// variable_data exceeded data limit.
        TokenVariableDataLimitExceeded,
        /// Not NFT item data used to mint in NFT collection.
        NotNftDataUsedToMintNftCollectionToken,
        /// Not Fungible item data used to mint in Fungible collection.
        NotFungibleDataUsedToMintFungibleCollectionToken,
        /// Not Re Fungible item data used to mint in Re Fungible collection.
        NotReFungibleDataUsedToMintReFungibleCollectionToken,
        /// Unexpected collection type.
        UnexpectedCollectionType,
        /// Can't store metadata in fungible tokens.
        CantStoreMetadataInFungibleTokens,
        /// Collection token limit exceeded
        CollectionTokenLimitExceeded,
        /// Account token limit exceeded per collection
        AccountTokenLimitExceeded,
        /// Collection limit bounds per collection exceeded
        CollectionLimitBoundsExceeded,
        /// Tried to enable permissions which are only permitted to be disabled
        OwnerPermissionsCantBeReverted,
        /// Schema data size limit bound exceeded
        SchemaDataLimitExceeded,
        /// Maximum refungibility exceeded
        WrongRefungiblePieces
	}
}

pub trait Config: system::Config + Sized + pallet_transaction_payment::Config + pallet_contracts::Config {
    type Event: From<Event<Self>> + Into<<Self as system::Config>::Event>;

    /// Weight information for extrinsics in this pallet.
	type WeightInfo: WeightInfo;
}

#[cfg(feature = "runtime-benchmarks")]
mod benchmarking;

// #endregion

decl_storage! {
    trait Store for Module<T: Config> as Nft {

        // Private members
        NextCollectionID: CollectionId;
        CreatedCollectionCount: u32;
        ChainVersion: u64;
        ItemListIndex: map hasher(identity) CollectionId => TokenId;

        // Chain limits struct
        pub ChainLimit get(fn chain_limit) config(): ChainLimits;

        // Bound counters
        CollectionCount: u32;
        pub AccountItemCount get(fn account_item_count): map hasher(twox_64_concat) T::AccountId => u32;

        // Basic collections
        pub CollectionById get(fn collection_id) config(): map hasher(identity) CollectionId => Option<Collection<T>> = None;
        pub AdminList get(fn admin_list_collection): map hasher(identity) CollectionId => Vec<T::AccountId>;
        pub WhiteList get(fn white_list): double_map hasher(identity) CollectionId, hasher(twox_64_concat) T::AccountId => bool;

        /// Balance owner per collection map
        pub Balance get(fn balance_count): double_map hasher(identity) CollectionId, hasher(twox_64_concat) T::AccountId => u128;

        /// second parameter: item id + owner account id + spender account id
        pub Allowances get(fn approved): double_map hasher(identity) CollectionId, hasher(twox_64_concat) (TokenId, T::AccountId, T::AccountId) => u128;

        /// Item collections
        pub NftItemList get(fn nft_item_id) config(): double_map hasher(identity) CollectionId, hasher(identity) TokenId => NftItemType<T::AccountId>;
        pub FungibleItemList get(fn fungible_item_id) config(): double_map hasher(identity) CollectionId, hasher(twox_64_concat) T::AccountId => FungibleItemType;
        pub ReFungibleItemList get(fn refungible_item_id) config(): double_map hasher(identity) CollectionId, hasher(identity) TokenId => ReFungibleItemType<T::AccountId>;

        /// Index list
        pub AddressTokens get(fn address_tokens): double_map hasher(identity) CollectionId, hasher(twox_64_concat) T::AccountId => Vec<TokenId>;

        /// Tokens transfer baskets
        pub CreateItemBasket get(fn create_item_basket): map hasher(twox_64_concat) (CollectionId, T::AccountId) => T::BlockNumber;
        pub NftTransferBasket get(fn nft_transfer_basket): double_map hasher(identity) CollectionId, hasher(identity) TokenId => T::BlockNumber;
        pub FungibleTransferBasket get(fn fungible_transfer_basket): double_map hasher(identity) CollectionId, hasher(twox_64_concat) T::AccountId => T::BlockNumber;
        pub ReFungibleTransferBasket get(fn refungible_transfer_basket): double_map hasher(identity) CollectionId, hasher(identity) TokenId => T::BlockNumber;

        /// Variable metadata sponsoring
        pub VariableMetaDataBasket get(fn variable_meta_data_basket): double_map hasher(identity) CollectionId, hasher(identity) TokenId => Option<T::BlockNumber> = None;

        // Contract Sponsorship and Ownership
        pub ContractOwner get(fn contract_owner): map hasher(twox_64_concat) T::AccountId => T::AccountId;
        pub ContractSelfSponsoring get(fn contract_self_sponsoring): map hasher(twox_64_concat) T::AccountId => bool;
        pub ContractSponsorBasket get(fn contract_sponsor_basket): map hasher(twox_64_concat) (T::AccountId, T::AccountId) => T::BlockNumber;
        pub ContractSponsoringRateLimit get(fn contract_sponsoring_rate_limit): map hasher(twox_64_concat) T::AccountId => T::BlockNumber;
        pub ContractWhiteListEnabled get(fn contract_white_list_enabled): map hasher(twox_64_concat) T::AccountId => bool; 
        pub ContractWhiteList get(fn contract_white_list): double_map hasher(twox_64_concat) T::AccountId, hasher(twox_64_concat) T::AccountId => bool; 
    }
    add_extra_genesis {
        build(|config: &GenesisConfig<T>| {
            // Modification of storage
            for (_num, _c) in &config.collection_id {
                <Module<T>>::init_collection(_c);
            }

            for (_num, _c, _i) in &config.nft_item_id {
                <Module<T>>::init_nft_token(*_c, _i);
            }

            for (collection_id, account_id, fungible_item) in &config.fungible_item_id {
                <Module<T>>::init_fungible_token(*collection_id, account_id, fungible_item);
            }

            for (_num, _c, _i) in &config.refungible_item_id {
                <Module<T>>::init_refungible_token(*_c, _i);
            }
        })
    }
}

decl_event!(
    pub enum Event<T>
    where
        AccountId = <T as system::Config>::AccountId,
    {
        /// New collection was created
        /// 
        /// # Arguments
        /// 
        /// * collection_id: Globally unique identifier of newly created collection.
        /// 
        /// * mode: [CollectionMode] converted into u8.
        /// 
        /// * account_id: Collection owner.
        Created(CollectionId, u8, AccountId),

        /// New item was created.
        /// 
        /// # Arguments
        /// 
        /// * collection_id: Id of the collection where item was created.
        /// 
        /// * item_id: Id of an item. Unique within the collection.
        ///
        /// * recipient: Owner of newly created item 
        ItemCreated(CollectionId, TokenId, AccountId),

        /// Collection item was burned.
        /// 
        /// # Arguments
        /// 
        /// collection_id.
        /// 
        /// item_id: Identifier of burned NFT.
        ItemDestroyed(CollectionId, TokenId),

        /// Item was transferred
        ///
        /// * collection_id: Id of collection to which item is belong
        ///
        /// * item_id: Id of an item
        ///
        /// * sender: Original owner of item
        ///
        /// * recipient: New owner of item
        ///
        /// * amount: Always 1 for NFT
        Transfer(CollectionId, TokenId, AccountId, AccountId, u128),
    }
);

decl_module! {
    pub struct Module<T: Config> for enum Call 
    where 
        origin: T::Origin
    {
        fn deposit_event() = default;
        type Error = Error<T>;

        fn on_initialize(now: T::BlockNumber) -> Weight {

            if ChainVersion::get() < 2
            {
                let value = NextCollectionID::get();
                CreatedCollectionCount::put(value);
                ChainVersion::put(2);
            }

            0
        }

        /// This method creates a Collection of NFTs. Each Token may have multiple properties encoded as an array of bytes of certain length. The initial owner and admin of the collection are set to the address that signed the transaction. Both addresses can be changed later.
        /// 
        /// # Permissions
        /// 
        /// * Anyone.
        /// 
        /// # Arguments
        /// 
        /// * collection_name: UTF-16 string with collection name (limit 64 characters), will be stored as zero-terminated.
        /// 
        /// * collection_description: UTF-16 string with collection description (limit 256 characters), will be stored as zero-terminated.
        /// 
        /// * token_prefix: UTF-8 string with token prefix.
        /// 
        /// * mode: [CollectionMode] collection type and type dependent data.
        // returns collection ID
        #[weight = <T as Config>::WeightInfo::create_collection()]
        pub fn create_collection(origin,
                                 collection_name: Vec<u16>,
                                 collection_description: Vec<u16>,
                                 token_prefix: Vec<u8>,
                                 mode: CollectionMode) -> DispatchResult {

            // Anyone can create a collection
            let who = ensure_signed(origin)?;

            let decimal_points = match mode {
                CollectionMode::Fungible(points) => points,
                _ => 0
            };

            let chain_limit = ChainLimit::get();

            // bound Total number of collections
            ensure!(CollectionCount::get() < chain_limit.collection_numbers_limit, Error::<T>::TotalCollectionsLimitExceeded);

            // check params
            ensure!(decimal_points <= MAX_DECIMAL_POINTS, Error::<T>::CollectionDecimalPointLimitExceeded);
            ensure!(collection_name.len() <= 64, Error::<T>::CollectionNameLimitExceeded);
            ensure!(collection_description.len() <= 256, Error::<T>::CollectionDescriptionLimitExceeded);
            ensure!(token_prefix.len() <= 16, Error::<T>::CollectionTokenPrefixLimitExceeded);

            // Generate next collection ID
            let next_id = CreatedCollectionCount::get()
                .checked_add(1)
                .ok_or(Error::<T>::NumOverflow)?;

            // bound counter
            let total = CollectionCount::get()
                .checked_add(1)
                .ok_or(Error::<T>::NumOverflow)?;

            CreatedCollectionCount::put(next_id);
            CollectionCount::put(total);

            let limits = CollectionLimits {
                sponsored_data_size: chain_limit.custom_data_limit,
                ..Default::default()
            };

            // Create new collection
            let new_collection = Collection {
                id: next_id,
                owner: who.clone(),
                name: collection_name,
                mode: mode.clone(),
                mint_mode: false,
                access: AccessMode::Normal,
                description: collection_description,
                decimal_points: decimal_points,
                token_prefix: token_prefix,
                offchain_schema: Vec::new(),
                schema_version: SchemaVersion::ImageURL,
                sponsor: T::AccountId::default(),
                sponsor_confirmed: false,
                variable_on_chain_schema: Vec::new(),
                const_on_chain_schema: Vec::new(),
                limits,
            };

            // Add new collection to map
            <CollectionById<T>>::insert(next_id, new_collection);

            // call event
            Self::deposit_event(RawEvent::Created(next_id, mode.into(), who.clone()));

            Ok(())
        }

        /// **DANGEROUS**: Destroys collection and all NFTs within this collection. Users irrecoverably lose their assets and may lose real money.
        /// 
        /// # Permissions
        /// 
        /// * Collection Owner.
        /// 
        /// # Arguments
        /// 
        /// * collection_id: collection to destroy.
        #[weight = <T as Config>::WeightInfo::destroy_collection()]
        pub fn destroy_collection(origin, collection_id: CollectionId) -> DispatchResult {

            let sender = ensure_signed(origin)?;
            let collection = Self::get_collection(collection_id)?;
            Self::check_owner_permissions(&collection, sender)?;
            if !collection.limits.owner_can_destroy {
                fail!(Error::<T>::NoPermission);
            }

            <AddressTokens<T>>::remove_prefix(collection_id);
            <Allowances<T>>::remove_prefix(collection_id);
            <Balance<T>>::remove_prefix(collection_id);
            <ItemListIndex>::remove(collection_id);
            <AdminList<T>>::remove(collection_id);
            <CollectionById<T>>::remove(collection_id);
            <WhiteList<T>>::remove_prefix(collection_id);

            <NftItemList<T>>::remove_prefix(collection_id);
            <FungibleItemList<T>>::remove_prefix(collection_id);
            <ReFungibleItemList<T>>::remove_prefix(collection_id);

            <NftTransferBasket<T>>::remove_prefix(collection_id);
            <FungibleTransferBasket<T>>::remove_prefix(collection_id);
            <ReFungibleTransferBasket<T>>::remove_prefix(collection_id);

            <VariableMetaDataBasket<T>>::remove_prefix(collection_id);

            if CollectionCount::get() > 0
            {
                // bound couter
                let total = CollectionCount::get()
                    .checked_sub(1)
                    .ok_or(Error::<T>::NumOverflow)?;

                CollectionCount::put(total);
            }

            Ok(())
        }

        /// Add an address to white list.
        /// 
        /// # Permissions
        /// 
        /// * Collection Owner
        /// * Collection Admin
        /// 
        /// # Arguments
        /// 
        /// * collection_id.
        /// 
        /// * address.
        #[weight = <T as Config>::WeightInfo::add_to_white_list()]
        pub fn add_to_white_list(origin, collection_id: CollectionId, address: T::AccountId) -> DispatchResult{

            let sender = ensure_signed(origin)?;
            let collection = Self::get_collection(collection_id)?;
            Self::check_owner_or_admin_permissions(&collection, sender)?;

            <WhiteList<T>>::insert(collection_id, address, true);
            
            Ok(())
        }

        /// Remove an address from white list.
        /// 
        /// # Permissions
        /// 
        /// * Collection Owner
        /// * Collection Admin
        /// 
        /// # Arguments
        /// 
        /// * collection_id.
        /// 
        /// * address.
        #[weight = <T as Config>::WeightInfo::remove_from_white_list()]
        pub fn remove_from_white_list(origin, collection_id: CollectionId, address: T::AccountId) -> DispatchResult{

            let sender = ensure_signed(origin)?;
            let collection = Self::get_collection(collection_id)?;
            Self::check_owner_or_admin_permissions(&collection, sender)?;

            <WhiteList<T>>::remove(collection_id, address);

            Ok(())
        }

        /// Toggle between normal and white list access for the methods with access for `Anyone`.
        /// 
        /// # Permissions
        /// 
        /// * Collection Owner.
        /// 
        /// # Arguments
        /// 
        /// * collection_id.
        /// 
        /// * mode: [AccessMode]
        #[weight = <T as Config>::WeightInfo::set_public_access_mode()]
        pub fn set_public_access_mode(origin, collection_id: CollectionId, mode: AccessMode) -> DispatchResult
        {
            let sender = ensure_signed(origin)?;

            let mut target_collection = Self::get_collection(collection_id)?;
            Self::check_owner_permissions(&target_collection, sender)?;
            target_collection.access = mode;
            Self::save_collection(target_collection);

            Ok(())
        }

        /// Allows Anyone to create tokens if:
        /// * White List is enabled, and
        /// * Address is added to white list, and
        /// * This method was called with True parameter
        /// 
        /// # Permissions
        /// * Collection Owner
        ///
        /// # Arguments
        /// 
        /// * collection_id.
        /// 
        /// * mint_permission: Boolean parameter. If True, allows minting to Anyone with conditions above.
        #[weight = <T as Config>::WeightInfo::set_mint_permission()]
        pub fn set_mint_permission(origin, collection_id: CollectionId, mint_permission: bool) -> DispatchResult
        {
            let sender = ensure_signed(origin)?;

            let mut target_collection = Self::get_collection(collection_id)?;
            Self::check_owner_permissions(&target_collection, sender)?;
            target_collection.mint_mode = mint_permission;
            Self::save_collection(target_collection);

            Ok(())
        }

        /// Change the owner of the collection.
        /// 
        /// # Permissions
        /// 
        /// * Collection Owner.
        /// 
        /// # Arguments
        /// 
        /// * collection_id.
        /// 
        /// * new_owner.
        #[weight = <T as Config>::WeightInfo::change_collection_owner()]
        pub fn change_collection_owner(origin, collection_id: CollectionId, new_owner: T::AccountId) -> DispatchResult {

            let sender = ensure_signed(origin)?;
            let mut target_collection = Self::get_collection(collection_id)?;
            Self::check_owner_permissions(&target_collection, sender)?;
            target_collection.owner = new_owner;
            Self::save_collection(target_collection);

            Ok(())
        }

        /// Adds an admin of the Collection.
        /// NFT Collection can be controlled by multiple admin addresses (some which can also be servers, for example). Admins can issue and burn NFTs, as well as add and remove other admins, but cannot change NFT or Collection ownership. 
        /// 
        /// # Permissions
        /// 
        /// * Collection Owner.
        /// * Collection Admin.
        /// 
        /// # Arguments
        /// 
        /// * collection_id: ID of the Collection to add admin for.
        /// 
        /// * new_admin_id: Address of new admin to add.
        #[weight = <T as Config>::WeightInfo::add_collection_admin()]
        pub fn add_collection_admin(origin, collection_id: CollectionId, new_admin_id: T::AccountId) -> DispatchResult {

            let sender = ensure_signed(origin)?;
            let collection = Self::get_collection(collection_id)?;
            Self::check_owner_or_admin_permissions(&collection, sender)?;
            let mut admin_arr: Vec<T::AccountId> = Vec::new();

            if <AdminList<T>>::contains_key(collection_id)
            {
                admin_arr = <AdminList<T>>::get(collection_id);
                ensure!(!admin_arr.contains(&new_admin_id), Error::<T>::AlreadyAdmin);
            }

            // Number of collection admins
            ensure!((admin_arr.len() as u64) < ChainLimit::get().collections_admins_limit, Error::<T>::CollectionAdminsLimitExceeded);

            admin_arr.push(new_admin_id);
            <AdminList<T>>::insert(collection_id, admin_arr);

            Ok(())
        }

        /// Remove admin address of the Collection. An admin address can remove itself. List of admins may become empty, in which case only Collection Owner will be able to add an Admin.
        ///
        /// # Permissions
        /// 
        /// * Collection Owner.
        /// * Collection Admin.
        /// 
        /// # Arguments
        /// 
        /// * collection_id: ID of the Collection to remove admin for.
        /// 
        /// * account_id: Address of admin to remove.
        #[weight = <T as Config>::WeightInfo::remove_collection_admin()]
        pub fn remove_collection_admin(origin, collection_id: CollectionId, account_id: T::AccountId) -> DispatchResult {

            let sender = ensure_signed(origin)?;
            let collection = Self::get_collection(collection_id)?;
            Self::check_owner_or_admin_permissions(&collection, sender)?;
            ensure!(<AdminList<T>>::contains_key(collection_id), Error::<T>::AdminNotFound);

            let mut admin_arr = <AdminList<T>>::get(collection_id);
            admin_arr.retain(|i| *i != account_id);
            <AdminList<T>>::insert(collection_id, admin_arr);

            Ok(())
        }

        /// # Permissions
        /// 
        /// * Collection Owner
        /// 
        /// # Arguments
        /// 
        /// * collection_id.
        /// 
        /// * new_sponsor.
        #[weight = <T as Config>::WeightInfo::set_collection_sponsor()]
        pub fn set_collection_sponsor(origin, collection_id: CollectionId, new_sponsor: T::AccountId) -> DispatchResult {

            let sender = ensure_signed(origin)?;
            let mut target_collection = Self::get_collection(collection_id)?;
            Self::check_owner_permissions(&target_collection, sender)?;

            target_collection.sponsor = new_sponsor;
            target_collection.sponsor_confirmed = false;
            Self::save_collection(target_collection);

            Ok(())
        }

        /// # Permissions
        /// 
        /// * Sponsor.
        /// 
        /// # Arguments
        /// 
        /// * collection_id.
        #[weight = <T as Config>::WeightInfo::confirm_sponsorship()]
        pub fn confirm_sponsorship(origin, collection_id: CollectionId) -> DispatchResult {

            let sender = ensure_signed(origin)?;

            let mut target_collection = Self::get_collection(collection_id)?;
            ensure!(sender == target_collection.sponsor, Error::<T>::ConfirmUnsetSponsorFail);

            target_collection.sponsor_confirmed = true;
            Self::save_collection(target_collection);

            Ok(())
        }

        /// Switch back to pay-per-own-transaction model.
        ///
        /// # Permissions
        ///
        /// * Collection owner.
        /// 
        /// # Arguments
        /// 
        /// * collection_id.
        #[weight = <T as Config>::WeightInfo::remove_collection_sponsor()]
        pub fn remove_collection_sponsor(origin, collection_id: CollectionId) -> DispatchResult {

            let sender = ensure_signed(origin)?;

            let mut target_collection = Self::get_collection(collection_id)?;
            Self::check_owner_permissions(&target_collection, sender)?;

            target_collection.sponsor = T::AccountId::default();
            target_collection.sponsor_confirmed = false;
            Self::save_collection(target_collection);

            Ok(())
        }

        /// This method creates a concrete instance of NFT Collection created with CreateCollection method.
        /// 
        /// # Permissions
        /// 
        /// * Collection Owner.
        /// * Collection Admin.
        /// * Anyone if
        ///     * White List is enabled, and
        ///     * Address is added to white list, and
        ///     * MintPermission is enabled (see SetMintPermission method)
        /// 
        /// # Arguments
        /// 
        /// * collection_id: ID of the collection.
        /// 
        /// * owner: Address, initial owner of the NFT.
        ///
        /// * data: Token data to store on chain.
        // #[weight =
        // (130_000_000 as Weight)
        // .saturating_add((2135 as Weight).saturating_mul((properties.len() as u64) as Weight))
        // .saturating_add(RocksDbWeight::get().reads(10 as Weight))
        // .saturating_add(RocksDbWeight::get().writes(8 as Weight))]

        #[weight = <T as Config>::WeightInfo::create_item(data.len())]
        pub fn create_item(origin, collection_id: CollectionId, owner: T::AccountId, data: CreateItemData) -> DispatchResult {

            let sender = ensure_signed(origin)?;

            let target_collection = Self::get_collection(collection_id)?;

            Self::can_create_items_in_collection(&target_collection, &sender, &owner)?;
            Self::validate_create_item_args(&target_collection, &data)?;
            Self::create_item_no_validation(&target_collection, owner, data)?;

            Ok(())
        }

        /// This method creates multiple instances of NFT Collection created with CreateCollection method.
        /// 
        /// # Permissions
        /// 
        /// * Collection Owner.
        /// * Collection Admin.
        /// * Anyone if
        ///     * White List is enabled, and
        ///     * Address is added to white list, and
        ///     * MintPermission is enabled (see SetMintPermission method)
        /// 
        /// # Arguments
        /// 
        /// * collection_id: ID of the collection.
        /// 
        /// * itemsData: Array items properties. Each property is an array of bytes itself, see [create_item].
        /// 
        /// * owner: Address, initial owner of the NFT.
        #[weight = <T as Config>::WeightInfo::create_item(items_data.into_iter()
                               .map(|data| { data.len() })
                               .sum())]
        pub fn create_multiple_items(origin, collection_id: CollectionId, owner: T::AccountId, items_data: Vec<CreateItemData>) -> DispatchResult {

            ensure!(items_data.len() > 0, Error::<T>::EmptyArgument);
            let sender = ensure_signed(origin)?;

            let target_collection = Self::get_collection(collection_id)?;

            Self::can_create_items_in_collection(&target_collection, &sender, &owner)?;

            for data in &items_data {
                Self::validate_create_item_args(&target_collection, data)?;
            }
            for data in &items_data {
                Self::create_item_no_validation(&target_collection, owner.clone(), data.clone())?;
            }

            Ok(())
        }

        /// Destroys a concrete instance of NFT.
        /// 
        /// # Permissions
        /// 
        /// * Collection Owner.
        /// * Collection Admin.
        /// * Current NFT Owner.
        /// 
        /// # Arguments
        /// 
        /// * collection_id: ID of the collection.
        /// 
        /// * item_id: ID of NFT to burn.
        #[weight = <T as Config>::WeightInfo::burn_item()]
        pub fn burn_item(origin, collection_id: CollectionId, item_id: TokenId, value: u128) -> DispatchResult {

            let sender = ensure_signed(origin)?;

            // Transfer permissions check
            let target_collection = Self::get_collection(collection_id)?;
            ensure!(
                Self::is_item_owner(sender.clone(), &target_collection, item_id) ||
                (
                    target_collection.limits.owner_can_transfer &&
                    Self::is_owner_or_admin_permissions(&target_collection, sender.clone())
                ),
                Error::<T>::NoPermission
            );

            if target_collection.access == AccessMode::WhiteList {
                Self::check_white_list(&target_collection, &sender)?;
            }

            match target_collection.mode
            {
                CollectionMode::NFT => Self::burn_nft_item(&target_collection, item_id)?,
                CollectionMode::Fungible(_)  => Self::burn_fungible_item(&sender, &target_collection, value)?,
                CollectionMode::ReFungible  => Self::burn_refungible_item(&target_collection, item_id, &sender)?,
                _ => ()
            };

            // call event
            Self::deposit_event(RawEvent::ItemDestroyed(target_collection.id, item_id));

            Ok(())
        }

        /// Change ownership of the token.
        /// 
        /// # Permissions
        /// 
        /// * Collection Owner
        /// * Collection Admin
        /// * Current NFT owner
        ///
        /// # Arguments
        /// 
        /// * recipient: Address of token recipient.
        /// 
        /// * collection_id.
        /// 
        /// * item_id: ID of the item
        ///     * Non-Fungible Mode: Required.
        ///     * Fungible Mode: Ignored.
        ///     * Re-Fungible Mode: Required.
        /// 
        /// * value: Amount to transfer.
        ///     * Non-Fungible Mode: Ignored
        ///     * Fungible Mode: Must specify transferred amount
        ///     * Re-Fungible Mode: Must specify transferred portion (between 0 and 1)
        #[weight = <T as Config>::WeightInfo::transfer()]
        pub fn transfer(origin, recipient: T::AccountId, collection_id: CollectionId, item_id: TokenId, value: u128) -> DispatchResult {
            let sender = ensure_signed(origin)?;
            let collection = Self::get_collection(collection_id)?;

            Self::transfer_internal(sender, recipient, &collection, item_id, value)
        }

        /// Set, change, or remove approved address to transfer the ownership of the NFT.
        /// 
        /// # Permissions
        /// 
        /// * Collection Owner
        /// * Collection Admin
        /// * Current NFT owner
        /// 
        /// # Arguments
        /// 
        /// * approved: Address that is approved to transfer this NFT or zero (if needed to remove approval).
        /// 
        /// * collection_id.
        /// 
        /// * item_id: ID of the item.
        #[weight = <T as Config>::WeightInfo::approve()]
        pub fn approve(origin, spender: T::AccountId, collection_id: CollectionId, item_id: TokenId, amount: u128) -> DispatchResult {

            let sender = ensure_signed(origin)?;
            let target_collection = Self::get_collection(collection_id)?;

            Self::token_exists(&target_collection, item_id, &sender)?;

            // Transfer permissions check
<<<<<<< HEAD
            let allowance_limit = if (
                target_collection.limits.owner_can_transfer &&
=======
            let target_collection = <Collection<T>>::get(collection_id);
            let allowance_limit = if target_collection.limits.owner_can_transfer &&
>>>>>>> 5a4a5b78
                Self::is_owner_or_admin_permissions(
                    &target_collection,
                    sender.clone(),
                ) {
                None
            } else if let Some(amount) = Self::owned_amount(
                sender.clone(),
                &target_collection,
                item_id,
            ) {
                Some(amount)
            } else {
                fail!(Error::<T>::NoPermission);
            };

            if target_collection.access == AccessMode::WhiteList {
                Self::check_white_list(&target_collection, &sender)?;
                Self::check_white_list(&target_collection, &spender)?;
            }

            let allowance_exists = <Allowances<T>>::contains_key(collection_id, (item_id, &sender, &spender));
            let mut allowance: u128 = amount;
            if allowance_exists {
                allowance += <Allowances<T>>::get(collection_id, (item_id, &sender, &spender));
            }
            if let Some(limit) = allowance_limit {
                ensure!(limit >= allowance, Error::<T>::TokenValueTooLow);
            }
            <Allowances<T>>::insert(collection_id, (item_id, sender.clone(), spender.clone()), allowance);

            Ok(())
        }
        
        /// Change ownership of a NFT on behalf of the owner. See Approve method for additional information. After this method executes, the approval is removed so that the approved address will not be able to transfer this NFT again from this owner.
        /// 
        /// # Permissions
        /// * Collection Owner
        /// * Collection Admin
        /// * Current NFT owner
        /// * Address approved by current NFT owner
        /// 
        /// # Arguments
        /// 
        /// * from: Address that owns token.
        /// 
        /// * recipient: Address of token recipient.
        /// 
        /// * collection_id.
        /// 
        /// * item_id: ID of the item.
        /// 
        /// * value: Amount to transfer.
        #[weight = <T as Config>::WeightInfo::transfer_from()]
        pub fn transfer_from(origin, from: T::AccountId, recipient: T::AccountId, collection_id: CollectionId, item_id: TokenId, value: u128 ) -> DispatchResult {

            let sender = ensure_signed(origin)?;
            let target_collection = Self::get_collection(collection_id)?;

            let mut appoved_transfer = false;

            // Check approval
            let mut approval: u128 = 0;
            if <Allowances<T>>::contains_key(collection_id, (item_id, &from, &sender)) {
                approval = <Allowances<T>>::get(collection_id, (item_id, &from, &sender));
                ensure!(approval >= value, Error::<T>::TokenValueNotEnough);
                appoved_transfer = true;
            }

            // Limits check
            Self::is_correct_transfer(&target_collection, &recipient)?;

            // Transfer permissions check         
            ensure!(
                appoved_transfer || 
                (
                    target_collection.limits.owner_can_transfer &&
                    Self::is_owner_or_admin_permissions(&target_collection, sender.clone())
                ),
                Error::<T>::NoPermission
            );

            if target_collection.access == AccessMode::WhiteList {
                Self::check_white_list(&target_collection, &sender)?;
                Self::check_white_list(&target_collection, &recipient)?;
            }

            // Reduce approval by transferred amount or remove if remaining approval drops to 0
            if approval.checked_sub(value).unwrap_or(0) > 0 {
                <Allowances<T>>::insert(collection_id, (item_id, &from, &sender), approval - value);
            }
            else {
                <Allowances<T>>::remove(collection_id, (item_id, &from, &sender));
            }

            match target_collection.mode
            {
                CollectionMode::NFT => Self::transfer_nft(&target_collection, item_id, from, recipient)?,
                CollectionMode::Fungible(_)  => Self::transfer_fungible(&target_collection, value, &from, &recipient)?,
                CollectionMode::ReFungible  => Self::transfer_refungible(&target_collection, item_id, value, from.clone(), recipient)?,
                _ => ()
            };

            Ok(())
        }

        // #[weight = 0]
        // pub fn safe_transfer_from(origin, collection_id: CollectionId, item_id: TokenId, new_owner: T::AccountId) -> DispatchResult {

        //     // let no_perm_mes = "You do not have permissions to modify this collection";
        //     // ensure!(<ApprovedList<T>>::contains_key((collection_id, item_id)), no_perm_mes);
        //     // let list_itm = <ApprovedList<T>>::get((collection_id, item_id));
        //     // ensure!(list_itm.contains(&new_owner.clone()), no_perm_mes);

        //     // // on_nft_received  call

        //     // Self::transfer(origin, collection_id, item_id, new_owner)?;

        //     Ok(())
        // }

        /// Set off-chain data schema.
        /// 
        /// # Permissions
        /// 
        /// * Collection Owner
        /// * Collection Admin
        /// 
        /// # Arguments
        /// 
        /// * collection_id.
        /// 
        /// * schema: String representing the offchain data schema.
        #[weight = <T as Config>::WeightInfo::set_variable_meta_data()]
        pub fn set_variable_meta_data (
            origin,
            collection_id: CollectionId,
            item_id: TokenId,
            data: Vec<u8>
        ) -> DispatchResult {
            let sender = ensure_signed(origin)?;
            
            let target_collection = Self::get_collection(collection_id)?;
            Self::token_exists(&target_collection, item_id, &sender)?;

            ensure!(ChainLimit::get().custom_data_limit >= data.len() as u32, Error::<T>::TokenVariableDataLimitExceeded);

            // Modify permissions check
            ensure!(Self::is_item_owner(sender.clone(), &target_collection, item_id) ||
                Self::is_owner_or_admin_permissions(&target_collection, sender.clone()),
                Error::<T>::NoPermission);

            match target_collection.mode
            {
                CollectionMode::NFT => Self::set_nft_variable_data(&target_collection, item_id, data)?,
                CollectionMode::ReFungible  => Self::set_re_fungible_variable_data(&target_collection, item_id, data)?,
                CollectionMode::Fungible(_) => fail!(Error::<T>::CantStoreMetadataInFungibleTokens),
                _ => fail!(Error::<T>::UnexpectedCollectionType)
            };

            Ok(())
        }
 
        /// Set schema standard
        /// ImageURL
        /// Unique
        /// 
        /// # Permissions
        /// 
        /// * Collection Owner
        /// * Collection Admin
        /// 
        /// # Arguments
        /// 
        /// * collection_id.
        /// 
        /// * schema: SchemaVersion: enum
        #[weight = <T as Config>::WeightInfo::set_schema_version()]
        pub fn set_schema_version(
            origin,
            collection_id: CollectionId,
            version: SchemaVersion
        ) -> DispatchResult {
            let sender = ensure_signed(origin)?;
            let mut target_collection = Self::get_collection(collection_id)?;
            Self::check_owner_or_admin_permissions(&target_collection, sender.clone())?;
            target_collection.schema_version = version;
            Self::save_collection(target_collection);

            Ok(())
        }

        /// Set off-chain data schema.
        /// 
        /// # Permissions
        /// 
        /// * Collection Owner
        /// * Collection Admin
        /// 
        /// # Arguments
        /// 
        /// * collection_id.
        /// 
        /// * schema: String representing the offchain data schema.
        #[weight = <T as Config>::WeightInfo::set_offchain_schema()]
        pub fn set_offchain_schema(
            origin,
            collection_id: CollectionId,
            schema: Vec<u8>
        ) -> DispatchResult {
            let sender = ensure_signed(origin)?;
            let mut target_collection = Self::get_collection(collection_id)?;
            Self::check_owner_or_admin_permissions(&target_collection, sender.clone())?;

            // check schema limit
            ensure!(schema.len() as u32 <= ChainLimit::get().offchain_schema_limit, "");

            target_collection.offchain_schema = schema;
            Self::save_collection(target_collection);

            Ok(())
        }

        /// Set const on-chain data schema.
        /// 
        /// # Permissions
        /// 
        /// * Collection Owner
        /// * Collection Admin
        /// 
        /// # Arguments
        /// 
        /// * collection_id.
        /// 
        /// * schema: String representing the const on-chain data schema.
        #[weight = <T as Config>::WeightInfo::set_const_on_chain_schema()]
        pub fn set_const_on_chain_schema (
            origin,
            collection_id: CollectionId,
            schema: Vec<u8>
        ) -> DispatchResult {
            let sender = ensure_signed(origin)?;
            let mut target_collection = Self::get_collection(collection_id)?;
            Self::check_owner_or_admin_permissions(&target_collection, sender.clone())?;

            // check schema limit
            ensure!(schema.len() as u32 <= ChainLimit::get().const_on_chain_schema_limit, "");

            target_collection.const_on_chain_schema = schema;
            Self::save_collection(target_collection);

            Ok(())
        }

        /// Set variable on-chain data schema.
        /// 
        /// # Permissions
        /// 
        /// * Collection Owner
        /// * Collection Admin
        /// 
        /// # Arguments
        /// 
        /// * collection_id.
        /// 
        /// * schema: String representing the variable on-chain data schema.
        #[weight = <T as Config>::WeightInfo::set_const_on_chain_schema()]
        pub fn set_variable_on_chain_schema (
            origin,
            collection_id: CollectionId,
            schema: Vec<u8>
        ) -> DispatchResult {
            let sender = ensure_signed(origin)?;
            let mut target_collection = Self::get_collection(collection_id)?;
            Self::check_owner_or_admin_permissions(&target_collection, sender.clone())?;

            // check schema limit
            ensure!(schema.len() as u32 <= ChainLimit::get().variable_on_chain_schema_limit, "");

            target_collection.variable_on_chain_schema = schema;
            Self::save_collection(target_collection);

            Ok(())
        }

        // Sudo permissions function
        #[weight = <T as Config>::WeightInfo::set_chain_limits()]
        pub fn set_chain_limits(
            origin,
            limits: ChainLimits
        ) -> DispatchResult {

            #[cfg(not(feature = "runtime-benchmarks"))]
            ensure_root(origin)?;

            <ChainLimit>::put(limits);
            Ok(())
        }

        /// Enable smart contract self-sponsoring.
        /// 
        /// # Permissions
        /// 
        /// * Contract Owner
        /// 
        /// # Arguments
        /// 
        /// * contract address
        /// * enable flag
        /// 
        #[weight = <T as Config>::WeightInfo::enable_contract_sponsoring()]
        pub fn enable_contract_sponsoring(
            origin,
            contract_address: T::AccountId,
            enable: bool
        ) -> DispatchResult {

            let sender = ensure_signed(origin)?;

            #[cfg(feature = "runtime-benchmarks")]
            <ContractOwner<T>>::insert(contract_address.clone(), sender.clone());

            Self::ensure_contract_owned(sender, &contract_address)?;

            <ContractSelfSponsoring<T>>::insert(contract_address, enable);
            Ok(())
        }

        /// Set the rate limit for contract sponsoring to specified number of blocks.
        /// 
        /// If not set (has the default value of 0 blocks), the sponsoring will be disabled. 
        /// If set to the number B (for blocks), the transactions will be sponsored with a rate 
        /// limit of B, i.e. fees for every transaction sent to this smart contract will be paid 
        /// from contract endowment if there are at least B blocks between such transactions. 
        /// Nonetheless, if transactions are sent more frequently, the fees are paid by the sender.
        /// 
        /// # Permissions
        /// 
        /// * Contract Owner
        /// 
        /// # Arguments
        /// 
        /// -`contract_address`: Address of the contract to sponsor
        /// -`rate_limit`: Number of blocks to wait until the next sponsored transaction is allowed
        /// 
        #[weight = <T as Config>::WeightInfo::set_contract_sponsoring_rate_limit()]
        pub fn set_contract_sponsoring_rate_limit(
            origin,
            contract_address: T::AccountId,
            rate_limit: T::BlockNumber
        ) -> DispatchResult {
            let sender = ensure_signed(origin)?;

            #[cfg(feature = "runtime-benchmarks")]
            <ContractOwner<T>>::insert(contract_address.clone(), sender.clone());

            Self::ensure_contract_owned(sender, &contract_address)?;
            <ContractSponsoringRateLimit<T>>::insert(contract_address, rate_limit);
            Ok(())
        }

        /// Enable the white list for a contract. Only addresses added to the white list with addToContractWhiteList will be able to call this smart contract.
        /// 
        /// # Permissions
        /// 
        /// * Address that deployed smart contract.
        /// 
        /// # Arguments
        /// 
        /// -`contract_address`: Address of the contract.
        /// 
        /// - `enable`: .  
        #[weight = <T as Config>::WeightInfo::toggle_contract_white_list()]
        pub fn toggle_contract_white_list(
            origin,
            contract_address: T::AccountId,
            enable: bool
        ) -> DispatchResult {
            let sender = ensure_signed(origin)?;

            #[cfg(feature = "runtime-benchmarks")]
            <ContractOwner<T>>::insert(contract_address.clone(), sender.clone());

            Self::ensure_contract_owned(sender, &contract_address)?;
            <ContractWhiteListEnabled<T>>::insert(contract_address, enable);
            Ok(())
        }
        
        /// Add an address to smart contract white list.
        /// 
        /// # Permissions
        /// 
        /// * Address that deployed smart contract.
        /// 
        /// # Arguments
        /// 
        /// -`contract_address`: Address of the contract.
        ///
        /// -`account_address`: Address to add.
        #[weight = <T as Config>::WeightInfo::add_to_contract_white_list()]
        pub fn add_to_contract_white_list(
            origin,
            contract_address: T::AccountId,
            account_address: T::AccountId
        ) -> DispatchResult {
            let sender = ensure_signed(origin)?;

            #[cfg(feature = "runtime-benchmarks")]
            <ContractOwner<T>>::insert(contract_address.clone(), sender.clone());
            
            Self::ensure_contract_owned(sender, &contract_address)?;      
            <ContractWhiteList<T>>::insert(contract_address, account_address, true);
            Ok(())
        }

        /// Remove an address from smart contract white list.
        /// 
        /// # Permissions
        /// 
        /// * Address that deployed smart contract.
        /// 
        /// # Arguments
        /// 
        /// -`contract_address`: Address of the contract.
        ///
        /// -`account_address`: Address to remove.
        #[weight = <T as Config>::WeightInfo::remove_from_contract_white_list()]
        pub fn remove_from_contract_white_list(
            origin,
            contract_address: T::AccountId,
            account_address: T::AccountId
        ) -> DispatchResult {
            let sender = ensure_signed(origin)?;

            #[cfg(feature = "runtime-benchmarks")]
            <ContractOwner<T>>::insert(contract_address.clone(), sender.clone());

            Self::ensure_contract_owned(sender, &contract_address)?;
            <ContractWhiteList<T>>::remove(contract_address, account_address);
            Ok(())
        }

        #[weight = <T as Config>::WeightInfo::set_collection_limits()]
        pub fn set_collection_limits(
            origin,
            collection_id: u32,
            new_limits: CollectionLimits<T::BlockNumber>,
        ) -> DispatchResult {
            let sender = ensure_signed(origin)?;
            let mut target_collection = Self::get_collection(collection_id)?;
            Self::check_owner_permissions(&target_collection, sender.clone())?;
            let old_limits = target_collection.limits;
            let chain_limits = ChainLimit::get();

            // collection bounds
            ensure!(new_limits.sponsor_transfer_timeout <= MAX_SPONSOR_TIMEOUT &&
                new_limits.account_token_ownership_limit <= MAX_TOKEN_OWNERSHIP && 
                new_limits.sponsored_data_size <= chain_limits.custom_data_limit,
                Error::<T>::CollectionLimitBoundsExceeded);

            // token_limit   check  prev
            ensure!(old_limits.token_limit >= new_limits.token_limit, Error::<T>::CollectionTokenLimitExceeded);
            ensure!(new_limits.token_limit > 0, Error::<T>::CollectionTokenLimitExceeded);

            ensure!(
                (old_limits.owner_can_transfer || !new_limits.owner_can_transfer) &&
                (old_limits.owner_can_destroy || !new_limits.owner_can_destroy),
                Error::<T>::OwnerPermissionsCantBeReverted,
            );

            target_collection.limits = new_limits;
            Self::save_collection(target_collection);

            Ok(())
        } 
    }
}

impl<T: Config> Module<T> {

    pub fn transfer_internal(sender: T::AccountId, recipient: T::AccountId, target_collection: &Collection<T>, item_id: TokenId, value: u128) -> DispatchResult {
        // Limits check
        Self::is_correct_transfer(target_collection, &recipient)?;

        // Transfer permissions check
        ensure!(Self::is_item_owner(sender.clone(), target_collection, item_id) ||
            Self::is_owner_or_admin_permissions(target_collection, sender.clone()),
            Error::<T>::NoPermission);

        if target_collection.access == AccessMode::WhiteList {
            Self::check_white_list(target_collection, &sender)?;
            Self::check_white_list(target_collection, &recipient)?;
        }

        match target_collection.mode
        {
            CollectionMode::NFT => Self::transfer_nft(target_collection, item_id, sender.clone(), recipient.clone())?,
            CollectionMode::Fungible(_)  => Self::transfer_fungible(target_collection, value, &sender, &recipient)?,
            CollectionMode::ReFungible  => Self::transfer_refungible(target_collection, item_id, value, sender.clone(), recipient.clone())?,
            _ => ()
        };

        Self::deposit_event(RawEvent::Transfer(target_collection.id, item_id, sender, recipient, value));

        Ok(())
    }


    fn is_correct_transfer(collection: &Collection<T>, recipient: &T::AccountId) -> DispatchResult {
        let collection_id = collection.id;

        // check token limit and account token limit
        let account_items: u32 = <AddressTokens<T>>::get(collection_id, recipient).len() as u32;
        ensure!(collection.limits.account_token_ownership_limit > account_items,  Error::<T>::AccountTokenLimitExceeded);
        
        Ok(())
    }

    fn can_create_items_in_collection(collection: &Collection<T>, sender: &T::AccountId, owner: &T::AccountId) -> DispatchResult {
        let collection_id = collection.id;

        // check token limit and account token limit
        let total_items: u32 = ItemListIndex::get(collection_id);
        let account_items: u32 = <AddressTokens<T>>::get(collection_id, owner).len() as u32;
        ensure!(collection.limits.token_limit > total_items,  Error::<T>::CollectionTokenLimitExceeded);
        ensure!(collection.limits.account_token_ownership_limit > account_items,  Error::<T>::AccountTokenLimitExceeded);

        if !Self::is_owner_or_admin_permissions(collection, sender.clone()) {
            ensure!(collection.mint_mode == true, Error::<T>::PublicMintingNotAllowed);
            Self::check_white_list(collection, owner)?;
            Self::check_white_list(collection, sender)?;
        }

        Ok(())
    }

    fn validate_create_item_args(target_collection: &Collection<T>, data: &CreateItemData) -> DispatchResult {
        match target_collection.mode
        {
            CollectionMode::NFT => {
                if let CreateItemData::NFT(data) = data {
                    // check sizes
                    ensure!(ChainLimit::get().custom_data_limit >= data.const_data.len() as u32, Error::<T>::TokenConstDataLimitExceeded);
                    ensure!(ChainLimit::get().custom_data_limit >= data.variable_data.len() as u32, Error::<T>::TokenVariableDataLimitExceeded);
                } else {
                    fail!(Error::<T>::NotNftDataUsedToMintNftCollectionToken);
                }
            },
            CollectionMode::Fungible(_) => {
                if let CreateItemData::Fungible(_) = data {
                } else {
                    fail!(Error::<T>::NotFungibleDataUsedToMintFungibleCollectionToken);
                }
            },
            CollectionMode::ReFungible => {
                if let CreateItemData::ReFungible(data) = data {

                    // check sizes
                    ensure!(ChainLimit::get().custom_data_limit >= data.const_data.len() as u32, Error::<T>::TokenConstDataLimitExceeded);
                    ensure!(ChainLimit::get().custom_data_limit >= data.variable_data.len() as u32, Error::<T>::TokenVariableDataLimitExceeded);

                    // Check refungibility limits
                    ensure!(data.pieces <= MAX_REFUNGIBLE_PIECES, Error::<T>::WrongRefungiblePieces);
                    ensure!(data.pieces > 0, Error::<T>::WrongRefungiblePieces);
                } else {
                    fail!(Error::<T>::NotReFungibleDataUsedToMintReFungibleCollectionToken);
                }
            },
            _ => { fail!(Error::<T>::UnexpectedCollectionType); }
        };

        Ok(())
    }

    fn create_item_no_validation(collection: &Collection<T>, owner: T::AccountId, data: CreateItemData) -> DispatchResult {
        let collection_id = collection.id;

        match data
        {
            CreateItemData::NFT(data) => {
                let item = NftItemType {
                    owner: owner.clone(),
                    const_data: data.const_data,
                    variable_data: data.variable_data
                };

                Self::add_nft_item(collection, item)?;
            },
            CreateItemData::Fungible(data) => {
                Self::add_fungible_item(collection, &owner, data.value)?;
            },
            CreateItemData::ReFungible(data) => {
                let mut owner_list = Vec::new();
                owner_list.push(Ownership {owner: owner.clone(), fraction: data.pieces});

                let item = ReFungibleItemType {
                    owner: owner_list,
                    const_data: data.const_data,
                    variable_data: data.variable_data
                };

                Self::add_refungible_item(collection, item)?;
            }
        };

        // call event
        Self::deposit_event(RawEvent::ItemCreated(collection_id, <ItemListIndex>::get(collection_id), owner));

        Ok(())
    }

    fn add_fungible_item(collection: &Collection<T>, owner: &T::AccountId, value: u128) -> DispatchResult {
        let collection_id = collection.id;

        // Does new owner already have an account?
        let mut balance: u128 = 0;
        if <FungibleItemList<T>>::contains_key(collection_id, owner) {
            balance = <FungibleItemList<T>>::get(collection_id, owner).value;
        } 

        // Mint 
        let item = FungibleItemType {
            value: balance + value
        };
        <FungibleItemList<T>>::insert(collection_id, (*owner).clone(), item);

        // Update balance
        let new_balance = <Balance<T>>::get(collection_id, owner)
            .checked_add(value)
            .ok_or(Error::<T>::NumOverflow)?;
        <Balance<T>>::insert(collection_id, (*owner).clone(), new_balance);

        Ok(())
    }

    fn add_refungible_item(collection: &Collection<T>, item: ReFungibleItemType<T::AccountId>) -> DispatchResult {
        let collection_id = collection.id;

        let current_index = <ItemListIndex>::get(collection_id)
            .checked_add(1)
            .ok_or(Error::<T>::NumOverflow)?;
        let itemcopy = item.clone();

        let value = item.owner.first().unwrap().fraction;
        let owner = item.owner.first().unwrap().owner.clone();

        Self::add_token_index(collection_id, current_index, &owner)?;

        <ItemListIndex>::insert(collection_id, current_index);
        <ReFungibleItemList<T>>::insert(collection_id, current_index, itemcopy);

        // Update balance
        let new_balance = <Balance<T>>::get(collection_id, &owner)
            .checked_add(value)
            .ok_or(Error::<T>::NumOverflow)?;
        <Balance<T>>::insert(collection_id, owner.clone(), new_balance);

        Ok(())
    }

    fn add_nft_item(collection: &Collection<T>, item: NftItemType<T::AccountId>) -> DispatchResult {
        let collection_id = collection.id;

        let current_index = <ItemListIndex>::get(collection_id)
            .checked_add(1)
            .ok_or(Error::<T>::NumOverflow)?;

        let item_owner = item.owner.clone();
        Self::add_token_index(collection_id, current_index, &item.owner)?;

        <ItemListIndex>::insert(collection_id, current_index);
        <NftItemList<T>>::insert(collection_id, current_index, item);

        // Update balance
        let new_balance = <Balance<T>>::get(collection_id, item_owner.clone())
            .checked_add(1)
            .ok_or(Error::<T>::NumOverflow)?;
        <Balance<T>>::insert(collection_id, item_owner.clone(), new_balance);

        Ok(())
    }

    fn burn_refungible_item(
        collection: &Collection<T>,
        item_id: TokenId,
        owner: &T::AccountId,
    ) -> DispatchResult {
        let collection_id = collection.id;

        ensure!(
            <ReFungibleItemList<T>>::contains_key(collection_id, item_id),
            Error::<T>::TokenNotFound
        );
        let mut token = <ReFungibleItemList<T>>::get(collection_id, item_id);
        let rft_balance = token
            .owner
            .iter()
            .filter(|&i| i.owner == *owner)
            .next()
            .unwrap();
        Self::remove_token_index(collection_id, item_id, owner)?;

        // update balance
        let new_balance = <Balance<T>>::get(collection_id, rft_balance.owner.clone())
            .checked_sub(rft_balance.fraction)
            .ok_or(Error::<T>::NumOverflow)?;
        <Balance<T>>::insert(collection_id, rft_balance.owner.clone(), new_balance);

        // Re-create owners list with sender removed
        let index = token
            .owner
            .iter()
            .position(|i| i.owner == *owner)
            .unwrap();
        token.owner.remove(index);
        let owner_count = token.owner.len();

        // Burn the token completely if this was the last (only) owner
        if owner_count == 0 {
            <ReFungibleItemList<T>>::remove(collection_id, item_id);
            <VariableMetaDataBasket<T>>::remove(collection_id, item_id);
        }
        else {
            <ReFungibleItemList<T>>::insert(collection_id, item_id, token);
        }

        Ok(())
    }

    fn burn_nft_item(collection: &Collection<T>, item_id: TokenId) -> DispatchResult {
        let collection_id = collection.id;

        ensure!(
            <NftItemList<T>>::contains_key(collection_id, item_id),
            Error::<T>::TokenNotFound
        );
        let item = <NftItemList<T>>::get(collection_id, item_id);
        Self::remove_token_index(collection_id, item_id, &item.owner)?;

        // update balance
        let new_balance = <Balance<T>>::get(collection_id, &item.owner)
            .checked_sub(1)
            .ok_or(Error::<T>::NumOverflow)?;
        <Balance<T>>::insert(collection_id, item.owner.clone(), new_balance);
        <NftItemList<T>>::remove(collection_id, item_id);
        <VariableMetaDataBasket<T>>::remove(collection_id, item_id);

        Ok(())
    }

    fn burn_fungible_item(owner: &T::AccountId, collection: &Collection<T>, value: u128) -> DispatchResult {
        let collection_id = collection.id;

        ensure!(
            <FungibleItemList<T>>::contains_key(collection_id, owner),
            Error::<T>::TokenNotFound
        );
        let mut balance = <FungibleItemList<T>>::get(collection_id, owner);
        ensure!(balance.value >= value, Error::<T>::TokenValueNotEnough);

        // update balance
        let new_balance = <Balance<T>>::get(collection_id, owner)
            .checked_sub(value)
            .ok_or(Error::<T>::NumOverflow)?;
        <Balance<T>>::insert(collection_id, (*owner).clone(), new_balance);

        if balance.value - value > 0 {
            balance.value -= value;
            <FungibleItemList<T>>::insert(collection_id, (*owner).clone(), balance);
        }
        else {
            <FungibleItemList<T>>::remove(collection_id, owner);
        }

        Ok(())
    }

    pub fn get_collection(collection_id: CollectionId) -> Result<Collection<T>, sp_runtime::DispatchError> {
        Ok(<CollectionById<T>>::get(collection_id)
            .ok_or(Error::<T>::CollectionNotFound)?)
    }

    fn save_collection(collection: Collection<T>) {
        <CollectionById<T>>::insert(collection.id, collection);
    }

    fn check_owner_permissions(target_collection: &Collection<T>, subject: T::AccountId) -> DispatchResult {
        ensure!(
            subject == target_collection.owner,
            Error::<T>::NoPermission
        );

        Ok(())
    }

    fn is_owner_or_admin_permissions(collection: &Collection<T>, subject: T::AccountId) -> bool {
        let mut result: bool = subject == collection.owner;
        let exists = <AdminList<T>>::contains_key(collection.id);

        if !result & exists {
            if <AdminList<T>>::get(collection.id).contains(&subject) {
                result = true
            }
        }

        result
    }

    fn check_owner_or_admin_permissions(
        collection: &Collection<T>,
        subject: T::AccountId,
    ) -> DispatchResult {
        let result = Self::is_owner_or_admin_permissions(collection, subject.clone());

        ensure!(
            result,
            Error::<T>::NoPermission
        );
        Ok(())
    }

    fn owned_amount(
        subject: T::AccountId,
        target_collection: &Collection<T>,
        item_id: TokenId,
    ) -> Option<u128> {
        let collection_id = target_collection.id;

        match target_collection.mode {
            CollectionMode::NFT => {
                if <NftItemList<T>>::get(collection_id, item_id).owner == subject {
                    return Some(1)
                }
                None
            },
            CollectionMode::Fungible(_) => {
                if <FungibleItemList<T>>::contains_key(collection_id, &subject) {
                    return Some(<FungibleItemList<T>>::get(collection_id, &subject)
                        .value);
                }
                None
            },
            CollectionMode::ReFungible => <ReFungibleItemList<T>>::get(collection_id, item_id)
                .owner
                .iter()
                .find(|i| i.owner == subject)
                .map(|i| i.fraction),
            CollectionMode::Invalid => None,
        }
    }

    fn is_item_owner(subject: T::AccountId, target_collection: &Collection<T>, item_id: TokenId) -> bool {
        let collection_id = target_collection.id;

        match target_collection.mode {
            CollectionMode::NFT => {
                <NftItemList<T>>::get(collection_id, item_id).owner == subject
            }
            CollectionMode::Fungible(_) => {
                <FungibleItemList<T>>::contains_key(collection_id, &subject)
            }
            CollectionMode::ReFungible => {
                <ReFungibleItemList<T>>::get(collection_id, item_id)
                    .owner
                    .iter()
                    .any(|i| i.owner == subject)
            }
            CollectionMode::Invalid => false,
        }
    }

    fn check_white_list(collection: &Collection<T>, address: &T::AccountId) -> DispatchResult {
        let collection_id = collection.id;

        let mes = Error::<T>::AddresNotInWhiteList;
        ensure!(<WhiteList<T>>::contains_key(collection_id, address), mes);

        Ok(())
    }

    /// Check if token exists. In case of Fungible, check if there is an entry for 
    /// the owner in fungible balances double map
    fn token_exists(
        target_collection: &Collection<T>,
        item_id: TokenId,
        owner: &T::AccountId
    ) -> DispatchResult {
        let collection_id = target_collection.id;
        let exists = match target_collection.mode
        {
            CollectionMode::NFT => <NftItemList<T>>::contains_key(collection_id, item_id),
            CollectionMode::Fungible(_)  => <FungibleItemList<T>>::contains_key(collection_id, owner),
            CollectionMode::ReFungible  => <ReFungibleItemList<T>>::contains_key(collection_id, item_id),
            _ => false
        };

        ensure!(exists == true, Error::<T>::TokenNotFound);
        Ok(())
    }

    fn transfer_fungible(
        collection: &Collection<T>,
        value: u128,
        owner: &T::AccountId,
        recipient: &T::AccountId,
    ) -> DispatchResult {
        let collection_id = collection.id;
        Self::token_exists(&collection, 0, owner)?;

        let mut balance = <FungibleItemList<T>>::get(collection_id, owner);
        ensure!(balance.value >= value, Error::<T>::TokenValueTooLow);

        // Send balance to recipient (updates balanceOf of recipient)
        Self::add_fungible_item(collection, recipient, value)?;

        // update balanceOf of sender
        <Balance<T>>::insert(collection_id, (*owner).clone(), balance.value - value);

        // Reduce or remove sender
        if balance.value == value {
            <FungibleItemList<T>>::remove(collection_id, owner);
        }
        else {
            balance.value -= value;
            <FungibleItemList<T>>::insert(collection_id, (*owner).clone(), balance);
        }

        Ok(())
    }

    fn transfer_refungible(
        collection: &Collection<T>,
        item_id: TokenId,
        value: u128,
        owner: T::AccountId,
        new_owner: T::AccountId,
    ) -> DispatchResult {
        let collection_id = collection.id;
        Self::token_exists(collection, item_id, &owner)?;

        let full_item = <ReFungibleItemList<T>>::get(collection_id, item_id);
        let item = full_item
            .owner
            .iter()
            .filter(|i| i.owner == owner)
            .next()
            .ok_or(Error::<T>::NumOverflow)?;
        let amount = item.fraction;

        ensure!(amount >= value, Error::<T>::TokenValueTooLow);

        // update balance
        let balance_old_owner = <Balance<T>>::get(collection_id, item.owner.clone())
            .checked_sub(value)
            .ok_or(Error::<T>::NumOverflow)?;
        <Balance<T>>::insert(collection_id, item.owner.clone(), balance_old_owner);

        let balancenew_owner = <Balance<T>>::get(collection_id, new_owner.clone())
            .checked_add(value)
            .ok_or(Error::<T>::NumOverflow)?;
        <Balance<T>>::insert(collection_id, new_owner.clone(), balancenew_owner);

        let old_owner = item.owner.clone();
        let new_owner_has_account = full_item.owner.iter().any(|i| i.owner == new_owner);

        // transfer
        if amount == value && !new_owner_has_account {
            // change owner
            // new owner do not have account
            let mut new_full_item = full_item.clone();
            new_full_item
                .owner
                .iter_mut()
                .find(|i| i.owner == owner)
                .unwrap()
                .owner = new_owner.clone();
            <ReFungibleItemList<T>>::insert(collection_id, item_id, new_full_item);

            // update index collection
            Self::move_token_index(collection_id, item_id, &old_owner, &new_owner)?;
        } else {
            let mut new_full_item = full_item.clone();
            new_full_item
                .owner
                .iter_mut()
                .find(|i| i.owner == owner)
                .unwrap()
                .fraction -= value;

            // separate amount
            if new_owner_has_account {
                // new owner has account
                new_full_item
                    .owner
                    .iter_mut()
                    .find(|i| i.owner == new_owner)
                    .unwrap()
                    .fraction += value;
            } else {
                // new owner do not have account
                new_full_item.owner.push(Ownership {
                    owner: new_owner.clone(),
                    fraction: value,
                });
                Self::add_token_index(collection_id, item_id, &new_owner)?;
            }

            <ReFungibleItemList<T>>::insert(collection_id, item_id, new_full_item);
        }

        Ok(())
    }

    fn transfer_nft(
        collection: &Collection<T>,
        item_id: TokenId,
        sender: T::AccountId,
        new_owner: T::AccountId,
    ) -> DispatchResult {
        let collection_id = collection.id;
        Self::token_exists(&collection, item_id, &sender)?;

        let mut item = <NftItemList<T>>::get(collection_id, item_id);

        ensure!(
            sender == item.owner,
            Error::<T>::MustBeTokenOwner
        );

        // update balance
        let balance_old_owner = <Balance<T>>::get(collection_id, item.owner.clone())
            .checked_sub(1)
            .ok_or(Error::<T>::NumOverflow)?;
        <Balance<T>>::insert(collection_id, item.owner.clone(), balance_old_owner);

        let balancenew_owner = <Balance<T>>::get(collection_id, new_owner.clone())
            .checked_add(1)
            .ok_or(Error::<T>::NumOverflow)?;
        <Balance<T>>::insert(collection_id, new_owner.clone(), balancenew_owner);

        // change owner
        let old_owner = item.owner.clone();
        item.owner = new_owner.clone();
        <NftItemList<T>>::insert(collection_id, item_id, item);

        // update index collection
        Self::move_token_index(collection_id, item_id, &old_owner, &new_owner)?;

        Ok(())
    }
    
    fn set_re_fungible_variable_data(
        collection: &Collection<T>,
        item_id: TokenId,
        data: Vec<u8>
    ) -> DispatchResult {
        let collection_id = collection.id;
        let mut item = <ReFungibleItemList<T>>::get(collection_id, item_id);

        item.variable_data = data;

        <ReFungibleItemList<T>>::insert(collection_id, item_id, item);

        Ok(())
    }

    fn set_nft_variable_data(
        collection: &Collection<T>,
        item_id: TokenId,
        data: Vec<u8>
    ) -> DispatchResult {
        let collection_id = collection.id;
        let mut item = <NftItemList<T>>::get(collection_id, item_id);
        
        item.variable_data = data;

        <NftItemList<T>>::insert(collection_id, item_id, item);
        
        Ok(())
    }

    fn init_collection(item: &Collection<T>) {
        // check params
        assert!(
            item.decimal_points <= MAX_DECIMAL_POINTS,
            "decimal_points parameter must be lower than MAX_DECIMAL_POINTS"
        );
        assert!(
            item.name.len() <= 64,
            "Collection name can not be longer than 63 char"
        );
        assert!(
            item.name.len() <= 256,
            "Collection description can not be longer than 255 char"
        );
        assert!(
            item.token_prefix.len() <= 16,
            "Token prefix can not be longer than 15 char"
        );

        // Generate next collection ID
        let next_id = CreatedCollectionCount::get()
            .checked_add(1)
            .unwrap();

        CreatedCollectionCount::put(next_id);
    }

    fn init_nft_token(collection_id: CollectionId, item: &NftItemType<T::AccountId>) {
        let current_index = <ItemListIndex>::get(collection_id)
            .checked_add(1)
            .unwrap();

        let item_owner = item.owner.clone();
        Self::add_token_index(collection_id, current_index, &item.owner).unwrap();

        <ItemListIndex>::insert(collection_id, current_index);

        // Update balance
        let new_balance = <Balance<T>>::get(collection_id, &item_owner)
            .checked_add(1)
            .unwrap();
        <Balance<T>>::insert(collection_id, item_owner.clone(), new_balance);
    }

    fn init_fungible_token(collection_id: CollectionId, owner: &T::AccountId, item: &FungibleItemType) {
        let current_index = <ItemListIndex>::get(collection_id)
            .checked_add(1)
            .unwrap();

        Self::add_token_index(collection_id, current_index, owner).unwrap();

        <ItemListIndex>::insert(collection_id, current_index);

        // Update balance
        let new_balance = <Balance<T>>::get(collection_id, owner)
            .checked_add(item.value)
            .unwrap();
        <Balance<T>>::insert(collection_id, (*owner).clone(), new_balance);
    }

    fn init_refungible_token(collection_id: CollectionId, item: &ReFungibleItemType<T::AccountId>) {
        let current_index = <ItemListIndex>::get(collection_id)
            .checked_add(1)
            .unwrap();

        let value = item.owner.first().unwrap().fraction;
        let owner = item.owner.first().unwrap().owner.clone();

        Self::add_token_index(collection_id, current_index, &owner).unwrap();

        <ItemListIndex>::insert(collection_id, current_index);

        // Update balance
        let new_balance = <Balance<T>>::get(collection_id, &owner)
            .checked_add(value)
            .unwrap();
        <Balance<T>>::insert(collection_id, owner.clone(), new_balance);
    }

    fn add_token_index(collection_id: CollectionId, item_index: TokenId, owner: &T::AccountId) -> DispatchResult {
        // add to account limit
        if <AccountItemCount<T>>::contains_key(owner) {

            // bound Owned tokens by a single address
            let count = <AccountItemCount<T>>::get(owner);
            ensure!(count < ChainLimit::get().account_token_ownership_limit, Error::<T>::AddressOwnershipLimitExceeded);

            <AccountItemCount<T>>::insert(owner.clone(), count
                .checked_add(1)
                .ok_or(Error::<T>::NumOverflow)?);
        }
        else {
            <AccountItemCount<T>>::insert(owner.clone(), 1);
        }

        let list_exists = <AddressTokens<T>>::contains_key(collection_id, owner);
        if list_exists {
            let mut list = <AddressTokens<T>>::get(collection_id, owner);
            let item_contains = list.contains(&item_index.clone());

            if !item_contains {
                list.push(item_index.clone());
            }

            <AddressTokens<T>>::insert(collection_id, owner.clone(), list);
        } else {
            let mut itm = Vec::new();
            itm.push(item_index.clone());
            <AddressTokens<T>>::insert(collection_id, owner.clone(), itm);
        }

        Ok(())
    }

    fn remove_token_index(
        collection_id: CollectionId,
        item_index: TokenId,
        owner: &T::AccountId,
    ) -> DispatchResult {

        // update counter
        <AccountItemCount<T>>::insert(owner.clone(), 
            <AccountItemCount<T>>::get(owner)
            .checked_sub(1)
            .ok_or(Error::<T>::NumOverflow)?);


        let list_exists = <AddressTokens<T>>::contains_key(collection_id, owner);
        if list_exists {
            let mut list = <AddressTokens<T>>::get(collection_id, owner);
            let item_contains = list.contains(&item_index.clone());

            if item_contains {
                list.retain(|&item| item != item_index);
                <AddressTokens<T>>::insert(collection_id, owner.clone(), list);
            }
        }

        Ok(())
    }

    fn move_token_index(
        collection_id: CollectionId,
        item_index: TokenId,
        old_owner: &T::AccountId,
        new_owner: &T::AccountId,
    ) -> DispatchResult {
        Self::remove_token_index(collection_id, item_index, old_owner)?;
        Self::add_token_index(collection_id, item_index, new_owner)?;

        Ok(())
    }
    
    fn ensure_contract_owned(account: T::AccountId, contract: &T::AccountId) -> DispatchResult {
        if <ContractOwner<T>>::contains_key(contract.clone()) {
            let owner = <ContractOwner<T>>::get(contract);
            ensure!(account == owner, Error::<T>::NoPermission);
        } else {
            fail!(Error::<T>::NoPermission);
        }

        Ok(())
    }
}

////////////////////////////////////////////////////////////////////////////////////////////////////
// Economic models
// #region

/// Fee multiplier.
pub type Multiplier = FixedU128;

type BalanceOf<T> = <<T as pallet_transaction_payment::Config>::OnChargeTransaction as pallet_transaction_payment::OnChargeTransaction<T>>::Balance;

/// Require the transactor pay for themselves and maybe include a tip to gain additional priority
/// in the queue.
#[derive(Encode, Decode, Clone, Eq, PartialEq)]
pub struct ChargeTransactionPayment<T: Config>(#[codec(compact)] BalanceOf<T>);

impl<T: Config + Send + Sync> sp_std::fmt::Debug 
    for ChargeTransactionPayment<T>
{
	#[cfg(feature = "std")]
	fn fmt(&self, f: &mut sp_std::fmt::Formatter) -> sp_std::fmt::Result {
		write!(f, "ChargeTransactionPayment<{:?}>", self.0)
	}
	#[cfg(not(feature = "std"))]
	fn fmt(&self, _: &mut sp_std::fmt::Formatter) -> sp_std::fmt::Result {
		Ok(())
	}
}

impl<T: Config> ChargeTransactionPayment<T>
where
    T::Call: Dispatchable<Info=DispatchInfo, PostInfo=PostDispatchInfo> + IsSubType<Call<T>> + IsSubType<pallet_contracts::Call<T>>,
    BalanceOf<T>: Send + Sync + From<u64> + FixedPointOperand,
    T::AccountId: AsRef<[u8]>,
    T::AccountId: UncheckedFrom<T::Hash>,
{
    fn traditional_fee(
        len: usize,
        info: &DispatchInfoOf<T::Call>,
        tip: BalanceOf<T>,
    ) -> BalanceOf<T>
    where
        T::Call: Dispatchable<Info = DispatchInfo>,
    {
        <pallet_transaction_payment::Module<T>>::compute_fee(len as u32, info, tip)
    }

	fn get_priority(len: usize, info: &DispatchInfoOf<T::Call>, final_fee: BalanceOf<T>) -> TransactionPriority {
        let weight_saturation = T::BlockWeights::get().max_block / info.weight.max(1);
        let max_block_length = *T::BlockLength::get().max.get(DispatchClass::Normal);
        let len_saturation = max_block_length as u64 / (len as u64).max(1);
        let coefficient: BalanceOf<T> = weight_saturation
            .min(len_saturation)
            .saturated_into::<BalanceOf<T>>();
        final_fee
            .saturating_mul(coefficient)
            .saturated_into::<TransactionPriority>()
    }

    fn withdraw_fee(
        &self,
        who: &T::AccountId,
        call: &T::Call,
        info: &DispatchInfoOf<T::Call>,
        len: usize,
	) -> Result<
		(
			BalanceOf<T>,
			<<T as pallet_transaction_payment::Config>::OnChargeTransaction as pallet_transaction_payment::OnChargeTransaction<T>>::LiquidityInfo,
		),
		TransactionValidityError,
	> {
        let tip = self.0;

        // Set fee based on call type. Creating collection costs 1 Unique.
        // All other transactions have traditional fees so far
        // let fee = match call.is_sub_type() {
        //     Some(Call::create_collection(..)) => <BalanceOf<T>>::from(1_000_000_000),
        //     _ => Self::traditional_fee(len, info, tip), // Flat fee model, use only for testing purposes
        //                                                 // _ => <BalanceOf<T>>::from(100)
        // };
        let fee = Self::traditional_fee(len, info, tip);

        // Only mess with balances if fee is not zero.
        if fee.is_zero() {
            return <<T as pallet_transaction_payment::Config>::OnChargeTransaction as pallet_transaction_payment::OnChargeTransaction<T>>::withdraw_fee(who, call, info, fee, tip)
			.map(|i| (fee, i));
        }

        // Determine who is paying transaction fee based on ecnomic model
        // Parse call to extract collection ID and access collection sponsor
        let mut sponsor: Option<T::AccountId> = (|| match IsSubType::<Call<T>>::is_sub_type(call) {
            Some(Call::create_item(collection_id, _owner, _properties)) => {
                let collection = <CollectionById<T>>::get(collection_id)?;

                // sponsor timeout
                let block_number = <system::Module<T>>::block_number() as T::BlockNumber;

                let limit = collection.limits.sponsor_transfer_timeout;
                if <CreateItemBasket<T>>::contains_key((collection_id, &who)) {
                    let last_tx_block = <CreateItemBasket<T>>::get((collection_id, &who));
                    let limit_time = last_tx_block + limit.into();
                    if block_number <= limit_time {
                        return None;
                    }
                }
                <CreateItemBasket<T>>::insert((collection_id, who.clone()), block_number);

                // check free create limit
                if (collection.limits.sponsored_data_size >= (_properties.len() as u32)) &&
                   (collection.sponsor_confirmed)
                {
                    Some(collection.sponsor)
                } else {
                    None
                }
            }
            Some(Call::transfer(_new_owner, collection_id, item_id, _value)) => {
                let collection = <CollectionById<T>>::get(collection_id)?;
                
                let mut sponsor_transfer = false;
                if collection.sponsor_confirmed {

                    let collection_limits = collection.limits;
                    let collection_mode = collection.mode;
    
                    // sponsor timeout
                    let block_number = <system::Module<T>>::block_number() as T::BlockNumber;
                    sponsor_transfer = match collection_mode {
                        CollectionMode::NFT => {
    
                            // get correct limit
                            let limit: u32 = if collection_limits.sponsor_transfer_timeout > 0 {
                                collection_limits.sponsor_transfer_timeout
                            } else {
                                ChainLimit::get().nft_sponsor_transfer_timeout
                            };
    
                            let mut sponsored = true;
                            if <NftTransferBasket<T>>::contains_key(collection_id, item_id) {
                                let last_tx_block = <NftTransferBasket<T>>::get(collection_id, item_id);
                                let limit_time = last_tx_block + limit.into();
                                if block_number <= limit_time {
                                    sponsored = false;
                                }
                            }
                            if sponsored {
                                <NftTransferBasket<T>>::insert(collection_id, item_id, block_number);
                            }

                            sponsored
                        }
                        CollectionMode::Fungible(_) => {
    
                            // get correct limit
                            let limit: u32 = if collection_limits.sponsor_transfer_timeout > 0 {
                                collection_limits.sponsor_transfer_timeout
                            } else {
                                ChainLimit::get().fungible_sponsor_transfer_timeout
                            };
    
                            let block_number = <system::Module<T>>::block_number() as T::BlockNumber;
                            let mut sponsored = true;
                            if <FungibleTransferBasket<T>>::contains_key(collection_id, who) {
                                let last_tx_block = <FungibleTransferBasket<T>>::get(collection_id, who);
                                let limit_time = last_tx_block + limit.into();
                                if block_number <= limit_time {
                                    sponsored = false;
                                }
                            }
                            if sponsored {
                                <FungibleTransferBasket<T>>::insert(collection_id, who, block_number);
                            }

                            sponsored
                        }
                        CollectionMode::ReFungible => {
    
                            // get correct limit
                            let limit: u32 = if collection_limits.sponsor_transfer_timeout > 0 {
                                collection_limits.sponsor_transfer_timeout
                            } else {
                                ChainLimit::get().refungible_sponsor_transfer_timeout
                            };
    
                            let mut sponsored = true;
                            if <ReFungibleTransferBasket<T>>::contains_key(collection_id, item_id) {
                                let last_tx_block = <ReFungibleTransferBasket<T>>::get(collection_id, item_id);
                                let limit_time = last_tx_block + limit.into();
                                if block_number <= limit_time {
                                    sponsored = false;
                                }
                            }
                            if sponsored {
                                <ReFungibleTransferBasket<T>>::insert(collection_id, item_id, block_number);
                            }

                            sponsored
                        }
                        _ => {
                            false
                        },
                    };
                }

                if !sponsor_transfer {
                    None
                } else {
                    Some(collection.sponsor)
                }
            }

            Some(Call::set_variable_meta_data(collection_id, item_id, data)) => {
                let mut sponsor_metadata_changes = false;

                let collection = <CollectionById<T>>::get(collection_id)?;

                if
                    collection.sponsor_confirmed &&
                    // Can't sponsor fungible collection, this tx will be rejected
                    // as invalid
                    !matches!(collection.mode, CollectionMode::Fungible(_)) &&
                    data.len() <= collection.limits.sponsored_data_size as usize
                {
                    if let Some(rate_limit) = collection.limits.sponsored_data_rate_limit {
                        let block_number = <system::Module<T>>::block_number() as T::BlockNumber;

                        if <VariableMetaDataBasket<T>>::get(collection_id, item_id)
                            .map(|last_block| block_number - last_block > rate_limit)
                            .unwrap_or(true) 
                        {
                            sponsor_metadata_changes = true;
                            <VariableMetaDataBasket<T>>::insert(collection_id, item_id, block_number);
                        }
                    }
                }

                if !sponsor_metadata_changes {
                    None
                } else {
                    Some(collection.sponsor)
                }
            }

            _ => None,
        })();

        match IsSubType::<pallet_contracts::Call<T>>::is_sub_type(call) {
            Some(pallet_contracts::Call::call(dest, _value, _gas_limit, _data)) => {

                let called_contract: T::AccountId = T::Lookup::lookup((*dest).clone()).unwrap_or(T::AccountId::default());

                let owned_contract = <ContractOwner<T>>::contains_key(called_contract.clone())
                  && <ContractOwner<T>>::get(called_contract.clone()) == *who;
                let white_list_enabled = <ContractWhiteListEnabled<T>>::contains_key(called_contract.clone()) && <ContractWhiteListEnabled<T>>::get(called_contract.clone());
                  
                if !owned_contract && white_list_enabled {
                    if !<ContractWhiteList<T>>::contains_key(called_contract.clone(), who) {
                        return Err(InvalidTransaction::Call.into());
                    }
                }
            },
            _ => {},
        }

        // Sponsor smart contracts
        sponsor = sponsor.or_else(|| match IsSubType::<pallet_contracts::Call<T>>::is_sub_type(call) {

            // On instantiation: set the contract owner
            Some(pallet_contracts::Call::instantiate(_endowment, _gas_limit, code_hash, _data, salt)) => {

                let new_contract_address = <pallet_contracts::Module<T>>::contract_address(
                    &who,
                    code_hash,
                    salt,
                );
                <ContractOwner<T>>::insert(new_contract_address.clone(), who.clone());

                None
            },

            // On instantiation with code: set the contract owner
            Some(pallet_contracts::Call::instantiate_with_code(_endowment, _gas_limit, _code, _data, _salt))  => {

                let new_contract_address = <pallet_contracts::Module<T>>::contract_address(
                    &who,
                    &T::Hashing::hash(&_code),
                    _salt,
                );

                <ContractOwner<T>>::insert(new_contract_address.clone(), who.clone());

                T::AccountId::default()
            }

            // When the contract is called, check if the sponsoring is enabled and pay fees from contract endowment if it is
            Some(pallet_contracts::Call::call(dest, _value, _gas_limit, _data)) => {

                let called_contract: T::AccountId = T::Lookup::lookup((*dest).clone()).unwrap_or(T::AccountId::default());

                let mut sponsor_transfer = false;
                if <ContractSponsoringRateLimit<T>>::contains_key(called_contract.clone()) {
                    let last_tx_block = <ContractSponsorBasket<T>>::get((&called_contract, &who));
                    let block_number = <system::Module<T>>::block_number() as T::BlockNumber;
                    let rate_limit = <ContractSponsoringRateLimit<T>>::get(&called_contract);
                    let limit_time = last_tx_block + rate_limit;

                    if block_number >= limit_time {
                        <ContractSponsorBasket<T>>::insert((called_contract.clone(), who.clone()), block_number);
                        sponsor_transfer = true;
                    }
                } else {
                    sponsor_transfer = false;
                }
               
                if sponsor_transfer {
                    if <ContractSelfSponsoring<T>>::contains_key(called_contract.clone()) {
                        if <ContractSelfSponsoring<T>>::get(called_contract.clone()) {
                            return Some(called_contract);
                        }
                    }
                }

                None
            },

            _ => None,
        });

        let who_pays_fee = sponsor.unwrap_or_else(|| who.clone());

		<<T as pallet_transaction_payment::Config>::OnChargeTransaction as pallet_transaction_payment::OnChargeTransaction<T>>::withdraw_fee(&who_pays_fee, call, info, fee, tip)
			.map(|i| (fee, i))
    }
}


impl<T: Config + Send + Sync> SignedExtension
    for ChargeTransactionPayment<T>
where
    BalanceOf<T>: Send + Sync + From<u64> + FixedPointOperand,
    T::Call: Dispatchable<Info = DispatchInfo, PostInfo = PostDispatchInfo> + IsSubType<Call<T>> + IsSubType<pallet_contracts::Call<T>>,
    T::AccountId: AsRef<[u8]>,
    T::AccountId: UncheckedFrom<T::Hash>,
{
    const IDENTIFIER: &'static str = "ChargeTransactionPayment";
    type AccountId = T::AccountId;
    type Call = T::Call;
    type AdditionalSigned = ();
    type Pre = (
        // tip
        BalanceOf<T>,
        // who pays fee
        Self::AccountId,
		// imbalance resulting from withdrawing the fee
		<<T as pallet_transaction_payment::Config>::OnChargeTransaction as pallet_transaction_payment::OnChargeTransaction<T>>::LiquidityInfo,
    );
    fn additional_signed(&self) -> sp_std::result::Result<(), TransactionValidityError> {
        Ok(())
    }

    fn validate(
        &self,
        who: &Self::AccountId,
        call: &Self::Call,
        info: &DispatchInfoOf<Self::Call>,
        len: usize,
    ) -> TransactionValidity {
		let (fee, _) = self.withdraw_fee(who, call, info, len)?;
		Ok(ValidTransaction {
			priority: Self::get_priority(len, info, fee),
			..Default::default()
		})
    }

    fn pre_dispatch(
        self,
        who: &Self::AccountId,
        call: &Self::Call,
        info: &DispatchInfoOf<Self::Call>,
        len: usize,
    ) -> Result<Self::Pre, TransactionValidityError> {
        let (_fee, imbalance) = self.withdraw_fee(who, call, info, len)?;
        Ok((self.0, who.clone(), imbalance))
    }

    fn post_dispatch(
        pre: Self::Pre,
        info: &DispatchInfoOf<Self::Call>,
        post_info: &PostDispatchInfoOf<Self::Call>,
        len: usize,
        _result: &DispatchResult,
    ) -> Result<(), TransactionValidityError> {
		let (tip, who, imbalance) = pre;
		let actual_fee = pallet_transaction_payment::Module::<T>::compute_actual_fee(
			len as u32,
			info,
			post_info,
			tip,
		);
		<T as pallet_transaction_payment::Config>::OnChargeTransaction::correct_and_deposit_fee(&who, info, post_info, actual_fee, tip, imbalance)?;
		Ok(())
    }
}

// #endregion<|MERGE_RESOLUTION|>--- conflicted
+++ resolved
@@ -1126,17 +1126,13 @@
             Self::token_exists(&target_collection, item_id, &sender)?;
 
             // Transfer permissions check
-<<<<<<< HEAD
             let allowance_limit = if (
                 target_collection.limits.owner_can_transfer &&
-=======
-            let target_collection = <Collection<T>>::get(collection_id);
-            let allowance_limit = if target_collection.limits.owner_can_transfer &&
->>>>>>> 5a4a5b78
                 Self::is_owner_or_admin_permissions(
                     &target_collection,
                     sender.clone(),
-                ) {
+                ) 
+            ) {
                 None
             } else if let Some(amount) = Self::owned_amount(
                 sender.clone(),
