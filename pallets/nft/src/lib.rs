//
// This file is subject to the terms and conditions defined in
// file 'LICENSE', which is part of this source code package.
//

#![recursion_limit = "1024"]

#![cfg_attr(not(feature = "std"), no_std)]

#[cfg(feature = "std")]
pub use std::*;

#[cfg(feature = "std")]
pub use serde::*;

use codec::{Decode, Encode};
pub use frame_support::{
    construct_runtime, decl_event, decl_module, decl_storage, decl_error,
    dispatch::DispatchResult,
    ensure, fail, parameter_types,
    traits::{
        Currency, ExistenceRequirement, Get, Imbalance, KeyOwnerProofSystem, OnUnbalanced,
        Randomness, IsSubType,
    },
    weights::{
        constants::{BlockExecutionWeight, ExtrinsicBaseWeight, RocksDbWeight, WEIGHT_PER_SECOND},
        DispatchInfo, GetDispatchInfo, IdentityFee, Pays, PostDispatchInfo, Weight,
        WeightToFeePolynomial, DispatchClass,
    },
    StorageValue,
};

use frame_system::{self as system, ensure_signed, ensure_root};
use sp_runtime::sp_std::prelude::Vec;
use sp_runtime::{
    traits::{
        Hash, DispatchInfoOf, Dispatchable, PostDispatchInfoOf, Saturating, SaturatedConversion, SignedExtension, Zero,
    },
    transaction_validity::{
        TransactionPriority, InvalidTransaction, TransactionValidity, TransactionValidityError, ValidTransaction,
    },
    FixedPointOperand, FixedU128,
};
use sp_runtime::traits::StaticLookup;
use pallet_contracts::chain_extension::UncheckedFrom;
use pallet_transaction_payment::OnChargeTransaction;

#[cfg(test)]
mod mock;

#[cfg(test)]
mod tests;

mod default_weights;

pub const MAX_DECIMAL_POINTS: DecimalPoints = 30;
pub const MAX_REFUNGIBLE_PIECES: u128 = 1_000_000_000_000_000_000_000;
pub const MAX_SPONSOR_TIMEOUT: u32 = 10_368_000;
pub const MAX_TOKEN_OWNERSHIP: u32 = 10_000_000;

// Structs
// #region

pub type CollectionId = u32;
pub type TokenId = u32;
pub type DecimalPoints = u8;

#[derive(Encode, Decode, Eq, Debug, Clone, PartialEq)]
#[cfg_attr(feature = "std", derive(Serialize, Deserialize))]
pub enum CollectionMode {
    Invalid,
    NFT,
    // decimal points
    Fungible(DecimalPoints),
    ReFungible,
}

impl Default for CollectionMode {
    fn default() -> Self {
        Self::Invalid
    }
}

impl Into<u8> for CollectionMode {
    fn into(self) -> u8 {
        match self {
            CollectionMode::Invalid => 0,
            CollectionMode::NFT => 1,
            CollectionMode::Fungible(_) => 2,
            CollectionMode::ReFungible => 3,
        }
    }
}

#[derive(Encode, Decode, Eq, Debug, Clone, PartialEq)]
#[cfg_attr(feature = "std", derive(Serialize, Deserialize))]
pub enum AccessMode {
    Normal,
    WhiteList,
}
impl Default for AccessMode {
    fn default() -> Self {
        Self::Normal
    }
}

#[derive(Encode, Decode, Eq, Debug, Clone, PartialEq)]
#[cfg_attr(feature = "std", derive(Serialize, Deserialize))]
pub enum SchemaVersion {
    ImageURL,
    Unique,
}
impl Default for SchemaVersion {
    fn default() -> Self {
        Self::ImageURL
    }
}

#[derive(Encode, Decode, Default, Debug, Clone, PartialEq)]
#[cfg_attr(feature = "std", derive(Serialize, Deserialize))]
pub struct Ownership<AccountId> {
    pub owner: AccountId,
    pub fraction: u128,
}

#[derive(Encode, Decode, Default, Debug, Clone, PartialEq)]
#[cfg_attr(feature = "std", derive(Serialize, Deserialize))]
pub struct CollectionType<AccountId> {
    pub owner: AccountId,
    pub mode: CollectionMode,
    pub access: AccessMode,
    pub decimal_points: DecimalPoints,
    pub name: Vec<u16>,        // 64 include null escape char
    pub description: Vec<u16>, // 256 include null escape char
    pub token_prefix: Vec<u8>, // 16 include null escape char
    pub mint_mode: bool,
    pub offchain_schema: Vec<u8>,
    pub schema_version: SchemaVersion,
    pub sponsor: AccountId, // Who pays fees. If set to default address, the fees are applied to the transaction sender
    pub sponsor_confirmed: bool, // False if sponsor address has not yet confirmed sponsorship. True otherwise.
    pub limits: CollectionLimits, // Collection private restrictions 
    pub variable_on_chain_schema: Vec<u8>, //
    pub const_on_chain_schema: Vec<u8>, //
}

#[derive(Encode, Decode, Default, Debug, Clone, PartialEq)]
#[cfg_attr(feature = "std", derive(Serialize, Deserialize))]
pub struct NftItemType<AccountId> {
    pub owner: AccountId,
    pub const_data: Vec<u8>,
    pub variable_data: Vec<u8>,
}

#[derive(Encode, Decode, Default, Debug, Clone, PartialEq)]
#[cfg_attr(feature = "std", derive(Serialize, Deserialize))]
pub struct FungibleItemType {
    pub value: u128,
}

#[derive(Encode, Decode, Default, Debug, Clone, PartialEq)]
#[cfg_attr(feature = "std", derive(Serialize, Deserialize))]
pub struct ReFungibleItemType<AccountId> {
    pub owner: Vec<Ownership<AccountId>>,
    pub const_data: Vec<u8>,
    pub variable_data: Vec<u8>,
}

// #[derive(Encode, Decode, Default, Debug, Clone, PartialEq)]
// #[cfg_attr(feature = "std", derive(Serialize, Deserialize))]
// pub struct VestingItem<AccountId, Moment> {
//     pub sender: AccountId,
//     pub recipient: AccountId,
//     pub collection_id: CollectionId,
//     pub item_id: TokenId,
//     pub amount: u64,
//     pub vesting_date: Moment,
// }

#[derive(Encode, Decode, Debug, Clone, PartialEq)]
#[cfg_attr(feature = "std", derive(Serialize, Deserialize))]
pub struct CollectionLimits {
    pub account_token_ownership_limit: u32,
    pub sponsored_data_size: u32,
    pub token_limit: u32,

    // Timeouts for item types in passed blocks
    pub sponsor_transfer_timeout: u32,
    pub owner_can_transfer: bool,
    pub owner_can_destroy: bool,
}

impl Default for CollectionLimits {
    fn default() -> CollectionLimits {
        CollectionLimits { 
            account_token_ownership_limit: 10_000_000, 
            token_limit: u32::max_value(),
            sponsored_data_size: u32::MAX,
            sponsor_transfer_timeout: 14400,
            owner_can_transfer: true,
            owner_can_destroy: true
        }
    }
}

#[derive(Encode, Decode, Default, Debug, Clone, PartialEq)]
#[cfg_attr(feature = "std", derive(Serialize, Deserialize))]
pub struct ChainLimits {
    pub collection_numbers_limit: u32,
    pub account_token_ownership_limit: u32,
    pub collections_admins_limit: u64,
    pub custom_data_limit: u32,

    // Timeouts for item types in passed blocks
    pub nft_sponsor_transfer_timeout: u32,
    pub fungible_sponsor_transfer_timeout: u32,
    pub refungible_sponsor_transfer_timeout: u32,

    // Schema limits
    pub offchain_schema_limit: u32,
    pub variable_on_chain_schema_limit: u32,
    pub const_on_chain_schema_limit: u32,
}

pub trait WeightInfo {
	fn create_collection() -> Weight;
	fn destroy_collection() -> Weight;
	fn add_to_white_list() -> Weight;
	fn remove_from_white_list() -> Weight;
    fn set_public_access_mode() -> Weight;
    fn set_mint_permission() -> Weight;
    fn change_collection_owner() -> Weight;
    fn add_collection_admin() -> Weight;
    fn remove_collection_admin() -> Weight;
    fn set_collection_sponsor() -> Weight;
    fn confirm_sponsorship() -> Weight;
    fn remove_collection_sponsor() -> Weight;
    fn create_item(s: usize) -> Weight;
    fn burn_item() -> Weight;
    fn transfer() -> Weight;
    fn approve() -> Weight;
    fn transfer_from() -> Weight;
    fn set_offchain_schema() -> Weight;
    fn set_const_on_chain_schema() -> Weight;
    fn set_variable_on_chain_schema() -> Weight;
    fn set_variable_meta_data() -> Weight;
    fn enable_contract_sponsoring() -> Weight;
    fn set_schema_version() -> Weight;
    fn set_chain_limits() -> Weight;
    fn set_contract_sponsoring_rate_limit() -> Weight;
    fn toggle_contract_white_list() -> Weight;
    fn add_to_contract_white_list() -> Weight;
    fn remove_from_contract_white_list() -> Weight;
    fn set_collection_limits() -> Weight;
}

#[derive(Encode, Decode, Default, Debug, Clone, PartialEq)]
#[cfg_attr(feature = "std", derive(Serialize, Deserialize))]
pub struct CreateNftData {
    pub const_data: Vec<u8>,
    pub variable_data: Vec<u8>,
}

#[derive(Encode, Decode, Default, Debug, Clone, PartialEq)]
#[cfg_attr(feature = "std", derive(Serialize, Deserialize))]
pub struct CreateFungibleData {
    pub value: u128,
}

#[derive(Encode, Decode, Default, Debug, Clone, PartialEq)]
#[cfg_attr(feature = "std", derive(Serialize, Deserialize))]
pub struct CreateReFungibleData {
    pub const_data: Vec<u8>,
    pub variable_data: Vec<u8>,
    pub pieces: u128,
}

#[derive(Encode, Decode, Debug, Clone, PartialEq)]
#[cfg_attr(feature = "std", derive(Serialize, Deserialize))]
pub enum CreateItemData {
    NFT(CreateNftData),
    Fungible(CreateFungibleData),
    ReFungible(CreateReFungibleData),
}

impl CreateItemData {
    pub fn len(&self) -> usize {
        let len = match self {
            CreateItemData::NFT(data) => data.variable_data.len() + data.const_data.len(),
            CreateItemData::ReFungible(data) => data.variable_data.len() + data.const_data.len(),
            _ => 0
        };
        
        return len;
    }
}

impl From<CreateNftData> for CreateItemData {
    fn from(item: CreateNftData) -> Self {
        CreateItemData::NFT(item)
    }
}

impl From<CreateReFungibleData> for CreateItemData {
    fn from(item: CreateReFungibleData) -> Self {
        CreateItemData::ReFungible(item)
    }
}

impl From<CreateFungibleData> for CreateItemData {
    fn from(item: CreateFungibleData) -> Self {
        CreateItemData::Fungible(item)
    }
}


decl_error! {
	/// Error for non-fungible-token module.
	pub enum Error for Module<T: Config> {
        /// Total collections bound exceeded.
        TotalCollectionsLimitExceeded,
		/// Decimal_points parameter must be lower than MAX_DECIMAL_POINTS constant, currently it is 30.
        CollectionDecimalPointLimitExceeded, 
        /// Collection name can not be longer than 63 char.
        CollectionNameLimitExceeded, 
        /// Collection description can not be longer than 255 char.
        CollectionDescriptionLimitExceeded, 
        /// Token prefix can not be longer than 15 char.
        CollectionTokenPrefixLimitExceeded,
        /// This collection does not exist.
        CollectionNotFound,
        /// Item not exists.
        TokenNotFound,
        /// Admin not found
        AdminNotFound,
        /// Arithmetic calculation overflow.
        NumOverflow,       
        /// Account already has admin role.
        AlreadyAdmin,  
        /// You do not own this collection.
        NoPermission,
        /// This address is not set as sponsor, use setCollectionSponsor first.
        ConfirmUnsetSponsorFail,
        /// Collection is not in mint mode.
        PublicMintingNotAllowed,
        /// Sender parameter and item owner must be equal.
        MustBeTokenOwner,
        /// Item balance not enough.
        TokenValueTooLow,
        /// Size of item is too large.
        NftSizeLimitExceeded,
        /// No approve found
        ApproveNotFound,
        /// Requested value more than approved.
        TokenValueNotEnough,
        /// Only approved addresses can call this method.
        ApproveRequired,
        /// Address is not in white list.
        AddresNotInWhiteList,
        /// Number of collection admins bound exceeded.
        CollectionAdminsLimitExceeded,
        /// Owned tokens by a single address bound exceeded.
        AddressOwnershipLimitExceeded,
        /// Length of items properties must be greater than 0.
        EmptyArgument,
        /// const_data exceeded data limit.
        TokenConstDataLimitExceeded,
        /// variable_data exceeded data limit.
        TokenVariableDataLimitExceeded,
        /// Not NFT item data used to mint in NFT collection.
        NotNftDataUsedToMintNftCollectionToken,
        /// Not Fungible item data used to mint in Fungible collection.
        NotFungibleDataUsedToMintFungibleCollectionToken,
        /// Not Re Fungible item data used to mint in Re Fungible collection.
        NotReFungibleDataUsedToMintReFungibleCollectionToken,
        /// Unexpected collection type.
        UnexpectedCollectionType,
        /// Can't store metadata in fungible tokens.
        CantStoreMetadataInFungibleTokens,
        /// Collection token limit exceeded
        CollectionTokenLimitExceeded,
        /// Account token limit exceeded per collection
        AccountTokenLimitExceeded,
        /// Collection limit bounds per collection exceeded
        CollectionLimitBoundsExceeded,
        /// Tried to enable permissions which are only permitted to be disabled
        OwnerPermissionsCantBeReverted,
        /// Schema data size limit bound exceeded
        SchemaDataLimitExceeded,
        /// Maximum refungibility exceeded
        WrongRefungiblePieces
	}
}

pub trait Config: system::Config + Sized + pallet_transaction_payment::Config + pallet_contracts::Config {
    type Event: From<Event<Self>> + Into<<Self as system::Config>::Event>;

    /// Weight information for extrinsics in this pallet.
	type WeightInfo: WeightInfo;
}

#[cfg(feature = "runtime-benchmarks")]
mod benchmarking;

// #endregion

decl_storage! {
    trait Store for Module<T: Config> as Nft {

        // Private members
        NextCollectionID: CollectionId;
        CreatedCollectionCount: u32;
        ChainVersion: u64;
        ItemListIndex: map hasher(identity) CollectionId => TokenId;

        // Chain limits struct
        pub ChainLimit get(fn chain_limit) config(): ChainLimits;

        // Bound counters
        CollectionCount: u32;
        pub AccountItemCount get(fn account_item_count): map hasher(twox_64_concat) T::AccountId => u32;

        // Basic collections
        pub Collection get(fn collection) config(): map hasher(identity) CollectionId => CollectionType<T::AccountId>;
        pub AdminList get(fn admin_list_collection): map hasher(identity) CollectionId => Vec<T::AccountId>;
        pub WhiteList get(fn white_list): double_map hasher(identity) CollectionId, hasher(twox_64_concat) T::AccountId => bool;

        /// Balance owner per collection map
        pub Balance get(fn balance_count): double_map hasher(identity) CollectionId, hasher(twox_64_concat) T::AccountId => u128;

        /// second parameter: item id + owner account id + spender account id
        pub Allowances get(fn approved): double_map hasher(identity) CollectionId, hasher(twox_64_concat) (TokenId, T::AccountId, T::AccountId) => u128;

        /// Item collections
        pub NftItemList get(fn nft_item_id) config(): double_map hasher(identity) CollectionId, hasher(identity) TokenId => NftItemType<T::AccountId>;
        pub FungibleItemList get(fn fungible_item_id) config(): double_map hasher(identity) CollectionId, hasher(twox_64_concat) T::AccountId => FungibleItemType;
        pub ReFungibleItemList get(fn refungible_item_id) config(): double_map hasher(identity) CollectionId, hasher(identity) TokenId => ReFungibleItemType<T::AccountId>;

        /// Index list
        pub AddressTokens get(fn address_tokens): double_map hasher(identity) CollectionId, hasher(twox_64_concat) T::AccountId => Vec<TokenId>;

        /// Tokens transfer baskets
        pub CreateItemBasket get(fn create_item_basket): map hasher(twox_64_concat) (CollectionId, T::AccountId) => T::BlockNumber;
        pub NftTransferBasket get(fn nft_transfer_basket): double_map hasher(identity) CollectionId, hasher(identity) TokenId => T::BlockNumber;
        pub FungibleTransferBasket get(fn fungible_transfer_basket): double_map hasher(identity) CollectionId, hasher(twox_64_concat) T::AccountId => T::BlockNumber;
        pub ReFungibleTransferBasket get(fn refungible_transfer_basket): double_map hasher(identity) CollectionId, hasher(identity) TokenId => T::BlockNumber;

        // Contract Sponsorship and Ownership
        pub ContractOwner get(fn contract_owner): map hasher(twox_64_concat) T::AccountId => T::AccountId;
        pub ContractSelfSponsoring get(fn contract_self_sponsoring): map hasher(twox_64_concat) T::AccountId => bool;
        pub ContractSponsorBasket get(fn contract_sponsor_basket): map hasher(twox_64_concat) (T::AccountId, T::AccountId) => T::BlockNumber;
        pub ContractSponsoringRateLimit get(fn contract_sponsoring_rate_limit): map hasher(twox_64_concat) T::AccountId => T::BlockNumber;
        pub ContractWhiteListEnabled get(fn contract_white_list_enabled): map hasher(twox_64_concat) T::AccountId => bool; 
        pub ContractWhiteList get(fn contract_white_list): double_map hasher(twox_64_concat) T::AccountId, hasher(twox_64_concat) T::AccountId => bool; 
    }
    add_extra_genesis {
        build(|config: &GenesisConfig<T>| {
            // Modification of storage
            for (_num, _c) in &config.collection {
                <Module<T>>::init_collection(_c);
            }

            for (_num, _c, _i) in &config.nft_item_id {
                <Module<T>>::init_nft_token(*_c, _i);
            }

            for (collection_id, account_id, fungible_item) in &config.fungible_item_id {
                <Module<T>>::init_fungible_token(*collection_id, account_id, fungible_item);
            }

            for (_num, _c, _i) in &config.refungible_item_id {
                <Module<T>>::init_refungible_token(*_c, _i);
            }
        })
    }
}

decl_event!(
    pub enum Event<T>
    where
        AccountId = <T as system::Config>::AccountId,
    {
        /// New collection was created
        /// 
        /// # Arguments
        /// 
        /// * collection_id: Globally unique identifier of newly created collection.
        /// 
        /// * mode: [CollectionMode] converted into u8.
        /// 
        /// * account_id: Collection owner.
        Created(CollectionId, u8, AccountId),

        /// New item was created.
        /// 
        /// # Arguments
        /// 
        /// * collection_id: Id of the collection where item was created.
        /// 
        /// * item_id: Id of an item. Unique within the collection.
        ///
        /// * recipient: Owner of newly created item 
        ItemCreated(CollectionId, TokenId, AccountId),

        /// Collection item was burned.
        /// 
        /// # Arguments
        /// 
        /// collection_id.
        /// 
        /// item_id: Identifier of burned NFT.
        ItemDestroyed(CollectionId, TokenId),

        /// Item was transferred
        ///
        /// * collection_id: Id of collection to which item is belong
        ///
        /// * item_id: Id of an item
        ///
        /// * sender: Original owner of item
        ///
        /// * recipient: New owner of item
        ///
        /// * amount: Always 1 for NFT
        Transfer(CollectionId, TokenId, AccountId, AccountId, u128),
    }
);

decl_module! {
    pub struct Module<T: Config> for enum Call 
    where 
        origin: T::Origin
    {
        fn deposit_event() = default;
        type Error = Error<T>;

        fn on_initialize(now: T::BlockNumber) -> Weight {

            if ChainVersion::get() < 2
            {
                let value = NextCollectionID::get();
                CreatedCollectionCount::put(value);
                ChainVersion::put(2);
            }

            0
        }

        /// This method creates a Collection of NFTs. Each Token may have multiple properties encoded as an array of bytes of certain length. The initial owner and admin of the collection are set to the address that signed the transaction. Both addresses can be changed later.
        /// 
        /// # Permissions
        /// 
        /// * Anyone.
        /// 
        /// # Arguments
        /// 
        /// * collection_name: UTF-16 string with collection name (limit 64 characters), will be stored as zero-terminated.
        /// 
        /// * collection_description: UTF-16 string with collection description (limit 256 characters), will be stored as zero-terminated.
        /// 
        /// * token_prefix: UTF-8 string with token prefix.
        /// 
        /// * mode: [CollectionMode] collection type and type dependent data.
        // returns collection ID
        #[weight = <T as Config>::WeightInfo::create_collection()]
        pub fn create_collection(origin,
                                 collection_name: Vec<u16>,
                                 collection_description: Vec<u16>,
                                 token_prefix: Vec<u8>,
                                 mode: CollectionMode) -> DispatchResult {

            // Anyone can create a collection
            let who = ensure_signed(origin)?;

            let decimal_points = match mode {
                CollectionMode::Fungible(points) => points,
                _ => 0
            };

            let chain_limit = ChainLimit::get();

            // bound Total number of collections
            ensure!(CollectionCount::get() < chain_limit.collection_numbers_limit, Error::<T>::TotalCollectionsLimitExceeded);

            // check params
            ensure!(decimal_points <= MAX_DECIMAL_POINTS, Error::<T>::CollectionDecimalPointLimitExceeded);
            ensure!(collection_name.len() <= 64, Error::<T>::CollectionNameLimitExceeded);
            ensure!(collection_description.len() <= 256, Error::<T>::CollectionDescriptionLimitExceeded);
            ensure!(token_prefix.len() <= 16, Error::<T>::CollectionTokenPrefixLimitExceeded);

            // Generate next collection ID
            let next_id = CreatedCollectionCount::get()
                .checked_add(1)
                .ok_or(Error::<T>::NumOverflow)?;

            // bound counter
            let total = CollectionCount::get()
                .checked_add(1)
                .ok_or(Error::<T>::NumOverflow)?;

            CreatedCollectionCount::put(next_id);
            CollectionCount::put(total);

            let limits = CollectionLimits {
                sponsored_data_size: chain_limit.custom_data_limit,
                ..Default::default()
            };

            // Create new collection
            let new_collection = CollectionType {
                owner: who.clone(),
                name: collection_name,
                mode: mode.clone(),
                mint_mode: false,
                access: AccessMode::Normal,
                description: collection_description,
                decimal_points: decimal_points,
                token_prefix: token_prefix,
                offchain_schema: Vec::new(),
                schema_version: SchemaVersion::ImageURL,
                sponsor: T::AccountId::default(),
                sponsor_confirmed: false,
                variable_on_chain_schema: Vec::new(),
                const_on_chain_schema: Vec::new(),
                limits,
            };

            // Add new collection to map
            <Collection<T>>::insert(next_id, new_collection);

            // call event
            Self::deposit_event(RawEvent::Created(next_id, mode.into(), who.clone()));

            Ok(())
        }

        /// **DANGEROUS**: Destroys collection and all NFTs within this collection. Users irrecoverably lose their assets and may lose real money.
        /// 
        /// # Permissions
        /// 
        /// * Collection Owner.
        /// 
        /// # Arguments
        /// 
        /// * collection_id: collection to destroy.
        #[weight = <T as Config>::WeightInfo::destroy_collection()]
        pub fn destroy_collection(origin, collection_id: CollectionId) -> DispatchResult {

            let sender = ensure_signed(origin)?;
            Self::check_owner_permissions(collection_id, sender)?;

            let target_collection = <Collection<T>>::get(collection_id);
            if !target_collection.limits.owner_can_destroy {
                fail!(Error::<T>::NoPermission);
            }

            <AddressTokens<T>>::remove_prefix(collection_id);
            <Allowances<T>>::remove_prefix(collection_id);
            <Balance<T>>::remove_prefix(collection_id);
            <ItemListIndex>::remove(collection_id);
            <AdminList<T>>::remove(collection_id);
            <Collection<T>>::remove(collection_id);
            <WhiteList<T>>::remove_prefix(collection_id);

            <NftItemList<T>>::remove_prefix(collection_id);
            <FungibleItemList<T>>::remove_prefix(collection_id);
            <ReFungibleItemList<T>>::remove_prefix(collection_id);

            <NftTransferBasket<T>>::remove_prefix(collection_id);
            <FungibleTransferBasket<T>>::remove_prefix(collection_id);
            <ReFungibleTransferBasket<T>>::remove_prefix(collection_id);

            if CollectionCount::get() > 0
            {
                // bound couter
                let total = CollectionCount::get()
                    .checked_sub(1)
                    .ok_or(Error::<T>::NumOverflow)?;

                CollectionCount::put(total);
            }

            Ok(())
        }

        /// Add an address to white list.
        /// 
        /// # Permissions
        /// 
        /// * Collection Owner
        /// * Collection Admin
        /// 
        /// # Arguments
        /// 
        /// * collection_id.
        /// 
        /// * address.
        #[weight = <T as Config>::WeightInfo::add_to_white_list()]
        pub fn add_to_white_list(origin, collection_id: CollectionId, address: T::AccountId) -> DispatchResult{

            let sender = ensure_signed(origin)?;
            Self::check_owner_or_admin_permissions(collection_id, sender)?;

            <WhiteList<T>>::insert(collection_id, address, true);
            
            Ok(())
        }

        /// Remove an address from white list.
        /// 
        /// # Permissions
        /// 
        /// * Collection Owner
        /// * Collection Admin
        /// 
        /// # Arguments
        /// 
        /// * collection_id.
        /// 
        /// * address.
        #[weight = <T as Config>::WeightInfo::remove_from_white_list()]
        pub fn remove_from_white_list(origin, collection_id: CollectionId, address: T::AccountId) -> DispatchResult{

            let sender = ensure_signed(origin)?;
            Self::check_owner_or_admin_permissions(collection_id, sender)?;

            <WhiteList<T>>::remove(collection_id, address);

            Ok(())
        }

        /// Toggle between normal and white list access for the methods with access for `Anyone`.
        /// 
        /// # Permissions
        /// 
        /// * Collection Owner.
        /// 
        /// # Arguments
        /// 
        /// * collection_id.
        /// 
        /// * mode: [AccessMode]
        #[weight = <T as Config>::WeightInfo::set_public_access_mode()]
        pub fn set_public_access_mode(origin, collection_id: CollectionId, mode: AccessMode) -> DispatchResult
        {
            let sender = ensure_signed(origin)?;

            Self::check_owner_permissions(collection_id, sender)?;
            let mut target_collection = <Collection<T>>::get(collection_id);
            target_collection.access = mode;
            <Collection<T>>::insert(collection_id, target_collection);

            Ok(())
        }

        /// Allows Anyone to create tokens if:
        /// * White List is enabled, and
        /// * Address is added to white list, and
        /// * This method was called with True parameter
        /// 
        /// # Permissions
        /// * Collection Owner
        ///
        /// # Arguments
        /// 
        /// * collection_id.
        /// 
        /// * mint_permission: Boolean parameter. If True, allows minting to Anyone with conditions above.
        #[weight = <T as Config>::WeightInfo::set_mint_permission()]
        pub fn set_mint_permission(origin, collection_id: CollectionId, mint_permission: bool) -> DispatchResult
        {
            let sender = ensure_signed(origin)?;

            Self::check_owner_permissions(collection_id, sender)?;
            let mut target_collection = <Collection<T>>::get(collection_id);
            target_collection.mint_mode = mint_permission;
            <Collection<T>>::insert(collection_id, target_collection);

            Ok(())
        }

        /// Change the owner of the collection.
        /// 
        /// # Permissions
        /// 
        /// * Collection Owner.
        /// 
        /// # Arguments
        /// 
        /// * collection_id.
        /// 
        /// * new_owner.
        #[weight = <T as Config>::WeightInfo::change_collection_owner()]
        pub fn change_collection_owner(origin, collection_id: CollectionId, new_owner: T::AccountId) -> DispatchResult {

            let sender = ensure_signed(origin)?;
            Self::check_owner_permissions(collection_id, sender)?;
            let mut target_collection = <Collection<T>>::get(collection_id);
            target_collection.owner = new_owner;
            <Collection<T>>::insert(collection_id, target_collection);

            Ok(())
        }

        /// Adds an admin of the Collection.
        /// NFT Collection can be controlled by multiple admin addresses (some which can also be servers, for example). Admins can issue and burn NFTs, as well as add and remove other admins, but cannot change NFT or Collection ownership. 
        /// 
        /// # Permissions
        /// 
        /// * Collection Owner.
        /// * Collection Admin.
        /// 
        /// # Arguments
        /// 
        /// * collection_id: ID of the Collection to add admin for.
        /// 
        /// * new_admin_id: Address of new admin to add.
        #[weight = <T as Config>::WeightInfo::add_collection_admin()]
        pub fn add_collection_admin(origin, collection_id: CollectionId, new_admin_id: T::AccountId) -> DispatchResult {

            let sender = ensure_signed(origin)?;
            Self::check_owner_or_admin_permissions(collection_id, sender)?;
            let mut admin_arr: Vec<T::AccountId> = Vec::new();

            if <AdminList<T>>::contains_key(collection_id)
            {
                admin_arr = <AdminList<T>>::get(collection_id);
                ensure!(!admin_arr.contains(&new_admin_id), Error::<T>::AlreadyAdmin);
            }

            // Number of collection admins
            ensure!((admin_arr.len() as u64) < ChainLimit::get().collections_admins_limit, Error::<T>::CollectionAdminsLimitExceeded);

            admin_arr.push(new_admin_id);
            <AdminList<T>>::insert(collection_id, admin_arr);

            Ok(())
        }

        /// Remove admin address of the Collection. An admin address can remove itself. List of admins may become empty, in which case only Collection Owner will be able to add an Admin.
        ///
        /// # Permissions
        /// 
        /// * Collection Owner.
        /// * Collection Admin.
        /// 
        /// # Arguments
        /// 
        /// * collection_id: ID of the Collection to remove admin for.
        /// 
        /// * account_id: Address of admin to remove.
        #[weight = <T as Config>::WeightInfo::remove_collection_admin()]
        pub fn remove_collection_admin(origin, collection_id: CollectionId, account_id: T::AccountId) -> DispatchResult {

            let sender = ensure_signed(origin)?;
            Self::check_owner_or_admin_permissions(collection_id, sender)?;
            ensure!(<AdminList<T>>::contains_key(collection_id), Error::<T>::AdminNotFound);

            let mut admin_arr = <AdminList<T>>::get(collection_id);
            admin_arr.retain(|i| *i != account_id);
            <AdminList<T>>::insert(collection_id, admin_arr);

            Ok(())
        }

        /// # Permissions
        /// 
        /// * Collection Owner
        /// 
        /// # Arguments
        /// 
        /// * collection_id.
        /// 
        /// * new_sponsor.
        #[weight = <T as Config>::WeightInfo::set_collection_sponsor()]
        pub fn set_collection_sponsor(origin, collection_id: CollectionId, new_sponsor: T::AccountId) -> DispatchResult {

            let sender = ensure_signed(origin)?;
            ensure!(<Collection<T>>::contains_key(collection_id), Error::<T>::CollectionNotFound);

            let mut target_collection = <Collection<T>>::get(collection_id);
            ensure!(sender == target_collection.owner, Error::<T>::NoPermission);

            target_collection.sponsor = new_sponsor;
            target_collection.sponsor_confirmed = false;
            <Collection<T>>::insert(collection_id, target_collection);

            Ok(())
        }

        /// # Permissions
        /// 
        /// * Sponsor.
        /// 
        /// # Arguments
        /// 
        /// * collection_id.
        #[weight = <T as Config>::WeightInfo::confirm_sponsorship()]
        pub fn confirm_sponsorship(origin, collection_id: CollectionId) -> DispatchResult {

            let sender = ensure_signed(origin)?;
            ensure!(<Collection<T>>::contains_key(collection_id), Error::<T>::CollectionNotFound);

            let mut target_collection = <Collection<T>>::get(collection_id);
            ensure!(sender == target_collection.sponsor, Error::<T>::ConfirmUnsetSponsorFail);

            target_collection.sponsor_confirmed = true;
            <Collection<T>>::insert(collection_id, target_collection);

            Ok(())
        }

        /// Switch back to pay-per-own-transaction model.
        ///
        /// # Permissions
        ///
        /// * Collection owner.
        /// 
        /// # Arguments
        /// 
        /// * collection_id.
        #[weight = <T as Config>::WeightInfo::remove_collection_sponsor()]
        pub fn remove_collection_sponsor(origin, collection_id: CollectionId) -> DispatchResult {

            let sender = ensure_signed(origin)?;
            ensure!(<Collection<T>>::contains_key(collection_id), Error::<T>::CollectionNotFound);

            let mut target_collection = <Collection<T>>::get(collection_id);
            ensure!(sender == target_collection.owner, Error::<T>::NoPermission);

            target_collection.sponsor = T::AccountId::default();
            target_collection.sponsor_confirmed = false;
            <Collection<T>>::insert(collection_id, target_collection);

            Ok(())
        }

        /// This method creates a concrete instance of NFT Collection created with CreateCollection method.
        /// 
        /// # Permissions
        /// 
        /// * Collection Owner.
        /// * Collection Admin.
        /// * Anyone if
        ///     * White List is enabled, and
        ///     * Address is added to white list, and
        ///     * MintPermission is enabled (see SetMintPermission method)
        /// 
        /// # Arguments
        /// 
        /// * collection_id: ID of the collection.
        /// 
        /// * owner: Address, initial owner of the NFT.
        ///
        /// * data: Token data to store on chain.
        // #[weight =
        // (130_000_000 as Weight)
        // .saturating_add((2135 as Weight).saturating_mul((properties.len() as u64) as Weight))
        // .saturating_add(RocksDbWeight::get().reads(10 as Weight))
        // .saturating_add(RocksDbWeight::get().writes(8 as Weight))]

        #[weight = <T as Config>::WeightInfo::create_item(data.len())]
        pub fn create_item(origin, collection_id: CollectionId, owner: T::AccountId, data: CreateItemData) -> DispatchResult {

            let sender = ensure_signed(origin)?;

            Self::collection_exists(collection_id)?;

            let target_collection = <Collection<T>>::get(collection_id);

            Self::can_create_items_in_collection(collection_id, &target_collection, &sender, &owner, 1)?;
            Self::validate_create_item_args(&target_collection, &data)?;
            Self::create_item_no_validation(collection_id, owner, data)?;

            Ok(())
        }

        /// This method creates multiple instances of NFT Collection created with CreateCollection method.
        /// 
        /// # Permissions
        /// 
        /// * Collection Owner.
        /// * Collection Admin.
        /// * Anyone if
        ///     * White List is enabled, and
        ///     * Address is added to white list, and
        ///     * MintPermission is enabled (see SetMintPermission method)
        /// 
        /// # Arguments
        /// 
        /// * collection_id: ID of the collection.
        /// 
        /// * itemsData: Array items properties. Each property is an array of bytes itself, see [create_item].
        /// 
        /// * owner: Address, initial owner of the NFT.
        #[weight = <T as Config>::WeightInfo::create_item(items_data.into_iter()
                               .map(|data| { data.len() })
                               .sum())]
        pub fn create_multiple_items(origin, collection_id: CollectionId, owner: T::AccountId, items_data: Vec<CreateItemData>) -> DispatchResult {

            ensure!(items_data.len() > 0, Error::<T>::EmptyArgument);
            let sender = ensure_signed(origin)?;

            Self::collection_exists(collection_id)?;
            let target_collection = <Collection<T>>::get(collection_id);

            Self::can_create_items_in_collection(collection_id, &target_collection, &sender, &owner, items_data.len() as u32)?;

            for data in &items_data {
                Self::validate_create_item_args(&target_collection, data)?;
            }
            for data in &items_data {
                Self::create_item_no_validation(collection_id, owner.clone(), data.clone())?;
            }

            Ok(())
        }

        /// Destroys a concrete instance of NFT.
        /// 
        /// # Permissions
        /// 
        /// * Collection Owner.
        /// * Collection Admin.
        /// * Current NFT Owner.
        /// 
        /// # Arguments
        /// 
        /// * collection_id: ID of the collection.
        /// 
        /// * item_id: ID of NFT to burn.
        #[weight = <T as Config>::WeightInfo::burn_item()]
        pub fn burn_item(origin, collection_id: CollectionId, item_id: TokenId, value: u128) -> DispatchResult {

            let sender = ensure_signed(origin)?;
            Self::collection_exists(collection_id)?;

            // Transfer permissions check
            let target_collection = <Collection<T>>::get(collection_id);
            ensure!(
                Self::is_item_owner(sender.clone(), collection_id, item_id) ||
                (
                    target_collection.limits.owner_can_transfer &&
                    Self::is_owner_or_admin_permissions(collection_id, sender.clone())
                ),
                Error::<T>::NoPermission
            );

            if target_collection.access == AccessMode::WhiteList {
                Self::check_white_list(collection_id, &sender)?;
            }

            match target_collection.mode
            {
                CollectionMode::NFT => Self::burn_nft_item(collection_id, item_id)?,
                CollectionMode::Fungible(_)  => Self::burn_fungible_item(&sender, collection_id, value)?,
                CollectionMode::ReFungible  => Self::burn_refungible_item(collection_id, item_id, &sender)?,
                _ => ()
            };

            // call event
            Self::deposit_event(RawEvent::ItemDestroyed(collection_id, item_id));

            Ok(())
        }

        /// Change ownership of the token.
        /// 
        /// # Permissions
        /// 
        /// * Collection Owner
        /// * Collection Admin
        /// * Current NFT owner
        ///
        /// # Arguments
        /// 
        /// * recipient: Address of token recipient.
        /// 
        /// * collection_id.
        /// 
        /// * item_id: ID of the item
        ///     * Non-Fungible Mode: Required.
        ///     * Fungible Mode: Ignored.
        ///     * Re-Fungible Mode: Required.
        /// 
        /// * value: Amount to transfer.
        ///     * Non-Fungible Mode: Ignored
        ///     * Fungible Mode: Must specify transferred amount
        ///     * Re-Fungible Mode: Must specify transferred portion (between 0 and 1)
        #[weight = <T as Config>::WeightInfo::transfer()]
        pub fn transfer(origin, recipient: T::AccountId, collection_id: CollectionId, item_id: TokenId, value: u128) -> DispatchResult {
            let sender = ensure_signed(origin)?;
            Self::transfer_internal(sender, recipient, collection_id, item_id, value)
        }

        /// Set, change, or remove approved address to transfer the ownership of the NFT.
        /// 
        /// # Permissions
        /// 
        /// * Collection Owner
        /// * Collection Admin
        /// * Current NFT owner
        /// 
        /// # Arguments
        /// 
        /// * approved: Address that is approved to transfer this NFT or zero (if needed to remove approval).
        /// 
        /// * collection_id.
        /// 
        /// * item_id: ID of the item.
        #[weight = <T as Config>::WeightInfo::approve()]
        pub fn approve(origin, spender: T::AccountId, collection_id: CollectionId, item_id: TokenId, amount: u128) -> DispatchResult {

            let sender = ensure_signed(origin)?;

            Self::collection_exists(collection_id)?;
            Self::token_exists(collection_id, item_id, &sender)?;

            // Transfer permissions check
            let target_collection = <Collection<T>>::get(collection_id);
<<<<<<< HEAD

            let bypasses_limits = target_collection.limits.owner_can_transfer &&
                Self::is_owner_or_admin_permissions(
                    collection_id,
                    sender.clone(),
                );

            let allowance_limit = if bypasses_limits {
=======
            let allowance_limit = if target_collection.limits.owner_can_transfer &&
                Self::is_owner_or_admin_permissions(
                    collection_id,
                    sender.clone(),
                ) {
>>>>>>> 07649f27
                None
            } else if let Some(amount) = Self::owned_amount(
                sender.clone(),
                collection_id,
                item_id,
            ) {
                Some(amount)
            } else {
                fail!(Error::<T>::NoPermission);
            };

            if target_collection.access == AccessMode::WhiteList {
                Self::check_white_list(collection_id, &sender)?;
                Self::check_white_list(collection_id, &spender)?;
            }

            let allowance_exists = <Allowances<T>>::contains_key(collection_id, (item_id, &sender, &spender));
            let mut allowance: u128 = amount;
            if allowance_exists {
                allowance += <Allowances<T>>::get(collection_id, (item_id, &sender, &spender));
            }
            if let Some(limit) = allowance_limit {
                ensure!(limit >= allowance, Error::<T>::TokenValueTooLow);
            }
            <Allowances<T>>::insert(collection_id, (item_id, sender.clone(), spender.clone()), allowance);

            Ok(())
        }
        
        /// Change ownership of a NFT on behalf of the owner. See Approve method for additional information. After this method executes, the approval is removed so that the approved address will not be able to transfer this NFT again from this owner.
        /// 
        /// # Permissions
        /// * Collection Owner
        /// * Collection Admin
        /// * Current NFT owner
        /// * Address approved by current NFT owner
        /// 
        /// # Arguments
        /// 
        /// * from: Address that owns token.
        /// 
        /// * recipient: Address of token recipient.
        /// 
        /// * collection_id.
        /// 
        /// * item_id: ID of the item.
        /// 
        /// * value: Amount to transfer.
        #[weight = <T as Config>::WeightInfo::transfer_from()]
        pub fn transfer_from(origin, from: T::AccountId, recipient: T::AccountId, collection_id: CollectionId, item_id: TokenId, value: u128 ) -> DispatchResult {

            let sender = ensure_signed(origin)?;
            let mut appoved_transfer = false;

            // Check approval
            let mut approval: u128 = 0;
            if <Allowances<T>>::contains_key(collection_id, (item_id, &from, &sender)) {
                approval = <Allowances<T>>::get(collection_id, (item_id, &from, &sender));
                ensure!(approval >= value, Error::<T>::TokenValueNotEnough);
                appoved_transfer = true;
            }

            let target_collection = <Collection<T>>::get(collection_id);

            // Limits check
            Self::is_correct_transfer(collection_id, &target_collection, &recipient)?;

            // Transfer permissions check         
            ensure!(
                appoved_transfer || 
                (
                    target_collection.limits.owner_can_transfer &&
                    Self::is_owner_or_admin_permissions(collection_id, sender.clone())
                ),
                Error::<T>::NoPermission
            );

            if target_collection.access == AccessMode::WhiteList {
                Self::check_white_list(collection_id, &sender)?;
                Self::check_white_list(collection_id, &recipient)?;
            }

            // Reduce approval by transferred amount or remove if remaining approval drops to 0
            if approval.checked_sub(value).unwrap_or(0) > 0 {
                <Allowances<T>>::insert(collection_id, (item_id, &from, &sender), approval - value);
            }
            else {
                <Allowances<T>>::remove(collection_id, (item_id, &from, &sender));
            }

            match target_collection.mode
            {
                CollectionMode::NFT => Self::transfer_nft(collection_id, item_id, from, recipient)?,
                CollectionMode::Fungible(_)  => Self::transfer_fungible(collection_id, value, &from, &recipient)?,
                CollectionMode::ReFungible  => Self::transfer_refungible(collection_id, item_id, value, from.clone(), recipient)?,
                _ => ()
            };

            Ok(())
        }

        // #[weight = 0]
        // pub fn safe_transfer_from(origin, collection_id: CollectionId, item_id: TokenId, new_owner: T::AccountId) -> DispatchResult {

        //     // let no_perm_mes = "You do not have permissions to modify this collection";
        //     // ensure!(<ApprovedList<T>>::contains_key((collection_id, item_id)), no_perm_mes);
        //     // let list_itm = <ApprovedList<T>>::get((collection_id, item_id));
        //     // ensure!(list_itm.contains(&new_owner.clone()), no_perm_mes);

        //     // // on_nft_received  call

        //     // Self::transfer(origin, collection_id, item_id, new_owner)?;

        //     Ok(())
        // }

        /// Set off-chain data schema.
        /// 
        /// # Permissions
        /// 
        /// * Collection Owner
        /// * Collection Admin
        /// 
        /// # Arguments
        /// 
        /// * collection_id.
        /// 
        /// * schema: String representing the offchain data schema.
        #[weight = <T as Config>::WeightInfo::set_variable_meta_data()]
        pub fn set_variable_meta_data (
            origin,
            collection_id: CollectionId,
            item_id: TokenId,
            data: Vec<u8>
        ) -> DispatchResult {
            let sender = ensure_signed(origin)?;
            
            Self::collection_exists(collection_id)?;
            Self::token_exists(collection_id, item_id, &sender)?;

            ensure!(ChainLimit::get().custom_data_limit >= data.len() as u32, Error::<T>::TokenVariableDataLimitExceeded);

            // Modify permissions check
            let target_collection = <Collection<T>>::get(collection_id);
            ensure!(Self::is_item_owner(sender.clone(), collection_id, item_id) ||
                Self::is_owner_or_admin_permissions(collection_id, sender.clone()),
                Error::<T>::NoPermission);

            match target_collection.mode
            {
                CollectionMode::NFT => Self::set_nft_variable_data(collection_id, item_id, data)?,
                CollectionMode::ReFungible  => Self::set_re_fungible_variable_data(collection_id, item_id, data)?,
                CollectionMode::Fungible(_) => fail!(Error::<T>::CantStoreMetadataInFungibleTokens),
                _ => fail!(Error::<T>::UnexpectedCollectionType)
            };

            Ok(())
        }
 
        /// Set schema standard
        /// ImageURL
        /// Unique
        /// 
        /// # Permissions
        /// 
        /// * Collection Owner
        /// * Collection Admin
        /// 
        /// # Arguments
        /// 
        /// * collection_id.
        /// 
        /// * schema: SchemaVersion: enum
        #[weight = <T as Config>::WeightInfo::set_schema_version()]
        pub fn set_schema_version(
            origin,
            collection_id: CollectionId,
            version: SchemaVersion
        ) -> DispatchResult {
            let sender = ensure_signed(origin)?;
            Self::check_owner_or_admin_permissions(collection_id, sender.clone())?;
            let mut target_collection = <Collection<T>>::get(collection_id);
            target_collection.schema_version = version;
            <Collection<T>>::insert(collection_id, target_collection);

            Ok(())
        }

        /// Set off-chain data schema.
        /// 
        /// # Permissions
        /// 
        /// * Collection Owner
        /// * Collection Admin
        /// 
        /// # Arguments
        /// 
        /// * collection_id.
        /// 
        /// * schema: String representing the offchain data schema.
        #[weight = <T as Config>::WeightInfo::set_offchain_schema()]
        pub fn set_offchain_schema(
            origin,
            collection_id: CollectionId,
            schema: Vec<u8>
        ) -> DispatchResult {
            let sender = ensure_signed(origin)?;
            Self::check_owner_or_admin_permissions(collection_id, sender.clone())?;

            // check schema limit
            ensure!(schema.len() as u32 <= ChainLimit::get().offchain_schema_limit, "");

            let mut target_collection = <Collection<T>>::get(collection_id);
            target_collection.offchain_schema = schema;
            <Collection<T>>::insert(collection_id, target_collection);

            Ok(())
        }

        /// Set const on-chain data schema.
        /// 
        /// # Permissions
        /// 
        /// * Collection Owner
        /// * Collection Admin
        /// 
        /// # Arguments
        /// 
        /// * collection_id.
        /// 
        /// * schema: String representing the const on-chain data schema.
        #[weight = <T as Config>::WeightInfo::set_const_on_chain_schema()]
        pub fn set_const_on_chain_schema (
            origin,
            collection_id: CollectionId,
            schema: Vec<u8>
        ) -> DispatchResult {
            let sender = ensure_signed(origin)?;
            Self::check_owner_or_admin_permissions(collection_id, sender.clone())?;

            // check schema limit
            ensure!(schema.len() as u32 <= ChainLimit::get().const_on_chain_schema_limit, "");

            let mut target_collection = <Collection<T>>::get(collection_id);
            target_collection.const_on_chain_schema = schema;
            <Collection<T>>::insert(collection_id, target_collection);

            Ok(())
        }

        /// Set variable on-chain data schema.
        /// 
        /// # Permissions
        /// 
        /// * Collection Owner
        /// * Collection Admin
        /// 
        /// # Arguments
        /// 
        /// * collection_id.
        /// 
        /// * schema: String representing the variable on-chain data schema.
        #[weight = <T as Config>::WeightInfo::set_const_on_chain_schema()]
        pub fn set_variable_on_chain_schema (
            origin,
            collection_id: CollectionId,
            schema: Vec<u8>
        ) -> DispatchResult {
            let sender = ensure_signed(origin)?;
            Self::check_owner_or_admin_permissions(collection_id, sender.clone())?;

            // check schema limit
            ensure!(schema.len() as u32 <= ChainLimit::get().variable_on_chain_schema_limit, "");

            let mut target_collection = <Collection<T>>::get(collection_id);
            target_collection.variable_on_chain_schema = schema;
            <Collection<T>>::insert(collection_id, target_collection);

            Ok(())
        }

        // Sudo permissions function
        #[weight = <T as Config>::WeightInfo::set_chain_limits()]
        pub fn set_chain_limits(
            origin,
            limits: ChainLimits
        ) -> DispatchResult {

            #[cfg(not(feature = "runtime-benchmarks"))]
            ensure_root(origin)?;

            <ChainLimit>::put(limits);
            Ok(())
        }

        /// Enable smart contract self-sponsoring.
        /// 
        /// # Permissions
        /// 
        /// * Contract Owner
        /// 
        /// # Arguments
        /// 
        /// * contract address
        /// * enable flag
        /// 
        #[weight = <T as Config>::WeightInfo::enable_contract_sponsoring()]
        pub fn enable_contract_sponsoring(
            origin,
            contract_address: T::AccountId,
            enable: bool
        ) -> DispatchResult {

            let sender = ensure_signed(origin)?;

            #[cfg(feature = "runtime-benchmarks")]
            <ContractOwner<T>>::insert(contract_address.clone(), sender.clone());

            Self::ensure_contract_owned(sender, &contract_address)?;

            <ContractSelfSponsoring<T>>::insert(contract_address, enable);
            Ok(())
        }

        /// Set the rate limit for contract sponsoring to specified number of blocks.
        /// 
        /// If not set (has the default value of 0 blocks), the sponsoring will be disabled. 
        /// If set to the number B (for blocks), the transactions will be sponsored with a rate 
        /// limit of B, i.e. fees for every transaction sent to this smart contract will be paid 
        /// from contract endowment if there are at least B blocks between such transactions. 
        /// Nonetheless, if transactions are sent more frequently, the fees are paid by the sender.
        /// 
        /// # Permissions
        /// 
        /// * Contract Owner
        /// 
        /// # Arguments
        /// 
        /// -`contract_address`: Address of the contract to sponsor
        /// -`rate_limit`: Number of blocks to wait until the next sponsored transaction is allowed
        /// 
        #[weight = <T as Config>::WeightInfo::set_contract_sponsoring_rate_limit()]
        pub fn set_contract_sponsoring_rate_limit(
            origin,
            contract_address: T::AccountId,
            rate_limit: T::BlockNumber
        ) -> DispatchResult {
            let sender = ensure_signed(origin)?;

            #[cfg(feature = "runtime-benchmarks")]
            <ContractOwner<T>>::insert(contract_address.clone(), sender.clone());

            Self::ensure_contract_owned(sender, &contract_address)?;
            <ContractSponsoringRateLimit<T>>::insert(contract_address, rate_limit);
            Ok(())
        }

        /// Enable the white list for a contract. Only addresses added to the white list with addToContractWhiteList will be able to call this smart contract.
        /// 
        /// # Permissions
        /// 
        /// * Address that deployed smart contract.
        /// 
        /// # Arguments
        /// 
        /// -`contract_address`: Address of the contract.
        /// 
        /// - `enable`: .  
        #[weight = <T as Config>::WeightInfo::toggle_contract_white_list()]
        pub fn toggle_contract_white_list(
            origin,
            contract_address: T::AccountId,
            enable: bool
        ) -> DispatchResult {
            let sender = ensure_signed(origin)?;

            #[cfg(feature = "runtime-benchmarks")]
            <ContractOwner<T>>::insert(contract_address.clone(), sender.clone());

            Self::ensure_contract_owned(sender, &contract_address)?;
            <ContractWhiteListEnabled<T>>::insert(contract_address, enable);
            Ok(())
        }
        
        /// Add an address to smart contract white list.
        /// 
        /// # Permissions
        /// 
        /// * Address that deployed smart contract.
        /// 
        /// # Arguments
        /// 
        /// -`contract_address`: Address of the contract.
        ///
        /// -`account_address`: Address to add.
        #[weight = <T as Config>::WeightInfo::add_to_contract_white_list()]
        pub fn add_to_contract_white_list(
            origin,
            contract_address: T::AccountId,
            account_address: T::AccountId
        ) -> DispatchResult {
            let sender = ensure_signed(origin)?;

            #[cfg(feature = "runtime-benchmarks")]
            <ContractOwner<T>>::insert(contract_address.clone(), sender.clone());
            
            Self::ensure_contract_owned(sender, &contract_address)?;      
            <ContractWhiteList<T>>::insert(contract_address, account_address, true);
            Ok(())
        }

        /// Remove an address from smart contract white list.
        /// 
        /// # Permissions
        /// 
        /// * Address that deployed smart contract.
        /// 
        /// # Arguments
        /// 
        /// -`contract_address`: Address of the contract.
        ///
        /// -`account_address`: Address to remove.
        #[weight = <T as Config>::WeightInfo::remove_from_contract_white_list()]
        pub fn remove_from_contract_white_list(
            origin,
            contract_address: T::AccountId,
            account_address: T::AccountId
        ) -> DispatchResult {
            let sender = ensure_signed(origin)?;

            #[cfg(feature = "runtime-benchmarks")]
            <ContractOwner<T>>::insert(contract_address.clone(), sender.clone());

            Self::ensure_contract_owned(sender, &contract_address)?;
            <ContractWhiteList<T>>::remove(contract_address, account_address);
            Ok(())
        }

        #[weight = <T as Config>::WeightInfo::set_collection_limits()]
        pub fn set_collection_limits(
            origin,
            collection_id: u32,
            new_limits: CollectionLimits,
        ) -> DispatchResult {
            let sender = ensure_signed(origin)?;
            Self::check_owner_permissions(collection_id, sender.clone())?;
            let mut target_collection = <Collection<T>>::get(collection_id);
            let old_limits = target_collection.limits;
            let chain_limits = ChainLimit::get();

            // collection bounds
            ensure!(new_limits.sponsor_transfer_timeout <= MAX_SPONSOR_TIMEOUT &&
                new_limits.account_token_ownership_limit <= MAX_TOKEN_OWNERSHIP && 
                new_limits.sponsored_data_size <= chain_limits.custom_data_limit,
                Error::<T>::CollectionLimitBoundsExceeded);

            // token_limit   check  prev
            ensure!(old_limits.token_limit >= new_limits.token_limit, Error::<T>::CollectionTokenLimitExceeded);
            ensure!(new_limits.token_limit > 0, Error::<T>::CollectionTokenLimitExceeded);

            ensure!(
                (old_limits.owner_can_transfer || !new_limits.owner_can_transfer) &&
                (old_limits.owner_can_destroy || !new_limits.owner_can_destroy),
                Error::<T>::OwnerPermissionsCantBeReverted,
            );

            target_collection.limits = new_limits;
            <Collection<T>>::insert(collection_id, target_collection);

            Ok(())
        } 
    }
}

impl<T: Config> Module<T> {

    pub fn transfer_internal(sender: T::AccountId, recipient: T::AccountId, collection_id: CollectionId, item_id: TokenId, value: u128) -> DispatchResult {

        let target_collection = <Collection<T>>::get(collection_id);

        // Limits check
        Self::is_correct_transfer(collection_id, &target_collection, &recipient)?;

        // Transfer permissions check
        ensure!(Self::is_item_owner(sender.clone(), collection_id, item_id) ||
            Self::is_owner_or_admin_permissions(collection_id, sender.clone()),
            Error::<T>::NoPermission);

        if target_collection.access == AccessMode::WhiteList {
            Self::check_white_list(collection_id, &sender)?;
            Self::check_white_list(collection_id, &recipient)?;
        }

        match target_collection.mode
        {
            CollectionMode::NFT => Self::transfer_nft(collection_id, item_id, sender.clone(), recipient.clone())?,
            CollectionMode::Fungible(_)  => Self::transfer_fungible(collection_id, value, &sender, &recipient)?,
            CollectionMode::ReFungible  => Self::transfer_refungible(collection_id, item_id, value, sender.clone(), recipient.clone())?,
            _ => ()
        };

        Self::deposit_event(RawEvent::Transfer(collection_id, item_id, sender, recipient, value));

        Ok(())
    }


    fn is_correct_transfer(collection_id: CollectionId, collection: &CollectionType<T::AccountId>, recipient: &T::AccountId) -> DispatchResult {

        // check token limit and account token limit
        let account_items: u32 = <AddressTokens<T>>::get(collection_id, recipient).len() as u32;
        ensure!(collection.limits.account_token_ownership_limit > account_items,  Error::<T>::AccountTokenLimitExceeded);
        
        Ok(())
    }

    fn can_create_items_in_collection(collection_id: CollectionId, collection: &CollectionType<T::AccountId>, sender: &T::AccountId, owner: &T::AccountId, amount: u32) -> DispatchResult {

        // check token limit and account token limit
        let total_items: u32 = ItemListIndex::get(collection_id)
            .checked_add(amount)
            .ok_or(Error::<T>::CollectionTokenLimitExceeded)?;
        let account_items: u32 = (<AddressTokens<T>>::get(collection_id, owner).len() as u32)
            .checked_add(amount)
            .ok_or(Error::<T>::AccountTokenLimitExceeded)?;
        ensure!(collection.limits.token_limit >= total_items,  Error::<T>::CollectionTokenLimitExceeded);
        ensure!(collection.limits.account_token_ownership_limit >= account_items,  Error::<T>::AccountTokenLimitExceeded);

        if !Self::is_owner_or_admin_permissions(collection_id, sender.clone()) {
            ensure!(collection.mint_mode == true, Error::<T>::PublicMintingNotAllowed);
            Self::check_white_list(collection_id, owner)?;
            Self::check_white_list(collection_id, sender)?;
        }

        Ok(())
    }

    fn validate_create_item_args(target_collection: &CollectionType<T::AccountId>, data: &CreateItemData) -> DispatchResult {
        match target_collection.mode
        {
            CollectionMode::NFT => {
                if let CreateItemData::NFT(data) = data {
                    // check sizes
                    ensure!(ChainLimit::get().custom_data_limit >= data.const_data.len() as u32, Error::<T>::TokenConstDataLimitExceeded);
                    ensure!(ChainLimit::get().custom_data_limit >= data.variable_data.len() as u32, Error::<T>::TokenVariableDataLimitExceeded);
                } else {
                    fail!(Error::<T>::NotNftDataUsedToMintNftCollectionToken);
                }
            },
            CollectionMode::Fungible(_) => {
                if let CreateItemData::Fungible(_) = data {
                } else {
                    fail!(Error::<T>::NotFungibleDataUsedToMintFungibleCollectionToken);
                }
            },
            CollectionMode::ReFungible => {
                if let CreateItemData::ReFungible(data) = data {

                    // check sizes
                    ensure!(ChainLimit::get().custom_data_limit >= data.const_data.len() as u32, Error::<T>::TokenConstDataLimitExceeded);
                    ensure!(ChainLimit::get().custom_data_limit >= data.variable_data.len() as u32, Error::<T>::TokenVariableDataLimitExceeded);

                    // Check refungibility limits
                    ensure!(data.pieces <= MAX_REFUNGIBLE_PIECES, Error::<T>::WrongRefungiblePieces);
                    ensure!(data.pieces > 0, Error::<T>::WrongRefungiblePieces);
                } else {
                    fail!(Error::<T>::NotReFungibleDataUsedToMintReFungibleCollectionToken);
                }
            },
            _ => { fail!(Error::<T>::UnexpectedCollectionType); }
        };

        Ok(())
    }

    fn create_item_no_validation(collection_id: CollectionId, owner: T::AccountId, data: CreateItemData) -> DispatchResult {
        match data
        {
            CreateItemData::NFT(data) => {
                let item = NftItemType {
                    owner: owner.clone(),
                    const_data: data.const_data,
                    variable_data: data.variable_data
                };

                Self::add_nft_item(collection_id, item)?;
            },
            CreateItemData::Fungible(data) => {
                Self::add_fungible_item(collection_id, &owner, data.value)?;
            },
            CreateItemData::ReFungible(data) => {
                let mut owner_list = Vec::new();
                owner_list.push(Ownership {owner: owner.clone(), fraction: data.pieces});

                let item = ReFungibleItemType {
                    owner: owner_list,
                    const_data: data.const_data,
                    variable_data: data.variable_data
                };

                Self::add_refungible_item(collection_id, item)?;
            }
        };

        // call event
        Self::deposit_event(RawEvent::ItemCreated(collection_id, <ItemListIndex>::get(collection_id), owner));

        Ok(())
    }

    fn add_fungible_item(collection_id: CollectionId, owner: &T::AccountId, value: u128) -> DispatchResult {

        // Does new owner already have an account?
        let mut balance: u128 = 0;
        if <FungibleItemList<T>>::contains_key(collection_id, owner) {
            balance = <FungibleItemList<T>>::get(collection_id, owner).value;
        } 

        // Mint 
        let item = FungibleItemType {
            value: balance + value
        };
        <FungibleItemList<T>>::insert(collection_id, (*owner).clone(), item);

        // Update balance
        let new_balance = <Balance<T>>::get(collection_id, owner)
            .checked_add(value)
            .ok_or(Error::<T>::NumOverflow)?;
        <Balance<T>>::insert(collection_id, (*owner).clone(), new_balance);

        Ok(())
    }

    fn add_refungible_item(collection_id: CollectionId, item: ReFungibleItemType<T::AccountId>) -> DispatchResult {
        let current_index = <ItemListIndex>::get(collection_id)
            .checked_add(1)
            .ok_or(Error::<T>::NumOverflow)?;
        let itemcopy = item.clone();

        let value = item.owner.first().unwrap().fraction;
        let owner = item.owner.first().unwrap().owner.clone();

        Self::add_token_index(collection_id, current_index, &owner)?;

        <ItemListIndex>::insert(collection_id, current_index);
        <ReFungibleItemList<T>>::insert(collection_id, current_index, itemcopy);

        // Update balance
        let new_balance = <Balance<T>>::get(collection_id, &owner)
            .checked_add(value)
            .ok_or(Error::<T>::NumOverflow)?;
        <Balance<T>>::insert(collection_id, owner.clone(), new_balance);

        Ok(())
    }

    fn add_nft_item(collection_id: CollectionId, item: NftItemType<T::AccountId>) -> DispatchResult {
        let current_index = <ItemListIndex>::get(collection_id)
            .checked_add(1)
            .ok_or(Error::<T>::NumOverflow)?;

        let item_owner = item.owner.clone();
        Self::add_token_index(collection_id, current_index, &item.owner)?;

        <ItemListIndex>::insert(collection_id, current_index);
        <NftItemList<T>>::insert(collection_id, current_index, item);

        // Update balance
        let new_balance = <Balance<T>>::get(collection_id, item_owner.clone())
            .checked_add(1)
            .ok_or(Error::<T>::NumOverflow)?;
        <Balance<T>>::insert(collection_id, item_owner.clone(), new_balance);

        Ok(())
    }

    fn burn_refungible_item(
        collection_id: CollectionId,
        item_id: TokenId,
        owner: &T::AccountId,
    ) -> DispatchResult {
        ensure!(
            <ReFungibleItemList<T>>::contains_key(collection_id, item_id),
            Error::<T>::TokenNotFound
        );
        let mut token = <ReFungibleItemList<T>>::get(collection_id, item_id);
        let rft_balance = token
            .owner
            .iter()
            .filter(|&i| i.owner == *owner)
            .next()
            .unwrap();
        Self::remove_token_index(collection_id, item_id, owner)?;

        // update balance
        let new_balance = <Balance<T>>::get(collection_id, rft_balance.owner.clone())
            .checked_sub(rft_balance.fraction)
            .ok_or(Error::<T>::NumOverflow)?;
        <Balance<T>>::insert(collection_id, rft_balance.owner.clone(), new_balance);

        // Re-create owners list with sender removed
        let index = token
            .owner
            .iter()
            .position(|i| i.owner == *owner)
            .unwrap();
        token.owner.remove(index);
        let owner_count = token.owner.len();

        // Burn the token completely if this was the last (only) owner
        if owner_count == 0 {
            <ReFungibleItemList<T>>::remove(collection_id, item_id);
        }
        else {
            <ReFungibleItemList<T>>::insert(collection_id, item_id, token);
        }

        Ok(())
    }

    fn burn_nft_item(collection_id: CollectionId, item_id: TokenId) -> DispatchResult {
        ensure!(
            <NftItemList<T>>::contains_key(collection_id, item_id),
            Error::<T>::TokenNotFound
        );
        let item = <NftItemList<T>>::get(collection_id, item_id);
        Self::remove_token_index(collection_id, item_id, &item.owner)?;

        // update balance
        let new_balance = <Balance<T>>::get(collection_id, &item.owner)
            .checked_sub(1)
            .ok_or(Error::<T>::NumOverflow)?;
        <Balance<T>>::insert(collection_id, item.owner.clone(), new_balance);
        <NftItemList<T>>::remove(collection_id, item_id);

        Ok(())
    }

    fn burn_fungible_item(owner: &T::AccountId, collection_id: CollectionId, value: u128) -> DispatchResult {
        ensure!(
            <FungibleItemList<T>>::contains_key(collection_id, owner),
            Error::<T>::TokenNotFound
        );
        let mut balance = <FungibleItemList<T>>::get(collection_id, owner);
        ensure!(balance.value >= value, Error::<T>::TokenValueNotEnough);

        // update balance
        let new_balance = <Balance<T>>::get(collection_id, owner)
            .checked_sub(value)
            .ok_or(Error::<T>::NumOverflow)?;
        <Balance<T>>::insert(collection_id, (*owner).clone(), new_balance);

        if balance.value - value > 0 {
            balance.value -= value;
            <FungibleItemList<T>>::insert(collection_id, (*owner).clone(), balance);
        }
        else {
            <FungibleItemList<T>>::remove(collection_id, owner);
        }

        Ok(())
    }

    fn collection_exists(collection_id: CollectionId) -> DispatchResult {
        ensure!(
            <Collection<T>>::contains_key(collection_id),
            Error::<T>::CollectionNotFound
        );
        Ok(())
    }

    fn check_owner_permissions(collection_id: CollectionId, subject: T::AccountId) -> DispatchResult {
        Self::collection_exists(collection_id)?;

        let target_collection = <Collection<T>>::get(collection_id);
        ensure!(
            subject == target_collection.owner,
            Error::<T>::NoPermission
        );

        Ok(())
    }

    fn is_owner_or_admin_permissions(collection_id: CollectionId, subject: T::AccountId) -> bool {
        let target_collection = <Collection<T>>::get(collection_id);
        let mut result: bool = subject == target_collection.owner;
        let exists = <AdminList<T>>::contains_key(collection_id);

        if !result & exists {
            if <AdminList<T>>::get(collection_id).contains(&subject) {
                result = true
            }
        }

        result
    }

    fn check_owner_or_admin_permissions(
        collection_id: CollectionId,
        subject: T::AccountId,
    ) -> DispatchResult {
        Self::collection_exists(collection_id)?;
        let result = Self::is_owner_or_admin_permissions(collection_id, subject.clone());

        ensure!(
            result,
            Error::<T>::NoPermission
        );
        Ok(())
    }

    fn owned_amount(
        subject: T::AccountId,
        collection_id: CollectionId,
        item_id: TokenId,
    ) -> Option<u128> {
        let target_collection = <Collection<T>>::get(collection_id);

        match target_collection.mode {
            CollectionMode::NFT => {
                if <NftItemList<T>>::get(collection_id, item_id).owner == subject {
                    return Some(1)
                }
                None
            },
            CollectionMode::Fungible(_) => {
                if <FungibleItemList<T>>::contains_key(collection_id, &subject) {
                    return Some(<FungibleItemList<T>>::get(collection_id, &subject)
                        .value);
                }
                None
            },
            CollectionMode::ReFungible => <ReFungibleItemList<T>>::get(collection_id, item_id)
                .owner
                .iter()
                .find(|i| i.owner == subject)
                .map(|i| i.fraction),
            CollectionMode::Invalid => None,
        }
    }

    fn is_item_owner(subject: T::AccountId, collection_id: CollectionId, item_id: TokenId) -> bool {
        let target_collection = <Collection<T>>::get(collection_id);

        match target_collection.mode {
            CollectionMode::NFT => {
                <NftItemList<T>>::get(collection_id, item_id).owner == subject
            }
            CollectionMode::Fungible(_) => {
                <FungibleItemList<T>>::contains_key(collection_id, &subject)
            }
            CollectionMode::ReFungible => {
                <ReFungibleItemList<T>>::get(collection_id, item_id)
                    .owner
                    .iter()
                    .any(|i| i.owner == subject)
            }
            CollectionMode::Invalid => false,
        }
    }

    fn check_white_list(collection_id: CollectionId, address: &T::AccountId) -> DispatchResult {
        let mes = Error::<T>::AddresNotInWhiteList;
        ensure!(<WhiteList<T>>::contains_key(collection_id, address), mes);

        Ok(())
    }

    /// Check if token exists. In case of Fungible, check if there is an entry for 
    /// the owner in fungible balances double map
    fn token_exists(
        collection_id: CollectionId,
        item_id: TokenId,
        owner: &T::AccountId
    ) -> DispatchResult {
        let target_collection = <Collection<T>>::get(collection_id);
        let exists = match target_collection.mode
        {
            CollectionMode::NFT => <NftItemList<T>>::contains_key(collection_id, item_id),
            CollectionMode::Fungible(_)  => <FungibleItemList<T>>::contains_key(collection_id, owner),
            CollectionMode::ReFungible  => <ReFungibleItemList<T>>::contains_key(collection_id, item_id),
            _ => false
        };

        ensure!(exists == true, Error::<T>::TokenNotFound);
        Ok(())
    }

    fn transfer_fungible(
        collection_id: CollectionId,
        value: u128,
        owner: &T::AccountId,
        recipient: &T::AccountId,
    ) -> DispatchResult {
        Self::token_exists(collection_id, 0, owner)?;

        let mut balance = <FungibleItemList<T>>::get(collection_id, owner);
        ensure!(balance.value >= value, Error::<T>::TokenValueTooLow);

        // Send balance to recipient (updates balanceOf of recipient)
        Self::add_fungible_item(collection_id, recipient, value)?;

        // update balanceOf of sender
        <Balance<T>>::insert(collection_id, (*owner).clone(), balance.value - value);

        // Reduce or remove sender
        if balance.value == value {
            <FungibleItemList<T>>::remove(collection_id, owner);
        }
        else {
            balance.value -= value;
            <FungibleItemList<T>>::insert(collection_id, (*owner).clone(), balance);
        }

        Ok(())
    }

    fn transfer_refungible(
        collection_id: CollectionId,
        item_id: TokenId,
        value: u128,
        owner: T::AccountId,
        new_owner: T::AccountId,
    ) -> DispatchResult {
        Self::token_exists(collection_id, item_id, &owner)?;

        let full_item = <ReFungibleItemList<T>>::get(collection_id, item_id);
        let item = full_item
            .owner
            .iter()
            .filter(|i| i.owner == owner)
            .next()
            .ok_or(Error::<T>::NumOverflow)?;
        let amount = item.fraction;

        ensure!(amount >= value, Error::<T>::TokenValueTooLow);

        // update balance
        let balance_old_owner = <Balance<T>>::get(collection_id, item.owner.clone())
            .checked_sub(value)
            .ok_or(Error::<T>::NumOverflow)?;
        <Balance<T>>::insert(collection_id, item.owner.clone(), balance_old_owner);

        let balancenew_owner = <Balance<T>>::get(collection_id, new_owner.clone())
            .checked_add(value)
            .ok_or(Error::<T>::NumOverflow)?;
        <Balance<T>>::insert(collection_id, new_owner.clone(), balancenew_owner);

        let old_owner = item.owner.clone();
        let new_owner_has_account = full_item.owner.iter().any(|i| i.owner == new_owner);

        // transfer
        if amount == value && !new_owner_has_account {
            // change owner
            // new owner do not have account
            let mut new_full_item = full_item.clone();
            new_full_item
                .owner
                .iter_mut()
                .find(|i| i.owner == owner)
                .unwrap()
                .owner = new_owner.clone();
            <ReFungibleItemList<T>>::insert(collection_id, item_id, new_full_item);

            // update index collection
            Self::move_token_index(collection_id, item_id, &old_owner, &new_owner)?;
        } else {
            let mut new_full_item = full_item.clone();
            new_full_item
                .owner
                .iter_mut()
                .find(|i| i.owner == owner)
                .unwrap()
                .fraction -= value;

            // separate amount
            if new_owner_has_account {
                // new owner has account
                new_full_item
                    .owner
                    .iter_mut()
                    .find(|i| i.owner == new_owner)
                    .unwrap()
                    .fraction += value;
            } else {
                // new owner do not have account
                new_full_item.owner.push(Ownership {
                    owner: new_owner.clone(),
                    fraction: value,
                });
                Self::add_token_index(collection_id, item_id, &new_owner)?;
            }

            <ReFungibleItemList<T>>::insert(collection_id, item_id, new_full_item);
        }

        Ok(())
    }

    fn transfer_nft(
        collection_id: CollectionId,
        item_id: TokenId,
        sender: T::AccountId,
        new_owner: T::AccountId,
    ) -> DispatchResult {
        Self::token_exists(collection_id, item_id, &sender)?;

        let mut item = <NftItemList<T>>::get(collection_id, item_id);

        ensure!(
            sender == item.owner,
            Error::<T>::MustBeTokenOwner
        );

        // update balance
        let balance_old_owner = <Balance<T>>::get(collection_id, item.owner.clone())
            .checked_sub(1)
            .ok_or(Error::<T>::NumOverflow)?;
        <Balance<T>>::insert(collection_id, item.owner.clone(), balance_old_owner);

        let balancenew_owner = <Balance<T>>::get(collection_id, new_owner.clone())
            .checked_add(1)
            .ok_or(Error::<T>::NumOverflow)?;
        <Balance<T>>::insert(collection_id, new_owner.clone(), balancenew_owner);

        // change owner
        let old_owner = item.owner.clone();
        item.owner = new_owner.clone();
        <NftItemList<T>>::insert(collection_id, item_id, item);

        // update index collection
        Self::move_token_index(collection_id, item_id, &old_owner, &new_owner)?;

        Ok(())
    }
    
    fn set_re_fungible_variable_data(
        collection_id: CollectionId,
        item_id: TokenId,
        data: Vec<u8>
    ) -> DispatchResult {
        let mut item = <ReFungibleItemList<T>>::get(collection_id, item_id);

        item.variable_data = data;

        <ReFungibleItemList<T>>::insert(collection_id, item_id, item);

        Ok(())
    }

    fn set_nft_variable_data(
        collection_id: CollectionId,
        item_id: TokenId,
        data: Vec<u8>
    ) -> DispatchResult {
        let mut item = <NftItemList<T>>::get(collection_id, item_id);
        
        item.variable_data = data;

        <NftItemList<T>>::insert(collection_id, item_id, item);
        
        Ok(())
    }

    fn init_collection(item: &CollectionType<T::AccountId>) {
        // check params
        assert!(
            item.decimal_points <= MAX_DECIMAL_POINTS,
            "decimal_points parameter must be lower than MAX_DECIMAL_POINTS"
        );
        assert!(
            item.name.len() <= 64,
            "Collection name can not be longer than 63 char"
        );
        assert!(
            item.name.len() <= 256,
            "Collection description can not be longer than 255 char"
        );
        assert!(
            item.token_prefix.len() <= 16,
            "Token prefix can not be longer than 15 char"
        );

        // Generate next collection ID
        let next_id = CreatedCollectionCount::get()
            .checked_add(1)
            .unwrap();

        CreatedCollectionCount::put(next_id);
    }

    fn init_nft_token(collection_id: CollectionId, item: &NftItemType<T::AccountId>) {
        let current_index = <ItemListIndex>::get(collection_id)
            .checked_add(1)
            .unwrap();

        let item_owner = item.owner.clone();
        Self::add_token_index(collection_id, current_index, &item.owner).unwrap();

        <ItemListIndex>::insert(collection_id, current_index);

        // Update balance
        let new_balance = <Balance<T>>::get(collection_id, &item_owner)
            .checked_add(1)
            .unwrap();
        <Balance<T>>::insert(collection_id, item_owner.clone(), new_balance);
    }

    fn init_fungible_token(collection_id: CollectionId, owner: &T::AccountId, item: &FungibleItemType) {
        let current_index = <ItemListIndex>::get(collection_id)
            .checked_add(1)
            .unwrap();

        Self::add_token_index(collection_id, current_index, owner).unwrap();

        <ItemListIndex>::insert(collection_id, current_index);

        // Update balance
        let new_balance = <Balance<T>>::get(collection_id, owner)
            .checked_add(item.value)
            .unwrap();
        <Balance<T>>::insert(collection_id, (*owner).clone(), new_balance);
    }

    fn init_refungible_token(collection_id: CollectionId, item: &ReFungibleItemType<T::AccountId>) {
        let current_index = <ItemListIndex>::get(collection_id)
            .checked_add(1)
            .unwrap();

        let value = item.owner.first().unwrap().fraction;
        let owner = item.owner.first().unwrap().owner.clone();

        Self::add_token_index(collection_id, current_index, &owner).unwrap();

        <ItemListIndex>::insert(collection_id, current_index);

        // Update balance
        let new_balance = <Balance<T>>::get(collection_id, &owner)
            .checked_add(value)
            .unwrap();
        <Balance<T>>::insert(collection_id, owner.clone(), new_balance);
    }

    fn add_token_index(collection_id: CollectionId, item_index: TokenId, owner: &T::AccountId) -> DispatchResult {

        // add to account limit
        if <AccountItemCount<T>>::contains_key(owner) {

            // bound Owned tokens by a single address
            let count = <AccountItemCount<T>>::get(owner);
            ensure!(count < ChainLimit::get().account_token_ownership_limit, Error::<T>::AddressOwnershipLimitExceeded);

            <AccountItemCount<T>>::insert(owner.clone(), count
                .checked_add(1)
                .ok_or(Error::<T>::NumOverflow)?);
        }
        else {
            <AccountItemCount<T>>::insert(owner.clone(), 1);
        }

        let list_exists = <AddressTokens<T>>::contains_key(collection_id, owner);
        if list_exists {
            let mut list = <AddressTokens<T>>::get(collection_id, owner);
            let item_contains = list.contains(&item_index.clone());

            if !item_contains {
                list.push(item_index.clone());
            }

            <AddressTokens<T>>::insert(collection_id, owner.clone(), list);
        } else {
            let mut itm = Vec::new();
            itm.push(item_index.clone());
            <AddressTokens<T>>::insert(collection_id, owner.clone(), itm);
        }

        Ok(())
    }

    fn remove_token_index(
        collection_id: CollectionId,
        item_index: TokenId,
        owner: &T::AccountId,
    ) -> DispatchResult {

        // update counter
        <AccountItemCount<T>>::insert(owner.clone(), 
            <AccountItemCount<T>>::get(owner)
            .checked_sub(1)
            .ok_or(Error::<T>::NumOverflow)?);


        let list_exists = <AddressTokens<T>>::contains_key(collection_id, owner);
        if list_exists {
            let mut list = <AddressTokens<T>>::get(collection_id, owner);
            let item_contains = list.contains(&item_index.clone());

            if item_contains {
                list.retain(|&item| item != item_index);
                <AddressTokens<T>>::insert(collection_id, owner.clone(), list);
            }
        }

        Ok(())
    }

    fn move_token_index(
        collection_id: CollectionId,
        item_index: TokenId,
        old_owner: &T::AccountId,
        new_owner: &T::AccountId,
    ) -> DispatchResult {
        Self::remove_token_index(collection_id, item_index, old_owner)?;
        Self::add_token_index(collection_id, item_index, new_owner)?;

        Ok(())
    }
    
    fn ensure_contract_owned(account: T::AccountId, contract: &T::AccountId) -> DispatchResult {
        if <ContractOwner<T>>::contains_key(contract.clone()) {
            let owner = <ContractOwner<T>>::get(contract);
            ensure!(account == owner, Error::<T>::NoPermission);
        } else {
            fail!(Error::<T>::NoPermission);
        }

        Ok(())
    }
}

////////////////////////////////////////////////////////////////////////////////////////////////////
// Economic models
// #region

/// Fee multiplier.
pub type Multiplier = FixedU128;

type BalanceOf<T> = <<T as pallet_transaction_payment::Config>::OnChargeTransaction as pallet_transaction_payment::OnChargeTransaction<T>>::Balance;

/// Require the transactor pay for themselves and maybe include a tip to gain additional priority
/// in the queue.
#[derive(Encode, Decode, Clone, Eq, PartialEq)]
pub struct ChargeTransactionPayment<T: Config>(#[codec(compact)] BalanceOf<T>);

impl<T: Config + Send + Sync> sp_std::fmt::Debug 
    for ChargeTransactionPayment<T>
{
	#[cfg(feature = "std")]
	fn fmt(&self, f: &mut sp_std::fmt::Formatter) -> sp_std::fmt::Result {
		write!(f, "ChargeTransactionPayment<{:?}>", self.0)
	}
	#[cfg(not(feature = "std"))]
	fn fmt(&self, _: &mut sp_std::fmt::Formatter) -> sp_std::fmt::Result {
		Ok(())
	}
}

impl<T: Config> ChargeTransactionPayment<T>
where
    T::Call: Dispatchable<Info=DispatchInfo, PostInfo=PostDispatchInfo> + IsSubType<Call<T>> + IsSubType<pallet_contracts::Call<T>>,
    BalanceOf<T>: Send + Sync + From<u64> + FixedPointOperand,
    T::AccountId: AsRef<[u8]>,
    T::AccountId: UncheckedFrom<T::Hash>,
{
    fn traditional_fee(
        len: usize,
        info: &DispatchInfoOf<T::Call>,
        tip: BalanceOf<T>,
    ) -> BalanceOf<T>
    where
        T::Call: Dispatchable<Info = DispatchInfo>,
    {
        <pallet_transaction_payment::Module<T>>::compute_fee(len as u32, info, tip)
    }

	fn get_priority(len: usize, info: &DispatchInfoOf<T::Call>, final_fee: BalanceOf<T>) -> TransactionPriority {
        let weight_saturation = T::BlockWeights::get().max_block / info.weight.max(1);
        let max_block_length = *T::BlockLength::get().max.get(DispatchClass::Normal);
        let len_saturation = max_block_length as u64 / (len as u64).max(1);
        let coefficient: BalanceOf<T> = weight_saturation
            .min(len_saturation)
            .saturated_into::<BalanceOf<T>>();
        final_fee
            .saturating_mul(coefficient)
            .saturated_into::<TransactionPriority>()
    }

    fn withdraw_fee(
        &self,
        who: &T::AccountId,
        call: &T::Call,
        info: &DispatchInfoOf<T::Call>,
        len: usize,
	) -> Result<
		(
			BalanceOf<T>,
			<<T as pallet_transaction_payment::Config>::OnChargeTransaction as pallet_transaction_payment::OnChargeTransaction<T>>::LiquidityInfo,
		),
		TransactionValidityError,
	> {
        let tip = self.0;

        // Set fee based on call type. Creating collection costs 1 Unique.
        // All other transactions have traditional fees so far
        // let fee = match call.is_sub_type() {
        //     Some(Call::create_collection(..)) => <BalanceOf<T>>::from(1_000_000_000),
        //     _ => Self::traditional_fee(len, info, tip), // Flat fee model, use only for testing purposes
        //                                                 // _ => <BalanceOf<T>>::from(100)
        // };
        let fee = Self::traditional_fee(len, info, tip);

        // Only mess with balances if fee is not zero.
        if fee.is_zero() {
            return <<T as pallet_transaction_payment::Config>::OnChargeTransaction as pallet_transaction_payment::OnChargeTransaction<T>>::withdraw_fee(who, call, info, fee, tip)
			.map(|i| (fee, i));
        }

        // Determine who is paying transaction fee based on ecnomic model
        // Parse call to extract collection ID and access collection sponsor
        let mut sponsor: T::AccountId = match IsSubType::<Call<T>>::is_sub_type(call) {
            Some(Call::create_item(collection_id, _owner, _properties)) => {

                // sponsor timeout
                let block_number = <system::Module<T>>::block_number() as T::BlockNumber;

                let limit = <Collection<T>>::get(collection_id).limits.sponsor_transfer_timeout;
                let mut sponsored = true;
                if <CreateItemBasket<T>>::contains_key((collection_id, &who)) {
                    let last_tx_block = <CreateItemBasket<T>>::get((collection_id, &who));
                    let limit_time = last_tx_block + limit.into();
                    if block_number <= limit_time {
                        sponsored = false;
                    }
                }
                if sponsored {
                    <CreateItemBasket<T>>::insert((collection_id, who.clone()), block_number);
                }

                // check free create limit
                if (<Collection<T>>::get(collection_id).limits.sponsored_data_size >= (_properties.len() as u32)) &&
                   (<Collection<T>>::get(collection_id).sponsor_confirmed) &&
                   (sponsored)
                {
                    <Collection<T>>::get(collection_id).sponsor
                } else {
                    T::AccountId::default()
                }
            }
            Some(Call::transfer(_new_owner, collection_id, item_id, _value)) => {
                
                let mut sponsor_transfer = false;
                if <Collection<T>>::get(collection_id).sponsor_confirmed {

                    let collection_limits = <Collection<T>>::get(collection_id).limits;
                    let collection_mode = <Collection<T>>::get(collection_id).mode;
    
                    // sponsor timeout
                    let block_number = <system::Module<T>>::block_number() as T::BlockNumber;
                    sponsor_transfer = match collection_mode {
                        CollectionMode::NFT => {
    
                            // get correct limit
                            let limit: u32 = if collection_limits.sponsor_transfer_timeout > 0 {
                                collection_limits.sponsor_transfer_timeout
                            } else {
                                ChainLimit::get().nft_sponsor_transfer_timeout
                            };
    
                            let mut sponsored = true;
                            if <NftTransferBasket<T>>::contains_key(collection_id, item_id) {
                                let last_tx_block = <NftTransferBasket<T>>::get(collection_id, item_id);
                                let limit_time = last_tx_block + limit.into();
                                if block_number <= limit_time {
                                    sponsored = false;
                                }
                            }
                            if sponsored {
                                <NftTransferBasket<T>>::insert(collection_id, item_id, block_number);
                            }

                            sponsored
                        }
                        CollectionMode::Fungible(_) => {
    
                            // get correct limit
                            let limit: u32 = if collection_limits.sponsor_transfer_timeout > 0 {
                                collection_limits.sponsor_transfer_timeout
                            } else {
                                ChainLimit::get().fungible_sponsor_transfer_timeout
                            };
    
                            let block_number = <system::Module<T>>::block_number() as T::BlockNumber;
                            let mut sponsored = true;
                            if <FungibleTransferBasket<T>>::contains_key(collection_id, who) {
                                let last_tx_block = <FungibleTransferBasket<T>>::get(collection_id, who);
                                let limit_time = last_tx_block + limit.into();
                                if block_number <= limit_time {
                                    sponsored = false;
                                }
                            }
                            if sponsored {
                                <FungibleTransferBasket<T>>::insert(collection_id, who, block_number);
                            }

                            sponsored
                        }
                        CollectionMode::ReFungible => {
    
                            // get correct limit
                            let limit: u32 = if collection_limits.sponsor_transfer_timeout > 0 {
                                collection_limits.sponsor_transfer_timeout
                            } else {
                                ChainLimit::get().refungible_sponsor_transfer_timeout
                            };
    
                            let mut sponsored = true;
                            if <ReFungibleTransferBasket<T>>::contains_key(collection_id, item_id) {
                                let last_tx_block = <ReFungibleTransferBasket<T>>::get(collection_id, item_id);
                                let limit_time = last_tx_block + limit.into();
                                if block_number <= limit_time {
                                    sponsored = false;
                                }
                            }
                            if sponsored {
                                <ReFungibleTransferBasket<T>>::insert(collection_id, item_id, block_number);
                            }

                            sponsored
                        }
                        _ => {
                            false
                        },
                    };
                }

                if !sponsor_transfer {
                    T::AccountId::default()
                } else {
                    <Collection<T>>::get(collection_id).sponsor
                }
            }

            _ => T::AccountId::default(),
        };

        // Sponsor smart contracts
        sponsor = match IsSubType::<pallet_contracts::Call<T>>::is_sub_type(call) {

            // On instantiation: set the contract owner
            Some(pallet_contracts::Call::instantiate(_endowment, _gas_limit, code_hash, _data, salt)) => {

                let new_contract_address = <pallet_contracts::Module<T>>::contract_address(
                    &who,
                    code_hash,
                    salt,
                );
                <ContractOwner<T>>::insert(new_contract_address.clone(), who.clone());

                T::AccountId::default()
            },

            // On instantiation with code: set the contract owner
            Some(pallet_contracts::Call::instantiate_with_code(_endowment, _gas_limit, _code, _data, _salt))  => {

                let new_contract_address = <pallet_contracts::Module<T>>::contract_address(
                    &who,
                    &T::Hashing::hash(&_code),
                    _salt,
                );

                <ContractOwner<T>>::insert(new_contract_address.clone(), who.clone());

                T::AccountId::default()
            }

            // When the contract is called, check if the sponsoring is enabled and pay fees from contract endowment if it is
            Some(pallet_contracts::Call::call(dest, _value, _gas_limit, _data)) => {

                let called_contract: T::AccountId = T::Lookup::lookup((*dest).clone()).unwrap_or(T::AccountId::default());

                let owned_contract = <ContractOwner<T>>::contains_key(called_contract.clone())
                  && <ContractOwner<T>>::get(called_contract.clone()) == *who;
                let white_list_enabled = <ContractWhiteListEnabled<T>>::contains_key(called_contract.clone()) && <ContractWhiteListEnabled<T>>::get(called_contract.clone());
                  
                if !owned_contract && white_list_enabled {
                    if !<ContractWhiteList<T>>::contains_key(called_contract.clone(), who) {
                        return Err(InvalidTransaction::Call.into());
                    }
                }

                let mut sponsor_transfer = false;
                if <ContractSponsoringRateLimit<T>>::contains_key(called_contract.clone()) {
                    let last_tx_block = <ContractSponsorBasket<T>>::get((&called_contract, &who));
                    let block_number = <system::Module<T>>::block_number() as T::BlockNumber;
                    let rate_limit = <ContractSponsoringRateLimit<T>>::get(&called_contract);
                    let limit_time = last_tx_block + rate_limit;

                    if block_number >= limit_time {
                        <ContractSponsorBasket<T>>::insert((called_contract.clone(), who.clone()), block_number);
                        sponsor_transfer = true;
                    }
                } else {
                    sponsor_transfer = false;
                }
               
                
                let mut sp = T::AccountId::default();
                if sponsor_transfer {
                    if <ContractSelfSponsoring<T>>::contains_key(called_contract.clone()) {
                        if <ContractSelfSponsoring<T>>::get(called_contract.clone()) {
                            sp = called_contract;
                        }
                    }
                }

                sp
            },

            _ => sponsor,
        };

        let mut who_pays_fee: T::AccountId = sponsor.clone();
        if sponsor == T::AccountId::default() {
            who_pays_fee = who.clone();
        }

		<<T as pallet_transaction_payment::Config>::OnChargeTransaction as pallet_transaction_payment::OnChargeTransaction<T>>::withdraw_fee(&who_pays_fee, call, info, fee, tip)
			.map(|i| (fee, i))
    }
}


impl<T: Config + Send + Sync> SignedExtension
    for ChargeTransactionPayment<T>
where
    BalanceOf<T>: Send + Sync + From<u64> + FixedPointOperand,
    T::Call: Dispatchable<Info = DispatchInfo, PostInfo = PostDispatchInfo> + IsSubType<Call<T>> + IsSubType<pallet_contracts::Call<T>>,
    T::AccountId: AsRef<[u8]>,
    T::AccountId: UncheckedFrom<T::Hash>,
{
    const IDENTIFIER: &'static str = "ChargeTransactionPayment";
    type AccountId = T::AccountId;
    type Call = T::Call;
    type AdditionalSigned = ();
    type Pre = (
        // tip
        BalanceOf<T>,
        // who pays fee
        Self::AccountId,
		// imbalance resulting from withdrawing the fee
		<<T as pallet_transaction_payment::Config>::OnChargeTransaction as pallet_transaction_payment::OnChargeTransaction<T>>::LiquidityInfo,
    );
    fn additional_signed(&self) -> sp_std::result::Result<(), TransactionValidityError> {
        Ok(())
    }

    fn validate(
        &self,
        who: &Self::AccountId,
        call: &Self::Call,
        info: &DispatchInfoOf<Self::Call>,
        len: usize,
    ) -> TransactionValidity {
		let (fee, _) = self.withdraw_fee(who, call, info, len)?;
		Ok(ValidTransaction {
			priority: Self::get_priority(len, info, fee),
			..Default::default()
		})
    }

    fn pre_dispatch(
        self,
        who: &Self::AccountId,
        call: &Self::Call,
        info: &DispatchInfoOf<Self::Call>,
        len: usize,
    ) -> Result<Self::Pre, TransactionValidityError> {
        let (_fee, imbalance) = self.withdraw_fee(who, call, info, len)?;
        Ok((self.0, who.clone(), imbalance))
    }

    fn post_dispatch(
        pre: Self::Pre,
        info: &DispatchInfoOf<Self::Call>,
        post_info: &PostDispatchInfoOf<Self::Call>,
        len: usize,
        _result: &DispatchResult,
    ) -> Result<(), TransactionValidityError> {
		let (tip, who, imbalance) = pre;
		let actual_fee = pallet_transaction_payment::Module::<T>::compute_actual_fee(
			len as u32,
			info,
			post_info,
			tip,
		);
		<T as pallet_transaction_payment::Config>::OnChargeTransaction::correct_and_deposit_fee(&who, info, post_info, actual_fee, tip, imbalance)?;
		Ok(())
    }
}

// #endregion<|MERGE_RESOLUTION|>--- conflicted
+++ resolved
@@ -1117,7 +1117,6 @@
 
             // Transfer permissions check
             let target_collection = <Collection<T>>::get(collection_id);
-<<<<<<< HEAD
 
             let bypasses_limits = target_collection.limits.owner_can_transfer &&
                 Self::is_owner_or_admin_permissions(
@@ -1126,13 +1125,6 @@
                 );
 
             let allowance_limit = if bypasses_limits {
-=======
-            let allowance_limit = if target_collection.limits.owner_can_transfer &&
-                Self::is_owner_or_admin_permissions(
-                    collection_id,
-                    sender.clone(),
-                ) {
->>>>>>> 07649f27
                 None
             } else if let Some(amount) = Self::owned_amount(
                 sender.clone(),
