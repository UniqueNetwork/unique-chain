--- conflicted
+++ resolved
@@ -198,12 +198,8 @@
         Self { 
             account_token_ownership_limit: 10_000_000, 
             token_limit: u32::max_value(),
-<<<<<<< HEAD
-            sponsored_data_size: u32::max_value(), 
+            sponsored_data_size: u32::MAX, 
             sponsored_data_rate_limit: None,
-=======
-            sponsored_data_size: u32::MAX,
->>>>>>> 1f47f964
             sponsor_transfer_timeout: 14400,
             owner_can_transfer: true,
             owner_can_destroy: true
@@ -1047,13 +1043,7 @@
             Self::collection_exists(collection_id)?;
 
             // Transfer permissions check
-<<<<<<< HEAD
             let target_collection = <Collection<T>>::get(collection_id).unwrap();
-            ensure!(Self::is_item_owner(sender.clone(), collection_id, item_id) ||
-                Self::is_owner_or_admin_permissions(collection_id, sender.clone()),
-                Error::<T>::NoPermission);
-=======
-            let target_collection = <Collection<T>>::get(collection_id);
             ensure!(
                 Self::is_item_owner(sender.clone(), collection_id, item_id) ||
                 (
@@ -1062,7 +1052,6 @@
                 ),
                 Error::<T>::NoPermission
             );
->>>>>>> 1f47f964
 
             if target_collection.access == AccessMode::WhiteList {
                 Self::check_white_list(collection_id, &sender)?;
@@ -1135,13 +1124,7 @@
             Self::token_exists(collection_id, item_id, &sender)?;
 
             // Transfer permissions check
-<<<<<<< HEAD
             let target_collection = <Collection<T>>::get(collection_id).unwrap();
-            ensure!(Self::is_item_owner(sender.clone(), collection_id, item_id) ||
-                Self::is_owner_or_admin_permissions(collection_id, sender.clone()),
-                Error::<T>::NoPermission);
-=======
-            let target_collection = <Collection<T>>::get(collection_id);
             let allowance_limit = if (
                 target_collection.limits.owner_can_transfer &&
                 Self::is_owner_or_admin_permissions(
@@ -1159,7 +1142,6 @@
             } else {
                 fail!(Error::<T>::NoPermission);
             };
->>>>>>> 1f47f964
 
             if target_collection.access == AccessMode::WhiteList {
                 Self::check_white_list(collection_id, &sender)?;
@@ -1592,20 +1574,12 @@
         pub fn set_collection_limits(
             origin,
             collection_id: u32,
-<<<<<<< HEAD
-            limits: CollectionLimits<T::BlockNumber>,
+            new_limits: CollectionLimits<T::BlockNumber>,
         ) -> DispatchResult {
             let sender = ensure_signed(origin)?;
             Self::check_owner_permissions(collection_id, sender.clone())?;
             let mut target_collection = <Collection<T>>::get(collection_id).unwrap();
-=======
-            new_limits: CollectionLimits,
-        ) -> DispatchResult {
-            let sender = ensure_signed(origin)?;
-            Self::check_owner_permissions(collection_id, sender.clone())?;
-            let mut target_collection = <Collection<T>>::get(collection_id);
             let old_limits = target_collection.limits;
->>>>>>> 1f47f964
             let chain_limits = ChainLimit::get();
 
             // collection bounds
