--- conflicted
+++ resolved
@@ -194,11 +194,7 @@
         CollectionLimits { 
             account_token_ownership_limit: 10_000_000, 
             token_limit: u32::max_value(),
-<<<<<<< HEAD
             sponsored_data_size: u32::MAX,
-=======
-            sponsored_data_size: u32::max_value(), 
->>>>>>> 49bd319d
             sponsor_transfer_timeout: 14400,
             owner_can_transfer: true,
             owner_can_destroy: true
