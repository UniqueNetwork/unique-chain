#![cfg_attr(not(feature = "std"), no_std)]

/// For more guidance on Substrate FRAME, see the example pallet
/// https://github.com/paritytech/substrate/blob/master/frame/example/src/lib.rs
<<<<<<< HEAD

use codec::{Decode, Encode};
use frame_support::{decl_event, decl_module, decl_storage, dispatch::DispatchResult, ensure};
=======
pub use frame_support::{
    decl_event, decl_module, decl_storage,
    construct_runtime, parameter_types,
    traits::{Currency, Get, ExistenceRequirement, KeyOwnerProofSystem, OnUnbalanced, Randomness, WithdrawReason, Imbalance},
    weights::{
        DispatchInfo, PostDispatchInfo, constants::{BlockExecutionWeight, ExtrinsicBaseWeight, RocksDbWeight, WEIGHT_PER_SECOND},
        IdentityFee, Weight, WeightToFeePolynomial, GetDispatchInfo, Pays,
    },
    StorageValue,
    dispatch::DispatchResult, 
    IsSubType,
    ensure
};

>>>>>>> b6babd24
use frame_system::{self as system, ensure_signed};
use sp_runtime::sp_std::prelude::Vec;
use sp_std::prelude::*;
use sp_runtime::{
	FixedU128, FixedPointOperand, 
	transaction_validity::{
		TransactionPriority, ValidTransaction, InvalidTransaction, TransactionValidityError, TransactionValidity
	},
	traits::{
        Saturating, Dispatchable, DispatchInfoOf, PostDispatchInfoOf, SignedExtension, Zero, SaturatedConversion,
	},
};

#[cfg(test)]
mod mock;

#[cfg(test)]
mod tests;

#[derive(Encode, Decode, Debug, Clone, PartialEq)]
pub enum AccessMode {
    Normal,
	WhiteList,
}
impl Default for AccessMode { fn default() -> Self { Self::Normal } }

#[derive(Encode, Decode, Debug, Eq, Clone, PartialEq)]
pub enum CollectionMode {
    Invalid,
	NFT,
	Fungible,
	ReFungible,
}
impl Default for CollectionMode { fn default() -> Self { Self::Invalid } }

#[derive(Encode, Decode, Default, Clone, PartialEq)]
#[cfg_attr(feature = "std", derive(Debug))]
pub struct Ownership<AccountId> {
    pub owner: AccountId,
    pub fraction: u128
}

#[derive(Encode, Decode, Default, Clone, PartialEq)]
#[cfg_attr(feature = "std", derive(Debug))]
pub struct CollectionType<AccountId> {
    pub owner: AccountId,
    pub mode: CollectionMode,
    pub access: AccessMode,
    pub next_item_id: u64,
    pub decimal_points: u32,
    pub name: Vec<u16>,        // 64 include null escape char
    pub description: Vec<u16>, // 256 include null escape char
    pub token_prefix: Vec<u8>, // 16 include null escape char
    pub custom_data_size: u32,
    pub sponsor: AccountId,    // Who pays fees. If set to default address, the fees are applied to the transaction sender
    pub unconfirmed_sponsor: AccountId, // Sponsor address that has not yet confirmed sponsorship
}

#[derive(Encode, Decode, Default, Clone, PartialEq)]
#[cfg_attr(feature = "std", derive(Debug))]
pub struct CollectionAdminsType<AccountId> {
    pub admin: AccountId,
    pub collection_id: u64,
}

#[derive(Encode, Decode, Default, Clone, PartialEq)]
#[cfg_attr(feature = "std", derive(Debug))]
pub struct NftItemType<AccountId> {
    pub collection: u64,
    pub owner: AccountId,
    pub data: Vec<u8>,
}

#[derive(Encode, Decode, Default, Clone, PartialEq)]
#[cfg_attr(feature = "std", derive(Debug))]
pub struct FungibleItemType<AccountId> {
    pub collection: u64,
    pub owner: Vec<AccountId>,
    pub data: Vec<u64>,
}

#[derive(Encode, Decode, Default, Clone, PartialEq)]
#[cfg_attr(feature = "std", derive(Debug))]
pub struct ReFungibleItemType<AccountId> {
    pub collection: u64,
    pub owner: Vec<Ownership<AccountId>>,
}

pub trait Trait: system::Trait {
    type Event: From<Event<Self>> + Into<<Self as system::Trait>::Event>;

}

decl_storage! {
    trait Store for Module<T: Trait> as Nft {

        // Next available collection ID
        NextCollectionID get(fn next_collection_id): u64;
        pub Collection get(fn collection): map hasher(identity) u64 => CollectionType<T::AccountId>;
        pub AdminList get(fn admin_list_collection): map hasher(identity) u64 => Vec<T::AccountId>;

        // Balance owner per collection map
        pub Balance get(fn balance_count): double_map hasher(blake2_128_concat) u64, hasher(blake2_128_concat) T::AccountId => u64;
        pub ApprovedList get(fn approved): double_map hasher(blake2_128_concat) u64, hasher(blake2_128_concat) u64 => Vec<T::AccountId>;

        // Item collections
        pub NftItemList get(fn nft_item_id): double_map hasher(blake2_128_concat) u64, hasher(blake2_128_concat) u64 => NftItemType<T::AccountId>;
        pub FungibleItemList get(fn fungible_item_id): double_map hasher(blake2_128_concat) u64, hasher(blake2_128_concat) u64 => FungibleItemType<T::AccountId>;
        pub ReFungibleItemList get(fn refungible_item_id): double_map hasher(blake2_128_concat) u64, hasher(blake2_128_concat) u64 => ReFungibleItemType<T::AccountId>;
        ItemListIndex get(fn item_index): map hasher(blake2_128_concat) u64 => u64;

        pub AddressTokens get(fn address_tokens): double_map hasher(blake2_128_concat) u64, hasher(blake2_128_concat) T::AccountId => Vec<u64>;
    }
}

decl_event!(
    pub enum Event<T>
    where
        AccountId = <T as system::Trait>::AccountId,
    {
        Created(u64, u8, AccountId),
        ItemCreated(u64, u64),
        ItemDestroyed(u64, u64),
    }
);

decl_module! {
    pub struct Module<T: Trait> for enum Call where origin: T::Origin {

        fn deposit_event() = default;

        // Create collection of NFT with given parameters
        //
        // @param customDataSz size of custom data in each collection item
        // returns collection ID
        #[weight = 0]
        pub fn create_collection(   origin,
                                    collection_name: Vec<u16>,
                                    collection_description: Vec<u16>,
                                    token_prefix: Vec<u8>,
                                    mode: u8,
                                    decimal_points: u32,
                                    custom_data_size: u32) -> DispatchResult {

            // Anyone can create a collection
            let who = ensure_signed(origin)?;
            let collection_mode: CollectionMode;
            match mode {
                1 => collection_mode = CollectionMode::NFT,
                2 => collection_mode = CollectionMode::Fungible,
                3 => collection_mode = CollectionMode::ReFungible,
                _ => collection_mode = CollectionMode::Invalid
            }

            // check type
            ensure!((collection_mode == CollectionMode::Fungible || collection_mode == CollectionMode::NFT || collection_mode == CollectionMode::ReFungible), 
                "Collection mode must be Fungible, NFT or ReFungible");          

            // NFT checks
            if collection_mode == CollectionMode::NFT
            {
                ensure!(decimal_points == 0, "Collection in NFT mode must have zero in decimal_points parameter"); 
            }

            // Fungible checks
            if collection_mode == CollectionMode::Fungible
            {
                ensure!(custom_data_size == 0, "Collection in Fungible mode must have zero in custom_data_size parameter"); 
                ensure!(decimal_points != 0, "Collection in Fungible mode must have not zero in decimal_points parameter"); 
            }

            // check params
            ensure!(decimal_points < 100, "decimal_points parameter must be lower than 100"); 

            let mut name = collection_name.to_vec();
            name.push(0);
            ensure!(name.len() <= 64, "Collection name can not be longer than 63 char");

            let mut description = collection_description.to_vec();
            description.push(0);
            ensure!(name.len() <= 256, "Collection description can not be longer than 255 char");

            let mut prefix = token_prefix.to_vec();
            prefix.push(0);
            ensure!(prefix.len() <= 16, "Token prefix can not be longer than 15 char");

            // Generate next collection ID
            let next_id = NextCollectionID::get()
                .checked_add(1)
                .expect("collection id error");

            NextCollectionID::put(next_id);

            // Create new collection
            let new_collection = CollectionType {
                owner: who.clone(),
                name: name,
                mode: collection_mode.clone(),
                access: AccessMode::Normal,
                description: description,
                decimal_points: decimal_points,
                token_prefix: prefix,
                next_item_id: next_id,
<<<<<<< HEAD
                custom_data_size: custom_data_size,
=======
                custom_data_size: custom_data_sz,
                sponsor: T::AccountId::default(),
                unconfirmed_sponsor: T::AccountId::default(),
>>>>>>> b6babd24
            };

            // Add new collection to map
            <Collection<T>>::insert(next_id, new_collection);

            // call event
            Self::deposit_event(RawEvent::Created(next_id, mode, who.clone()));

            Ok(())
        }

        #[weight = 0]
        pub fn destroy_collection(origin, collection_id: u64) -> DispatchResult {

            let sender = ensure_signed(origin)?;
            Self::check_owner_permissions(collection_id, sender)?;

            <AddressTokens<T>>::remove_prefix(collection_id);
            <ApprovedList<T>>::remove_prefix(collection_id);
            <Balance<T>>::remove_prefix(collection_id);
            <ItemListIndex>::remove(collection_id);
            <AdminList<T>>::remove(collection_id);
            <Collection<T>>::remove(collection_id);

            Ok(())
        }

        #[weight = 0]
        pub fn change_collection_owner(origin, collection_id: u64, new_owner: T::AccountId) -> DispatchResult {

            let sender = ensure_signed(origin)?;
            Self::check_owner_permissions(collection_id, sender)?;
            let mut target_collection = <Collection<T>>::get(collection_id);
            target_collection.owner = new_owner;
            <Collection<T>>::insert(collection_id, target_collection);

            Ok(())
        }

        #[weight = 0]
        pub fn add_collection_admin(origin, collection_id: u64, new_admin_id: T::AccountId) -> DispatchResult {

            let sender = ensure_signed(origin)?;
            Self::check_owner_or_admin_permissions(collection_id, sender)?;
            let mut admin_arr: Vec<T::AccountId> = Vec::new();

            if <AdminList<T>>::contains_key(collection_id)
            {
                admin_arr = <AdminList<T>>::get(collection_id);
                ensure!(!admin_arr.contains(&new_admin_id), "Account already has admin role");
            }

            admin_arr.push(new_admin_id);
            <AdminList<T>>::insert(collection_id, admin_arr);

            Ok(())
        }

        #[weight = 0]
        pub fn remove_collection_admin(origin, collection_id: u64, account_id: T::AccountId) -> DispatchResult {

            let sender = ensure_signed(origin)?;
            Self::check_owner_or_admin_permissions(collection_id, sender)?;

            if <AdminList<T>>::contains_key(collection_id)
            {
                let mut admin_arr = <AdminList<T>>::get(collection_id);
                admin_arr.retain(|i| *i != account_id);
                <AdminList<T>>::insert(collection_id, admin_arr);
            }

            Ok(())
        }

        #[weight = 0]
<<<<<<< HEAD
        pub fn create_item(origin, collection_id: u64, properties: Vec<u8>, owner: T::AccountId) -> DispatchResult {
=======
        pub fn set_collection_sponsor(origin, collection_id: u64, new_sponsor: T::AccountId) -> DispatchResult {

            let sender = ensure_signed(origin)?;
            ensure!(<Collection<T>>::contains_key(collection_id), "This collection does not exist");

            let mut target_collection = <Collection<T>>::get(collection_id);
            ensure!(sender == target_collection.owner, "You do not own this collection");

            target_collection.unconfirmed_sponsor = new_sponsor;
            <Collection<T>>::insert(collection_id, target_collection);

            Ok(())
        }

        #[weight = 0]
        pub fn confirm_sponsorship(origin, collection_id: u64) -> DispatchResult {

            let sender = ensure_signed(origin)?;
            ensure!(<Collection<T>>::contains_key(collection_id), "This collection does not exist");

            let mut target_collection = <Collection<T>>::get(collection_id);
            ensure!(sender == target_collection.unconfirmed_sponsor, "This address is not set as sponsor, use setCollectionSponsor first");

            target_collection.sponsor = target_collection.unconfirmed_sponsor;
            target_collection.unconfirmed_sponsor = T::AccountId::default();
            <Collection<T>>::insert(collection_id, target_collection);

            Ok(())
        }

        #[weight = 0]
        pub fn remove_collection_sponsor(origin, collection_id: u64) -> DispatchResult {

            let sender = ensure_signed(origin)?;
            ensure!(<Collection<T>>::contains_key(collection_id), "This collection does not exist");

            let mut target_collection = <Collection<T>>::get(collection_id);
            ensure!(sender == target_collection.owner, "You do not own this collection");

            target_collection.sponsor = T::AccountId::default();
            <Collection<T>>::insert(collection_id, target_collection);

            Ok(())
        }
        


        #[weight = 0]
        pub fn create_item(origin, collection_id: u64, properties: Vec<u8>) -> DispatchResult {
>>>>>>> b6babd24

            let sender = ensure_signed(origin)?;

            // check size
            let target_collection = <Collection<T>>::get(collection_id);
            ensure!(target_collection.custom_data_size >= properties.len() as u32, "Size of item is too large");

            Self::check_owner_or_admin_permissions(collection_id, sender.clone())?;

            let new_balance = <Balance<T>>::get(collection_id, owner.clone()) + 1;
            <Balance<T>>::insert(collection_id, owner.clone(), new_balance);

            // TODO: implement other modes
            ensure!(target_collection.mode == CollectionMode::NFT, "Collection type not implemented");

            if target_collection.mode == CollectionMode::NFT
            {
                // Create nft item
                let item = NftItemType {
                    collection: collection_id,
                    owner: owner,
                    data: properties,
                };

                Self::add_nft_item(item)?;
            }

            // call event
            Self::deposit_event(RawEvent::ItemCreated(collection_id, <ItemListIndex>::get(collection_id)));

            Ok(())
        }

        #[weight = 0]
        pub fn burn_item(origin, collection_id: u64, item_id: u64) -> DispatchResult {

            let sender = ensure_signed(origin)?;
            let item_owner = Self::is_item_owner(sender.clone(), collection_id, item_id);
            if !item_owner
            {
                Self::check_owner_or_admin_permissions(collection_id, sender.clone())?;
            }
            
            Self::burn_nft_item(collection_id, item_id)?;

            // call event
            Self::deposit_event(RawEvent::ItemDestroyed(collection_id, item_id));

            Ok(())
        }

        #[weight = 0]
        pub fn transfer(origin, recipient: T::AccountId, collection_id: u64, item_id: u64, value: u64) -> DispatchResult {

            let sender = ensure_signed(origin)?;
            let item_owner = Self::is_item_owner(sender.clone(), collection_id, item_id);
            if !item_owner
            {
                Self::check_owner_or_admin_permissions(collection_id, sender.clone())?;
            }

            let target_collection = <Collection<T>>::get(collection_id);

            // TODO: implement other modes
            ensure!(target_collection.mode == CollectionMode::NFT, "Collection type not implemented");

            if target_collection.mode == CollectionMode::NFT
            {
                Self::transfer_nft(collection_id, item_id, recipient)?;
            }

            Ok(())
        }

        #[weight = 0]
        pub fn approve(origin, approved: T::AccountId, collection_id: u64, item_id: u64) -> DispatchResult {

            let sender = ensure_signed(origin)?;

            let item_owner = Self::is_item_owner(sender.clone(), collection_id, item_id);
            if !item_owner
            {
                Self::check_owner_or_admin_permissions(collection_id, sender.clone())?;
            }

            let list_exists = <ApprovedList<T>>::contains_key(collection_id, item_id);
            if list_exists {

                let mut list = <ApprovedList<T>>::get(collection_id, item_id);
                let item_contains = list.contains(&approved.clone());

                if !item_contains {
                    list.push(approved.clone());
                }
            } else {

                let mut itm = Vec::new();
                itm.push(approved.clone());
                <ApprovedList<T>>::insert(collection_id, item_id, itm);
            }

            Ok(())
        }

        #[weight = 0]
        pub fn transfer_from(origin, recipient: T::AccountId, collection_id: u64, item_id: u64, ) -> DispatchResult {

            let mut approved: bool = false; 
            let sender = ensure_signed(origin)?;
            let approved_list_exists = <ApprovedList<T>>::contains_key(collection_id, item_id);
            if approved_list_exists
            {
                let list_itm = <ApprovedList<T>>::get(collection_id, item_id);
                approved = list_itm.contains(&recipient.clone());
            }

            if !approved
            {
                Self::check_owner_or_admin_permissions(collection_id, sender)?;
            }
            
            let target_collection = <Collection<T>>::get(collection_id);

            // TODO: implement other modes
            ensure!(target_collection.mode == CollectionMode::NFT, "Collection type not implemented");

            if target_collection.mode == CollectionMode::NFT
            {
                Self::transfer_nft(collection_id, item_id, recipient)?;
            }

            Ok(())
        }

        #[weight = 0]
        pub fn safe_transfer_from(origin, collection_id: u64, item_id: u64, new_owner: T::AccountId) -> DispatchResult {

            // let no_perm_mes = "You do not have permissions to modify this collection";
            // ensure!(<ApprovedList<T>>::contains_key((collection_id, item_id)), no_perm_mes);
            // let list_itm = <ApprovedList<T>>::get((collection_id, item_id));
            // ensure!(list_itm.contains(&new_owner.clone()), no_perm_mes);

            // // on_nft_received  call

            // Self::transfer(origin, collection_id, item_id, new_owner)?;

            Ok(())
        }
    }
}

impl<T: Trait> Module<T> {

    fn collection_exists(collection_id: u64) -> DispatchResult{
        ensure!(<Collection<T>>::contains_key(collection_id), "This collection does not exist");
        Ok(())
    }

    fn check_owner_permissions(collection_id: u64, subject: T::AccountId) -> DispatchResult {

        Self::collection_exists(collection_id)?;

        let target_collection = <Collection<T>>::get(collection_id);
        ensure!(subject == target_collection.owner, "You do not own this collection");

        Ok(())
    }

    fn check_owner_or_admin_permissions(collection_id: u64, subject: T::AccountId) -> DispatchResult {

        Self::collection_exists(collection_id)?;

        let target_collection = <Collection<T>>::get(collection_id);
        let is_owner = subject == target_collection.owner;

        let no_perm_mes = "You do not have permissions to modify this collection";
        let exists = <AdminList<T>>::contains_key(collection_id);

        if !is_owner
        {
            ensure!(exists, no_perm_mes);
            ensure!(<AdminList<T>>::get(collection_id).contains(&subject), no_perm_mes);
        }
        Ok(())
    }

    fn is_item_owner(subject: T::AccountId, collection_id: u64, item_id: u64) -> bool{

        let mut result = false;
        let target_collection = <Collection<T>>::get(collection_id);

        if target_collection.mode == CollectionMode::NFT
        {
            let item = <NftItemList<T>>::get(collection_id, item_id);
            result = item.owner == subject;
        }

        if target_collection.mode == CollectionMode::Fungible
        {
            let item = <FungibleItemList<T>>::get(collection_id, item_id);
            result = item.owner.contains(&subject);
        }

        if target_collection.mode == CollectionMode::ReFungible
        {
            let item = <ReFungibleItemList<T>>::get(collection_id, item_id);
            result = item.owner.iter().any(|i| i.owner == subject);
        }

        result
    }

    fn add_nft_item(item: NftItemType<T::AccountId>) -> DispatchResult {

        let current_index = <ItemListIndex>::get(item.collection)
        .checked_add(1)
        .expect("Item list index id error");

        Self::add_token_index(item.collection, current_index, item.owner.clone())?;

        <ItemListIndex>::insert(item.collection, current_index);
        <NftItemList<T>>::insert(item.collection, current_index, item);

        Ok(())
    }

    fn burn_nft_item(collection_id: u64, item_id: u64) -> DispatchResult {
  
        let item = <NftItemList<T>>::get(collection_id, item_id);
        Self::remove_token_index(collection_id, item_id, item.owner.clone())?;

        // update balance
        let new_balance = <Balance<T>>::get(collection_id, item.owner.clone()).checked_sub(1).unwrap();
        <Balance<T>>::insert(collection_id, item.owner.clone(), new_balance);
        <NftItemList<T>>::remove(collection_id, item_id);

        Ok(())
    }

    fn transfer_nft(collection_id: u64, item_id: u64, new_owner: T::AccountId) -> DispatchResult {

        let mut item = <NftItemList<T>>::get(collection_id, item_id);

        // update balance
        let balance_old_owner = <Balance<T>>::get(collection_id, item.owner.clone()).checked_sub(1).unwrap();
        <Balance<T>>::insert(collection_id, item.owner.clone(), balance_old_owner);

        let balance_new_owner = <Balance<T>>::get(collection_id, new_owner.clone()).checked_add(1).unwrap();
        <Balance<T>>::insert(collection_id, new_owner.clone(), balance_new_owner);

        // change owner
        let old_owner = item.owner.clone();
        item.owner = new_owner.clone();
        <NftItemList<T>>::insert(collection_id, item_id, item);

        // update index collection
        Self::move_token_index(collection_id, item_id, old_owner, new_owner.clone())?;

        // reset approved list
        let itm: Vec<T::AccountId> = Vec::new();
        <ApprovedList<T>>::insert(collection_id, item_id, itm);

        Ok(())
    }

    fn add_token_index(collection_id: u64, item_index: u64, owner: T::AccountId) -> DispatchResult {
        let list_exists = <AddressTokens<T>>::contains_key(collection_id, owner.clone());
        if list_exists {
            let mut list = <AddressTokens<T>>::get(collection_id, owner.clone());
            let item_contains = list.contains(&item_index.clone());

            if !item_contains {
                list.push(item_index.clone());
            }

            <AddressTokens<T>>::insert(collection_id, owner.clone(), list);
        } else {
            let mut itm = Vec::new();
            itm.push(item_index.clone());
            <AddressTokens<T>>::insert(collection_id, owner, itm);
        }

        Ok(())
    }

    fn remove_token_index(
        collection_id: u64,
        item_index: u64,
        owner: T::AccountId,
    ) -> DispatchResult {
        let list_exists = <AddressTokens<T>>::contains_key(collection_id, owner.clone());
        if list_exists {
            let mut list = <AddressTokens<T>>::get(collection_id, owner.clone());
            let item_contains = list.contains(&item_index.clone());

            if item_contains {
                list.retain(|&item| item != item_index);
                <AddressTokens<T>>::insert(collection_id, owner, list);
            }
        }

        Ok(())
    }

    fn move_token_index(
        collection_id: u64,
        item_index: u64,
        old_owner: T::AccountId,
        new_owner: T::AccountId,
    ) -> DispatchResult {
        Self::remove_token_index(collection_id, item_index, old_owner)?;
        Self::add_token_index(collection_id, item_index, new_owner)?;

        Ok(())
    }
}


////////////////////////////////////////////////////////////////////////////////////////////////////
// Economic models

/// Fee multiplier.
pub type Multiplier = FixedU128;

type BalanceOf<T> =
	<<T as transaction_payment::Trait>::Currency as Currency<<T as system::Trait>::AccountId>>::Balance;
type NegativeImbalanceOf<T> = <<T as transaction_payment::Trait>::Currency as Currency<
	<T as system::Trait>::AccountId,>>::NegativeImbalance;



/// Require the transactor pay for themselves and maybe include a tip to gain additional priority
/// in the queue.
#[derive(Encode, Decode, Clone, Eq, PartialEq)]
pub struct ChargeTransactionPayment<T: transaction_payment::Trait + Send + Sync>(#[codec(compact)] BalanceOf<T>);

impl<T:Trait + transaction_payment::Trait + Send + Sync> sp_std::fmt::Debug for ChargeTransactionPayment<T> {
	#[cfg(feature = "std")]
	fn fmt(&self, f: &mut sp_std::fmt::Formatter) -> sp_std::fmt::Result {
		write!(f, "ChargeTransactionPayment<{:?}>", self.0)
	}
	#[cfg(not(feature = "std"))]
	fn fmt(&self, _: &mut sp_std::fmt::Formatter) -> sp_std::fmt::Result {
		Ok(())
	}
}

impl<T:Trait + transaction_payment::Trait + Send + Sync> ChargeTransactionPayment<T> where
	T::Call: Dispatchable<Info=DispatchInfo, PostInfo=PostDispatchInfo> + IsSubType<Module<T>, T>,
	BalanceOf<T>: Send + Sync + FixedPointOperand,
{
	/// utility constructor. Used only in client/factory code.
	pub fn from(fee: BalanceOf<T>) -> Self {
		Self(fee)
	}

    pub fn traditional_fee(
        len: usize,
        info: &DispatchInfoOf<T::Call>,
        tip: BalanceOf<T>,
    ) -> BalanceOf<T> where
        T::Call: Dispatchable<Info=DispatchInfo>,
    {
        <transaction_payment::Module<T>>::compute_fee(len as u32, info, tip)
    }

	fn withdraw_fee(
		&self,
        who: &T::AccountId,
        call: &T::Call,
		info: &DispatchInfoOf<T::Call>,
		len: usize,
	) -> Result<(BalanceOf<T>, Option<NegativeImbalanceOf<T>>), TransactionValidityError> {
        let tip = self.0;

        // Set fee based on call type. Creating collection costs 1 Unique.
        // All other transactions have traditional fees so far
        let fee = match call.is_sub_type() {
            Some(Call::create_collection(..)) => <BalanceOf<T>>::from(1_000_000_000),
            _ => Self::traditional_fee(len, info, tip)

            // Flat fee model, use only for testing purposes
            // _ => <BalanceOf<T>>::from(100)
        };

        // Determine who is paying transaction fee based on ecnomic model
        // Parse call to extract collection ID and access collection sponsor
        let sponsor: T::AccountId = match call.is_sub_type() {
            Some(Call::create_item(collection_id, _properties)) => {
                <Collection<T>>::get(collection_id).sponsor
            },
            Some(Call::transfer(collection_id, _item_id, _new_owner)) => {
                <Collection<T>>::get(collection_id).sponsor
            },

            _ => T::AccountId::default()
        };

        let mut who_pays_fee: T::AccountId = sponsor.clone();
        if sponsor == T::AccountId::default() {
            who_pays_fee = who.clone();
        }

		// Only mess with balances if fee is not zero.
		if fee.is_zero() {
			return Ok((fee, None));
		}

		match <T as transaction_payment::Trait>::Currency::withdraw(
			&who_pays_fee,
			fee,
			if tip.is_zero() {
				WithdrawReason::TransactionPayment.into()
			} else {
				WithdrawReason::TransactionPayment | WithdrawReason::Tip
			},
			ExistenceRequirement::KeepAlive,
		) {
			Ok(imbalance) => Ok((fee, Some(imbalance))),
			Err(_) => Err(InvalidTransaction::Payment.into()),
		}
	}
}

impl<T:Trait + transaction_payment::Trait + Send + Sync> SignedExtension for ChargeTransactionPayment<T> where
    BalanceOf<T>: Send + Sync + From<u64> + FixedPointOperand,
    T::Call: Dispatchable<Info=DispatchInfo, PostInfo=PostDispatchInfo> + IsSubType<Module<T>, T>,
{
	const IDENTIFIER: &'static str = "ChargeTransactionPayment";
	type AccountId = T::AccountId;
	type Call = T::Call;
	type AdditionalSigned = ();
	type Pre = (BalanceOf<T>, Self::AccountId, Option<NegativeImbalanceOf<T>>, BalanceOf<T>);
	fn additional_signed(&self) -> sp_std::result::Result<(), TransactionValidityError> { Ok(()) }

	fn validate(
		&self,
		who: &Self::AccountId,
		call: &Self::Call,
		info: &DispatchInfoOf<Self::Call>,
		len: usize,
	) -> TransactionValidity {
		let (fee, _) = self.withdraw_fee(who, call, info, len)?;

		let mut r = ValidTransaction::default();
		// NOTE: we probably want to maximize the _fee (of any type) per weight unit_ here, which
		// will be a bit more than setting the priority to tip. For now, this is enough.
		r.priority = fee.saturated_into::<TransactionPriority>();
		Ok(r)
	}

	fn pre_dispatch(
		self,
		who: &Self::AccountId,
		call: &Self::Call,
		info: &DispatchInfoOf<Self::Call>,
		len: usize
	) -> Result<Self::Pre, TransactionValidityError> {
		let (fee, imbalance) = self.withdraw_fee(who, call, info, len)?;
		Ok((self.0, who.clone(), imbalance, fee))
	}

	fn post_dispatch(
		pre: Self::Pre,
		info: &DispatchInfoOf<Self::Call>,
		post_info: &PostDispatchInfoOf<Self::Call>,
		len: usize,
		_result: &DispatchResult,
	) -> Result<(), TransactionValidityError> {
		let (tip, who, imbalance, fee) = pre;
		if let Some(payed) = imbalance {
			let actual_fee = <transaction_payment::Module<T>>::compute_actual_fee(
				len as u32,
				info,
				post_info,
				tip,
			);
			let refund = fee.saturating_sub(actual_fee);
			let actual_payment = match <T as transaction_payment::Trait>::Currency::deposit_into_existing(&who, refund) {
				Ok(refund_imbalance) => {
					// The refund cannot be larger than the up front payed max weight.
					// `PostDispatchInfo::calc_unspent` guards against such a case.
					match payed.offset(refund_imbalance) {
						Ok(actual_payment) => actual_payment,
						Err(_) => return Err(InvalidTransaction::Payment.into()),
					}
				}
				// We do not recreate the account using the refund. The up front payment
				// is gone in that case.
				Err(_) => payed,
			};
			let imbalances = actual_payment.split(tip);
			<T as transaction_payment::Trait>::OnTransactionPayment::on_unbalanceds(Some(imbalances.0).into_iter()
				.chain(Some(imbalances.1)));
		}
		Ok(())
	}
}<|MERGE_RESOLUTION|>--- conflicted
+++ resolved
@@ -2,11 +2,8 @@
 
 /// For more guidance on Substrate FRAME, see the example pallet
 /// https://github.com/paritytech/substrate/blob/master/frame/example/src/lib.rs
-<<<<<<< HEAD
 
 use codec::{Decode, Encode};
-use frame_support::{decl_event, decl_module, decl_storage, dispatch::DispatchResult, ensure};
-=======
 pub use frame_support::{
     decl_event, decl_module, decl_storage,
     construct_runtime, parameter_types,
@@ -21,7 +18,6 @@
     ensure
 };
 
->>>>>>> b6babd24
 use frame_system::{self as system, ensure_signed};
 use sp_runtime::sp_std::prelude::Vec;
 use sp_std::prelude::*;
@@ -225,13 +221,9 @@
                 decimal_points: decimal_points,
                 token_prefix: prefix,
                 next_item_id: next_id,
-<<<<<<< HEAD
-                custom_data_size: custom_data_size,
-=======
                 custom_data_size: custom_data_sz,
                 sponsor: T::AccountId::default(),
                 unconfirmed_sponsor: T::AccountId::default(),
->>>>>>> b6babd24
             };
 
             // Add new collection to map
@@ -307,9 +299,6 @@
         }
 
         #[weight = 0]
-<<<<<<< HEAD
-        pub fn create_item(origin, collection_id: u64, properties: Vec<u8>, owner: T::AccountId) -> DispatchResult {
-=======
         pub fn set_collection_sponsor(origin, collection_id: u64, new_sponsor: T::AccountId) -> DispatchResult {
 
             let sender = ensure_signed(origin)?;
@@ -359,7 +348,6 @@
 
         #[weight = 0]
         pub fn create_item(origin, collection_id: u64, properties: Vec<u8>) -> DispatchResult {
->>>>>>> b6babd24
 
             let sender = ensure_signed(origin)?;
 
