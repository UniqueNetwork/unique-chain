#![cfg_attr(not(feature = "std"), no_std)]

#[cfg(feature = "std")]
pub use std::*;

#[cfg(feature = "std")]
pub use serde::*;

use codec::{Decode, Encode};
pub use frame_support::{
    construct_runtime, decl_event, decl_module, decl_storage,
    dispatch::DispatchResult,
    ensure, parameter_types, fail,
    traits::{
        Currency, ExistenceRequirement, Get, Imbalance, KeyOwnerProofSystem, OnUnbalanced,
        Randomness, WithdrawReason,
    },
    weights::{
        constants::{BlockExecutionWeight, ExtrinsicBaseWeight, RocksDbWeight, WEIGHT_PER_SECOND},
        DispatchInfo, GetDispatchInfo, IdentityFee, Pays, PostDispatchInfo, Weight,
        WeightToFeePolynomial,
    },
    IsSubType, StorageValue,
};
// use frame_support::weights::{Weight, constants::RocksDbWeight as DbWeight};

use frame_system::{self as system, ensure_signed, ensure_root};
use sp_runtime::sp_std::prelude::Vec;
use sp_runtime::{
    traits::{
        DispatchInfoOf, Dispatchable, PostDispatchInfoOf, Saturating, SignedExtension, Zero,
    },
    transaction_validity::{
        InvalidTransaction, TransactionValidity, TransactionValidityError, ValidTransaction,
    },
    FixedPointOperand, FixedU128,
};
use pallet_contracts::ContractAddressFor;
use sp_runtime::traits::StaticLookup;

#[cfg(test)]
mod mock;

#[cfg(test)]
mod tests;

mod default_weights;

// Structs
// #region

#[derive(Encode, Decode, Eq, Debug, Clone, PartialEq)]
#[cfg_attr(feature = "std", derive(Serialize, Deserialize))]
pub enum CollectionMode {
    Invalid,
    NFT,
    // decimal points
    Fungible(u32),
    // decimal points
    ReFungible(u32),
}

impl Into<u8> for CollectionMode {
    fn into(self) -> u8 {
        match self {
            CollectionMode::Invalid => 0,
            CollectionMode::NFT => 1,
            CollectionMode::Fungible(_) => 2,
            CollectionMode::ReFungible(_) => 3,
        }
    }
}

#[derive(Encode, Decode, Eq, Debug, Clone, PartialEq)]
#[cfg_attr(feature = "std", derive(Serialize, Deserialize))]
pub enum AccessMode {
    Normal,
    WhiteList,
}
impl Default for AccessMode {
    fn default() -> Self {
        Self::Normal
    }
}

impl Default for CollectionMode {
    fn default() -> Self {
        Self::Invalid
    }
}

#[derive(Encode, Decode, Default, Debug, Clone, PartialEq)]
#[cfg_attr(feature = "std", derive(Serialize, Deserialize))]
pub struct Ownership<AccountId> {
    pub owner: AccountId,
    pub fraction: u128,
}

#[derive(Encode, Decode, Default, Debug, Clone, PartialEq)]
#[cfg_attr(feature = "std", derive(Serialize, Deserialize))]
pub struct CollectionType<AccountId> {
    pub owner: AccountId,
    pub mode: CollectionMode,
    pub access: AccessMode,
    pub decimal_points: u32,
    pub name: Vec<u16>,        // 64 include null escape char
    pub description: Vec<u16>, // 256 include null escape char
    pub token_prefix: Vec<u8>, // 16 include null escape char
    pub mint_mode: bool,
    pub offchain_schema: Vec<u8>,
    pub sponsor: AccountId, // Who pays fees. If set to default address, the fees are applied to the transaction sender
    pub unconfirmed_sponsor: AccountId, // Sponsor address that has not yet confirmed sponsorship
    pub variable_on_chain_schema: Vec<u8>, //
    pub const_on_chain_schema: Vec<u8>, //
}

#[derive(Encode, Decode, Default, Debug, Clone, PartialEq)]
#[cfg_attr(feature = "std", derive(Serialize, Deserialize))]
pub struct CollectionAdminsType<AccountId> {
    pub admin: AccountId,
    pub collection_id: u64,
}

#[derive(Encode, Decode, Default, Debug, Clone, PartialEq)]
#[cfg_attr(feature = "std", derive(Serialize, Deserialize))]
pub struct NftItemType<AccountId> {
    pub collection: u64,
    pub owner: AccountId,
    pub const_data: Vec<u8>,
    pub variable_data: Vec<u8>,
}

#[derive(Encode, Decode, Default, Debug, Clone, PartialEq)]
#[cfg_attr(feature = "std", derive(Serialize, Deserialize))]
pub struct FungibleItemType<AccountId> {
    pub collection: u64,
    pub owner: AccountId,
    pub value: u128,
}

#[derive(Encode, Decode, Default, Debug, Clone, PartialEq)]
#[cfg_attr(feature = "std", derive(Serialize, Deserialize))]
pub struct ReFungibleItemType<AccountId> {
    pub collection: u64,
    pub owner: Vec<Ownership<AccountId>>,
    pub const_data: Vec<u8>,
    pub variable_data: Vec<u8>,
}

#[derive(Encode, Decode, Default, Debug, Clone, PartialEq)]
#[cfg_attr(feature = "std", derive(Serialize, Deserialize))]
pub struct ApprovePermissions<AccountId> {
    pub approved: AccountId,
    pub amount: u64,
}

#[derive(Encode, Decode, Default, Debug, Clone, PartialEq)]
#[cfg_attr(feature = "std", derive(Serialize, Deserialize))]
pub struct VestingItem<AccountId, Moment> {
    pub sender: AccountId,
    pub recipient: AccountId,
    pub collection_id: u64,
    pub item_id: u64,
    pub amount: u64,
    pub vesting_date: Moment,
}

#[derive(Encode, Decode, Default, Debug, Clone, PartialEq)]
#[cfg_attr(feature = "std", derive(Serialize, Deserialize))]
pub struct BasketItem<AccountId, BlockNumber> {
    pub address: AccountId,
    pub start_block: BlockNumber,
}

#[derive(Encode, Decode, Default, Debug, Clone, PartialEq)]
#[cfg_attr(feature = "std", derive(Serialize, Deserialize))]
pub struct ChainLimits {
    pub collection_numbers_limit: u64,
    pub account_token_ownership_limit: u64,
    pub collections_admins_limit: u64,
    pub custom_data_limit: u32,

    // Timeouts for item types in passed blocks
    pub nft_sponsor_transfer_timeout: u32,
    pub fungible_sponsor_transfer_timeout: u32,
    pub refungible_sponsor_transfer_timeout: u32,
}

pub trait WeightInfo {
	fn create_collection() -> Weight;
	fn destroy_collection() -> Weight;
	fn add_to_white_list() -> Weight;
	fn remove_from_white_list() -> Weight;
    fn set_public_access_mode() -> Weight;
    fn set_mint_permission() -> Weight;
    fn change_collection_owner() -> Weight;
    fn add_collection_admin() -> Weight;
    fn remove_collection_admin() -> Weight;
    fn set_collection_sponsor() -> Weight;
    fn confirm_sponsorship() -> Weight;
    fn remove_collection_sponsor() -> Weight;
    fn create_item(s: usize) -> Weight;
    fn burn_item() -> Weight;
    fn transfer() -> Weight;
    fn approve() -> Weight;
    fn transfer_from() -> Weight;
    fn set_offchain_schema() -> Weight;
<<<<<<< HEAD
    fn set_const_on_chain_schema() -> Weight;
    fn set_variable_on_chain_schema() -> Weight;
    fn set_variable_meta_data() -> Weight;
}

#[derive(Encode, Decode, Default, Debug, Clone, PartialEq)]
#[cfg_attr(feature = "std", derive(Serialize, Deserialize))]
pub struct CreateNftData {
    pub const_data: Vec<u8>,
    pub variable_data: Vec<u8>,
}

#[derive(Encode, Decode, Default, Debug, Clone, PartialEq)]
#[cfg_attr(feature = "std", derive(Serialize, Deserialize))]
pub struct CreateFungibleData {
}

#[derive(Encode, Decode, Default, Debug, Clone, PartialEq)]
#[cfg_attr(feature = "std", derive(Serialize, Deserialize))]
pub struct CreateReFungibleData {
    pub const_data: Vec<u8>,
    pub variable_data: Vec<u8>,
}

#[derive(Encode, Decode, Debug, Clone, PartialEq)]
#[cfg_attr(feature = "std", derive(Serialize, Deserialize))]
pub enum CreateItemData {
    NFT(CreateNftData),
    Fungible(CreateFungibleData),
    ReFungible(CreateReFungibleData)
}

impl CreateItemData {
    pub fn len(&self) -> usize {
        let len = match self {
            CreateItemData::NFT(data) => data.variable_data.len() + data.const_data.len(),
            CreateItemData::ReFungible(data) => data.variable_data.len() + data.const_data.len(),
            _ => 0
        };
        
        return len;
    }
=======
    // fn enable_contract_sponsoring() -> Weight;
>>>>>>> 6d406a44
}

pub trait Trait: system::Trait + Sized + transaction_payment::Trait + pallet_contracts::Trait {
    type Event: From<Event<Self>> + Into<<Self as system::Trait>::Event>;

    /// Weight information for extrinsics in this pallet.
	type WeightInfo: WeightInfo;
}

#[cfg(feature = "runtime-benchmarks")]
mod benchmarking;

// #endregion

decl_storage! {
    trait Store for Module<T: Trait> as Nft {

        // Private members
        NextCollectionID: u64;
        CreatedCollectionCount: u64;
        ChainVersion: u64;
        ItemListIndex: map hasher(blake2_128_concat) u64 => u64;

        // Chain limits struct
        pub ChainLimit get(fn chain_limit) config(): ChainLimits;

        // Bound counters
        CollectionCount: u64;
        pub AccountItemCount get(fn account_item_count): map hasher(identity) T::AccountId => u64;

        // Basic collections
        pub Collection get(fn collection) config(): map hasher(identity) u64 => CollectionType<T::AccountId>;
        pub AdminList get(fn admin_list_collection): map hasher(identity) u64 => Vec<T::AccountId>;
        pub WhiteList get(fn white_list): map hasher(identity) u64 => Vec<T::AccountId>;

        /// Balance owner per collection map
        pub Balance get(fn balance_count): double_map hasher(blake2_128_concat) u64, hasher(blake2_128_concat) T::AccountId => u64;

        /// second parameter: item id + owner account id
        pub ApprovedList get(fn approved): double_map hasher(blake2_128_concat) u64, hasher(blake2_128_concat) (u64, T::AccountId) => Vec<ApprovePermissions<T::AccountId>>;

        /// Item collections
        pub NftItemList get(fn nft_item_id) config(): double_map hasher(blake2_128_concat) u64, hasher(blake2_128_concat) u64 => NftItemType<T::AccountId>;
        pub FungibleItemList get(fn fungible_item_id) config(): double_map hasher(blake2_128_concat) u64, hasher(blake2_128_concat) u64 => FungibleItemType<T::AccountId>;
        pub ReFungibleItemList get(fn refungible_item_id) config(): double_map hasher(blake2_128_concat) u64, hasher(blake2_128_concat) u64 => ReFungibleItemType<T::AccountId>;

        /// Index list
        pub AddressTokens get(fn address_tokens): double_map hasher(blake2_128_concat) u64, hasher(blake2_128_concat) T::AccountId => Vec<u64>;

        /// Tokens transfer baskets
        pub NftTransferBasket get(fn nft_transfer_basket): double_map hasher(blake2_128_concat) u64, hasher(blake2_128_concat) u64 => T::BlockNumber;
        pub FungibleTransferBasket get(fn fungible_transfer_basket): double_map hasher(blake2_128_concat) u64, hasher(blake2_128_concat) u64 => Vec<BasketItem<T::AccountId, T::BlockNumber>>;
        pub ReFungibleTransferBasket get(fn refungible_transfer_basket): double_map hasher(blake2_128_concat) u64, hasher(blake2_128_concat) u64 => T::BlockNumber;

        // Contract Sponsorship and Ownership
        pub ContractOwner get(fn contract_owner): map hasher(identity) T::AccountId => T::AccountId;
        pub ContractSelfSponsoring get(fn contract_self_sponsoring): map hasher(identity) T::AccountId => bool;
    }
    add_extra_genesis {
        build(|config: &GenesisConfig<T>| {
            // Modification of storage
            for (_num, _c) in &config.collection {
                <Module<T>>::init_collection(_c);
            }

            for (_num, _q, _i) in &config.nft_item_id {
                <Module<T>>::init_nft_token(_i);
            }

            for (_num, _q, _i) in &config.fungible_item_id {
                <Module<T>>::init_fungible_token(_i);
            }

            for (_num, _q, _i) in &config.refungible_item_id {
                <Module<T>>::init_refungible_token(_i);
            }
        })
    }
}

decl_event!(
    pub enum Event<T>
    where
        AccountId = <T as system::Trait>::AccountId,
    {
        /// New collection was created
        /// 
        /// # Arguments
        /// 
        /// * collection_id: Globally unique identifier of newly created collection.
        /// 
        /// * mode: [CollectionMode] converted into u8.
        /// 
        /// * account_id: Collection owner.
        Created(u64, u8, AccountId),

        /// New item was created.
        /// 
        /// # Arguments
        /// 
        /// * collection_id: Id of the collection where item was created.
        /// 
        /// * item_id: Id of an item. Unique within the collection.
        ItemCreated(u64, u64),

        /// Collection item was burned.
        /// 
        /// # Arguments
        /// 
        /// collection_id.
        /// 
        /// item_id: Identifier of burned NFT.
        ItemDestroyed(u64, u64),
    }
);

decl_module! {
    pub struct Module<T: Trait> for enum Call where origin: T::Origin {

        fn deposit_event() = default;

        fn on_initialize(now: T::BlockNumber) -> Weight {

            if ChainVersion::get() < 2
            {
                let value = NextCollectionID::get();
                CreatedCollectionCount::put(value);
                ChainVersion::put(2);
            }

            0
        }

        /// This method creates a Collection of NFTs. Each Token may have multiple properties encoded as an array of bytes of certain length. The initial owner and admin of the collection are set to the address that signed the transaction. Both addresses can be changed later.
        /// 
        /// # Permissions
        /// 
        /// * Anyone.
        /// 
        /// # Arguments
        /// 
        /// * collection_name: UTF-16 string with collection name (limit 64 characters), will be stored as zero-terminated.
        /// 
        /// * collection_description: UTF-16 string with collection description (limit 256 characters), will be stored as zero-terminated.
        /// 
        /// * token_prefix: UTF-8 string with token prefix.
        /// 
        /// * mode: [CollectionMode] collection type and type dependent data.
        // returns collection ID
        #[weight = T::WeightInfo::create_collection()]
        pub fn create_collection(origin,
                                 collection_name: Vec<u16>,
                                 collection_description: Vec<u16>,
                                 token_prefix: Vec<u8>,
                                 mode: CollectionMode) -> DispatchResult {

            // Anyone can create a collection
            let who = ensure_signed(origin)?;

            let decimal_points = match mode {
                CollectionMode::Fungible(points) => points,
                CollectionMode::ReFungible(points) => points,
                _ => 0
            };

            // bound Total number of collections
            ensure!(CollectionCount::get() < ChainLimit::get().collection_numbers_limit, "Total collections bound exceeded");

            // check params
            ensure!(decimal_points <= 4, "decimal_points parameter must be lower than 4");

            let mut name = collection_name.to_vec();
            name.push(0);
            ensure!(name.len() <= 64, "Collection name can not be longer than 63 char");

            let mut description = collection_description.to_vec();
            description.push(0);
            ensure!(name.len() <= 256, "Collection description can not be longer than 255 char");

            let mut prefix = token_prefix.to_vec();
            prefix.push(0);
            ensure!(prefix.len() <= 16, "Token prefix can not be longer than 15 char");

            // Generate next collection ID
            let next_id = CreatedCollectionCount::get()
                .checked_add(1)
                .expect("collection id error");

            // bound counter
            let total = CollectionCount::get()
                .checked_add(1)
                .expect("collection counter error");

            CreatedCollectionCount::put(next_id);
            CollectionCount::put(total);

            // Create new collection
            let new_collection = CollectionType {
                owner: who.clone(),
                name: name,
                mode: mode.clone(),
                mint_mode: false,
                access: AccessMode::Normal,
                description: description,
                decimal_points: decimal_points,
                token_prefix: prefix,
                offchain_schema: Vec::new(),
                sponsor: T::AccountId::default(),
                unconfirmed_sponsor: T::AccountId::default(),
                variable_on_chain_schema: Vec::new(),
                const_on_chain_schema: Vec::new(),
            };

            // Add new collection to map
            <Collection<T>>::insert(next_id, new_collection);

            // call event
            Self::deposit_event(RawEvent::Created(next_id, mode.into(), who.clone()));

            Ok(())
        }

        /// **DANGEROUS**: Destroys collection and all NFTs within this collection. Users irrecoverably lose their assets and may lose real money.
        ///     
        /// # Permissions
        /// 
        /// * Collection Owner.
        /// 
        /// # Arguments
        /// 
        /// * collection_id: collection to destroy.
        #[weight = T::WeightInfo::destroy_collection()]
        pub fn destroy_collection(origin, collection_id: u64) -> DispatchResult {

            let sender = ensure_signed(origin)?;
            Self::check_owner_permissions(collection_id, sender)?;

            <AddressTokens<T>>::remove_prefix(collection_id);
            <ApprovedList<T>>::remove_prefix(collection_id);
            <Balance<T>>::remove_prefix(collection_id);
            <ItemListIndex>::remove(collection_id);
            <AdminList<T>>::remove(collection_id);
            <Collection<T>>::remove(collection_id);
            <WhiteList<T>>::remove(collection_id);

            <NftItemList<T>>::remove_prefix(collection_id);
            <FungibleItemList<T>>::remove_prefix(collection_id);
            <ReFungibleItemList<T>>::remove_prefix(collection_id);

            <NftTransferBasket<T>>::remove_prefix(collection_id);
            <FungibleTransferBasket<T>>::remove_prefix(collection_id);
            <ReFungibleTransferBasket<T>>::remove_prefix(collection_id);

            if CollectionCount::get() > 0
            {
                // bound couter
                let total = CollectionCount::get()
                    .checked_sub(1)
                    .expect("collection counter error");

                CollectionCount::put(total);
            }

            Ok(())
        }

        /// Add an address to white list.
        /// 
        /// # Permissions
        /// 
        /// * Collection Owner
        /// * Collection Admin
        /// 
        /// # Arguments
        /// 
        /// * collection_id.
        /// 
        /// * address.
        #[weight = T::WeightInfo::add_to_white_list()]
        pub fn add_to_white_list(origin, collection_id: u64, address: T::AccountId) -> DispatchResult{

            let sender = ensure_signed(origin)?;
            Self::check_owner_or_admin_permissions(collection_id, sender)?;

            let mut white_list_collection: Vec<T::AccountId>;
            if <WhiteList<T>>::contains_key(collection_id) {
                white_list_collection = <WhiteList<T>>::get(collection_id);
                if !white_list_collection.contains(&address.clone())
                {
                    white_list_collection.push(address.clone());
                }
            }
            else {
                white_list_collection = Vec::new();
                white_list_collection.push(address.clone());
            }

            <WhiteList<T>>::insert(collection_id, white_list_collection);
            Ok(())
        }

        /// Remove an address from white list.
        /// 
        /// # Permissions
        /// 
        /// * Collection Owner
        /// * Collection Admin
        /// 
        /// # Arguments
        /// 
        /// * collection_id.
        /// 
        /// * address.
        #[weight = T::WeightInfo::remove_from_white_list()]
        pub fn remove_from_white_list(origin, collection_id: u64, address: T::AccountId) -> DispatchResult{

            let sender = ensure_signed(origin)?;
            Self::check_owner_or_admin_permissions(collection_id, sender)?;

            if <WhiteList<T>>::contains_key(collection_id) {
                let mut white_list_collection = <WhiteList<T>>::get(collection_id);
                if white_list_collection.contains(&address.clone())
                {
                    white_list_collection.retain(|i| *i != address.clone());
                    <WhiteList<T>>::insert(collection_id, white_list_collection);
                }
            }

            Ok(())
        }

        /// Toggle between normal and white list access for the methods with access for `Anyone`.
        /// 
        /// # Permissions
        /// 
        /// * Collection Owner.
        /// 
        /// # Arguments
        /// 
        /// * collection_id.
        /// 
        /// * mode: [AccessMode]
        #[weight = T::WeightInfo::set_public_access_mode()]
        pub fn set_public_access_mode(origin, collection_id: u64, mode: AccessMode) -> DispatchResult
        {
            let sender = ensure_signed(origin)?;

            Self::check_owner_permissions(collection_id, sender)?;
            let mut target_collection = <Collection<T>>::get(collection_id);
            target_collection.access = mode;
            <Collection<T>>::insert(collection_id, target_collection);

            Ok(())
        }

        /// Allows Anyone to create tokens if:
        /// * White List is enabled, and
        /// * Address is added to white list, and
        /// * This method was called with True parameter
        /// 
        /// # Permissions
        /// * Collection Owner
        ///
        /// # Arguments
        /// 
        /// * collection_id.
        /// 
        /// * mint_permission: Boolean parameter. If True, allows minting to Anyone with conditions above.
        #[weight = T::WeightInfo::set_mint_permission()]
        pub fn set_mint_permission(origin, collection_id: u64, mint_permission: bool) -> DispatchResult
        {
            let sender = ensure_signed(origin)?;

            Self::check_owner_permissions(collection_id, sender)?;
            let mut target_collection = <Collection<T>>::get(collection_id);
            target_collection.mint_mode = mint_permission;
            <Collection<T>>::insert(collection_id, target_collection);

            Ok(())
        }

        /// Change the owner of the collection.
        /// 
        /// # Permissions
        /// 
        /// * Collection Owner.
        /// 
        /// # Arguments
        /// 
        /// * collection_id.
        /// 
        /// * new_owner.
        #[weight = T::WeightInfo::change_collection_owner()]
        pub fn change_collection_owner(origin, collection_id: u64, new_owner: T::AccountId) -> DispatchResult {

            let sender = ensure_signed(origin)?;
            Self::check_owner_permissions(collection_id, sender)?;
            let mut target_collection = <Collection<T>>::get(collection_id);
            target_collection.owner = new_owner;
            <Collection<T>>::insert(collection_id, target_collection);

            Ok(())
        }

        /// Adds an admin of the Collection.
        /// NFT Collection can be controlled by multiple admin addresses (some which can also be servers, for example). Admins can issue and burn NFTs, as well as add and remove other admins, but cannot change NFT or Collection ownership. 
        /// 
        /// # Permissions
        /// 
        /// * Collection Owner.
        /// * Collection Admin.
        /// 
        /// # Arguments
        /// 
        /// * collection_id: ID of the Collection to add admin for.
        /// 
        /// * new_admin_id: Address of new admin to add.
        #[weight = T::WeightInfo::add_collection_admin()]
        pub fn add_collection_admin(origin, collection_id: u64, new_admin_id: T::AccountId) -> DispatchResult {

            let sender = ensure_signed(origin)?;
            Self::check_owner_or_admin_permissions(collection_id, sender)?;
            let mut admin_arr: Vec<T::AccountId> = Vec::new();

            if <AdminList<T>>::contains_key(collection_id)
            {
                admin_arr = <AdminList<T>>::get(collection_id);
                ensure!(!admin_arr.contains(&new_admin_id), "Account already has admin role");
            }

            // Number of collection admins
            ensure!((admin_arr.len() as u64) < ChainLimit::get().collections_admins_limit, "Number of collection admins bound exceeded");

            admin_arr.push(new_admin_id);
            <AdminList<T>>::insert(collection_id, admin_arr);

            Ok(())
        }

        /// Remove admin address of the Collection. An admin address can remove itself. List of admins may become empty, in which case only Collection Owner will be able to add an Admin.
        ///
        /// # Permissions
        /// 
        /// * Collection Owner.
        /// * Collection Admin.
        /// 
        /// # Arguments
        /// 
        /// * collection_id: ID of the Collection to remove admin for.
        /// 
        /// * account_id: Address of admin to remove.
        #[weight = T::WeightInfo::remove_collection_admin()]
        pub fn remove_collection_admin(origin, collection_id: u64, account_id: T::AccountId) -> DispatchResult {

            let sender = ensure_signed(origin)?;
            Self::check_owner_or_admin_permissions(collection_id, sender)?;

            if <AdminList<T>>::contains_key(collection_id)
            {
                let mut admin_arr = <AdminList<T>>::get(collection_id);
                admin_arr.retain(|i| *i != account_id);
                <AdminList<T>>::insert(collection_id, admin_arr);
            }

            Ok(())
        }

        /// # Permissions
        /// 
        /// * Collection Owner
        /// 
        /// # Arguments
        /// 
        /// * collection_id.
        /// 
        /// * new_sponsor.
        #[weight = T::WeightInfo::set_collection_sponsor()]
        pub fn set_collection_sponsor(origin, collection_id: u64, new_sponsor: T::AccountId) -> DispatchResult {

            let sender = ensure_signed(origin)?;
            ensure!(<Collection<T>>::contains_key(collection_id), "This collection does not exist");

            let mut target_collection = <Collection<T>>::get(collection_id);
            ensure!(sender == target_collection.owner, "You do not own this collection");

            target_collection.unconfirmed_sponsor = new_sponsor;
            <Collection<T>>::insert(collection_id, target_collection);

            Ok(())
        }

        /// # Permissions
        /// 
        /// * Sponsor.
        /// 
        /// # Arguments
        /// 
        /// * collection_id.
        #[weight = T::WeightInfo::confirm_sponsorship()]
        pub fn confirm_sponsorship(origin, collection_id: u64) -> DispatchResult {

            let sender = ensure_signed(origin)?;
            ensure!(<Collection<T>>::contains_key(collection_id), "This collection does not exist");

            let mut target_collection = <Collection<T>>::get(collection_id);
            ensure!(sender == target_collection.unconfirmed_sponsor, "This address is not set as sponsor, use setCollectionSponsor first");

            target_collection.sponsor = target_collection.unconfirmed_sponsor;
            target_collection.unconfirmed_sponsor = T::AccountId::default();
            <Collection<T>>::insert(collection_id, target_collection);

            Ok(())
        }

        /// Switch back to pay-per-own-transaction model.
        ///
        /// # Permissions
        ///
        /// * Collection owner.
        /// 
        /// # Arguments
        /// 
        /// * collection_id.
        #[weight = T::WeightInfo::remove_collection_sponsor()]
        pub fn remove_collection_sponsor(origin, collection_id: u64) -> DispatchResult {

            let sender = ensure_signed(origin)?;
            ensure!(<Collection<T>>::contains_key(collection_id), "This collection does not exist");

            let mut target_collection = <Collection<T>>::get(collection_id);
            ensure!(sender == target_collection.owner, "You do not own this collection");

            target_collection.sponsor = T::AccountId::default();
            <Collection<T>>::insert(collection_id, target_collection);

            Ok(())
        }

        /// This method creates a concrete instance of NFT Collection created with CreateCollection method.
        /// 
        /// # Permissions
        /// 
        /// * Collection Owner.
        /// * Collection Admin.
        /// * Anyone if
        ///     * White List is enabled, and
        ///     * Address is added to white list, and
        ///     * MintPermission is enabled (see SetMintPermission method)
        /// 
        /// # Arguments
        /// 
        /// * collection_id: ID of the collection.
        /// 
        /// * owner: Address, initial owner of the NFT.
        ///
        /// * data: Token data to store on chain.
        // #[weight =
        // (130_000_000 as Weight)
        // .saturating_add((2135 as Weight).saturating_mul((properties.len() as u64) as Weight))
        // .saturating_add(RocksDbWeight::get().reads(10 as Weight))
        // .saturating_add(RocksDbWeight::get().writes(8 as Weight))]

        #[weight = T::WeightInfo::create_item(data.len())]
        pub fn create_item(origin, collection_id: u64, owner: T::AccountId, data: CreateItemData) -> DispatchResult {

            let sender = ensure_signed(origin)?;
            Self::collection_exists(collection_id)?;
            let target_collection = <Collection<T>>::get(collection_id);

            if !Self::is_owner_or_admin_permissions(collection_id, sender.clone()) {
                ensure!(target_collection.mint_mode == true, "Public minting is not allowed for this collection.");
                Self::check_white_list(collection_id, &owner)?;
                Self::check_white_list(collection_id, &sender)?;
            }

            match target_collection.mode
            {
                CollectionMode::NFT => {
                    if let CreateItemData::NFT(data) = data {
                        // check sizes
                        ensure!(ChainLimit::get().custom_data_limit >= data.const_data.len() as u32, "const_data exceeded data limit.");
                        ensure!(ChainLimit::get().custom_data_limit >= data.variable_data.len() as u32, "variable_data exceeded data limit.");
    
                        // Create nft item
                        let item = NftItemType {
                            collection: collection_id,
                            owner: owner,
                            const_data: data.const_data.clone(),
                            variable_data: data.variable_data.clone() 
                        };
    
                        Self::add_nft_item(item)?;
                    
                    } else {
                        fail!("Not NFT item data used to mint in NFT collection.");
                    }
                },
                CollectionMode::Fungible(_) => {
                    if let CreateItemData::Fungible(_) = data {
    
                        let item = FungibleItemType {
                            collection: collection_id,
                            owner: owner,
                            value: (10 as u128).pow(target_collection.decimal_points)
                        };
    
                        Self::add_fungible_item(item)?;
                    } else {
                        fail!("Not Fungible item data used to mint in Fungible collection.");
                    }
                },
                CollectionMode::ReFungible(_) => {
                    if let CreateItemData::ReFungible(data) = data {
    
                        // check sizes
                        ensure!(ChainLimit::get().custom_data_limit >= data.const_data.len() as u32, "const_data exceeded data limit.");
                        ensure!(ChainLimit::get().custom_data_limit >= data.variable_data.len() as u32, "variable_data exceeded data limit.");
    
                        let mut owner_list = Vec::new();
                        let value = (10 as u128).pow(target_collection.decimal_points);
                        owner_list.push(Ownership {owner: owner.clone(), fraction: value});
    
                        let item = ReFungibleItemType {
                            collection: collection_id,
                            owner: owner_list,
                            const_data: data.const_data.clone(),
                            variable_data: data.variable_data.clone() 
                        };
    
                        Self::add_refungible_item(item)?;
                    } else {
                        fail!("Not Re Fungible item data used to mint in Re Fungible collection.");
                    }
                },
                _ => { ensure!(1 == 0,"Unexpected collection type."); }
            };

            // call event
            Self::deposit_event(RawEvent::ItemCreated(collection_id, <ItemListIndex>::get(collection_id)));

            Ok(())
        }

        /// Destroys a concrete instance of NFT.
        /// 
        /// # Permissions
        /// 
        /// * Collection Owner.
        /// * Collection Admin.
        /// * Current NFT Owner.
        /// 
        /// # Arguments
        /// 
        /// * collection_id: ID of the collection.
        /// 
        /// * item_id: ID of NFT to burn.
        #[weight = T::WeightInfo::burn_item()]
        pub fn burn_item(origin, collection_id: u64, item_id: u64) -> DispatchResult {

            let sender = ensure_signed(origin)?;
            Self::collection_exists(collection_id)?;

            // Transfer permissions check
            let target_collection = <Collection<T>>::get(collection_id);
            ensure!(Self::is_item_owner(sender.clone(), collection_id, item_id) ||
                Self::is_owner_or_admin_permissions(collection_id, sender.clone()),
                "Only item owner, collection owner and admins can modify item");

            if target_collection.access == AccessMode::WhiteList {
                Self::check_white_list(collection_id, &sender)?;
            }

            match target_collection.mode
            {
                CollectionMode::NFT => Self::burn_nft_item(collection_id, item_id)?,
                CollectionMode::Fungible(_)  => Self::burn_fungible_item(collection_id, item_id)?,
                CollectionMode::ReFungible(_)  => Self::burn_refungible_item(collection_id, item_id, sender.clone())?,
                _ => ()
            };

            // call event
            Self::deposit_event(RawEvent::ItemDestroyed(collection_id, item_id));

            Ok(())
        }

        /// Change ownership of the token.
        /// 
        /// # Permissions
        /// 
        /// * Collection Owner
        /// * Collection Admin
        /// * Current NFT owner
        ///
        /// # Arguments
        /// 
        /// * recipient: Address of token recipient.
        /// 
        /// * collection_id.
        /// 
        /// * item_id: ID of the item
        ///     * Non-Fungible Mode: Required.
        ///     * Fungible Mode: Ignored.
        ///     * Re-Fungible Mode: Required.
        /// 
        /// * value: Amount to transfer.
        ///     * Non-Fungible Mode: Ignored
        ///     * Fungible Mode: Must specify transferred amount
        ///     * Re-Fungible Mode: Must specify transferred portion (between 0 and 1)
        #[weight = T::WeightInfo::transfer()]
        pub fn transfer(origin, recipient: T::AccountId, collection_id: u64, item_id: u64, value: u64) -> DispatchResult {

            let sender = ensure_signed(origin)?;

            // Transfer permissions check
            let target_collection = <Collection<T>>::get(collection_id);
            ensure!(Self::is_item_owner(sender.clone(), collection_id, item_id) ||
                Self::is_owner_or_admin_permissions(collection_id, sender.clone()),
                "Only item owner, collection owner and admins can modify item");

            if target_collection.access == AccessMode::WhiteList {
                Self::check_white_list(collection_id, &sender)?;
                Self::check_white_list(collection_id, &recipient)?;
            }

            match target_collection.mode
            {
                CollectionMode::NFT => Self::transfer_nft(collection_id, item_id, sender.clone(), recipient)?,
                CollectionMode::Fungible(_)  => Self::transfer_fungible(collection_id, item_id, value, sender.clone(), recipient)?,
                CollectionMode::ReFungible(_)  => Self::transfer_refungible(collection_id, item_id, value, sender.clone(), recipient)?,
                _ => ()
            };

            Ok(())
        }

        /// Set, change, or remove approved address to transfer the ownership of the NFT.
        /// 
        /// # Permissions
        /// 
        /// * Collection Owner
        /// * Collection Admin
        /// * Current NFT owner
        /// 
        /// # Arguments
        /// 
        /// * approved: Address that is approved to transfer this NFT or zero (if needed to remove approval).
        /// 
        /// * collection_id.
        /// 
        /// * item_id: ID of the item.
        #[weight = T::WeightInfo::approve()]
        pub fn approve(origin, approved: T::AccountId, collection_id: u64, item_id: u64) -> DispatchResult {

            let sender = ensure_signed(origin)?;

            // Transfer permissions check
            let target_collection = <Collection<T>>::get(collection_id);
            ensure!(Self::is_item_owner(sender.clone(), collection_id, item_id) ||
                Self::is_owner_or_admin_permissions(collection_id, sender.clone()),
                "Only item owner, collection owner and admins can approve");

            if target_collection.access == AccessMode::WhiteList {
                Self::check_white_list(collection_id, &sender)?;
                Self::check_white_list(collection_id, &approved)?;
            }

            // amount param stub
            let amount = 100000000;

            let list_exists = <ApprovedList<T>>::contains_key(collection_id, (item_id, sender.clone()));
            if list_exists {

                let mut list = <ApprovedList<T>>::get(collection_id, (item_id, sender.clone()));
                let item_contains = list.iter().any(|i| i.approved == approved);

                if !item_contains {
                    list.push(ApprovePermissions { approved: approved.clone(), amount: amount });
                    <ApprovedList<T>>::insert(collection_id, (item_id, sender.clone()), list);
                }
            } else {

                let mut list = Vec::new();
                list.push(ApprovePermissions { approved: approved.clone(), amount: amount });
                <ApprovedList<T>>::insert(collection_id, (item_id, sender.clone()), list);
            }

            Ok(())
        }
        
        /// Change ownership of a NFT on behalf of the owner. See Approve method for additional information. After this method executes, the approval is removed so that the approved address will not be able to transfer this NFT again from this owner.
        /// 
        /// # Permissions
        /// * Collection Owner
        /// * Collection Admin
        /// * Current NFT owner
        /// * Address approved by current NFT owner
        /// 
        /// # Arguments
        /// 
        /// * from: Address that owns token.
        /// 
        /// * recipient: Address of token recipient.
        /// 
        /// * collection_id.
        /// 
        /// * item_id: ID of the item.
        /// 
        /// * value: Amount to transfer.
        #[weight = T::WeightInfo::transfer_from()]
        pub fn transfer_from(origin, from: T::AccountId, recipient: T::AccountId, collection_id: u64, item_id: u64, value: u64 ) -> DispatchResult {

            let sender = ensure_signed(origin)?;
            let mut appoved_transfer = false;

            // Check approve
            if <ApprovedList<T>>::contains_key(collection_id, (item_id, from.clone())) {
                let list_itm = <ApprovedList<T>>::get(collection_id, (item_id, from.clone()));
                let opt_item = list_itm.iter().find(|i| i.approved == sender.clone());
                if opt_item.is_some()
                {
                    appoved_transfer = true;
                    ensure!(opt_item.unwrap().amount >= value, "Requested value more than approved");
                }
            }

            // Transfer permissions check
            let target_collection = <Collection<T>>::get(collection_id);
            ensure!(appoved_transfer || Self::is_owner_or_admin_permissions(collection_id, sender.clone()),
                "Only item owner, collection owner and admins can modify items");

            if target_collection.access == AccessMode::WhiteList {
                Self::check_white_list(collection_id, &sender)?;
                Self::check_white_list(collection_id, &recipient)?;
            }

            // remove approve
            let approve_list: Vec<ApprovePermissions<T::AccountId>> = <ApprovedList<T>>::get(collection_id, (item_id, from.clone()))
                .into_iter().filter(|i| i.approved != sender.clone()).collect();
            <ApprovedList<T>>::insert(collection_id, (item_id, from.clone()), approve_list);


            match target_collection.mode
            {
                CollectionMode::NFT => Self::transfer_nft(collection_id, item_id, from, recipient)?,
                CollectionMode::Fungible(_)  => Self::transfer_fungible(collection_id, item_id, value, from.clone(), recipient)?,
                CollectionMode::ReFungible(_)  => Self::transfer_refungible(collection_id, item_id, value, from.clone(), recipient)?,
                _ => ()
            };

            Ok(())
        }

        ///
        #[weight = 0]
        pub fn safe_transfer_from(origin, collection_id: u64, item_id: u64, new_owner: T::AccountId) -> DispatchResult {

            // let no_perm_mes = "You do not have permissions to modify this collection";
            // ensure!(<ApprovedList<T>>::contains_key((collection_id, item_id)), no_perm_mes);
            // let list_itm = <ApprovedList<T>>::get((collection_id, item_id));
            // ensure!(list_itm.contains(&new_owner.clone()), no_perm_mes);

            // // on_nft_received  call

            // Self::transfer(origin, collection_id, item_id, new_owner)?;

            Ok(())
        }
        
        /// Set off-chain data schema.
        /// 
        /// # Permissions
        /// 
        /// * Collection Owner
        /// * Collection Admin
        /// 
        /// # Arguments
        /// 
        /// * collection_id.
        /// 
        /// * schema: String representing the offchain data schema.
        #[weight = T::WeightInfo::set_variable_meta_data()]
        pub fn set_variable_meta_data (
            origin,
            collection_id: u64,
            item_id: u64,
            data: Vec<u8>
        ) -> DispatchResult {
            let sender = ensure_signed(origin)?;
            
            Self::collection_exists(collection_id)?;

            // Modify permissions check
            let target_collection = <Collection<T>>::get(collection_id);
            ensure!(Self::is_item_owner(sender.clone(), collection_id, item_id) ||
                Self::is_owner_or_admin_permissions(collection_id, sender.clone()),
                "Only item owner, collection owner and admins can modify item");

            Self::item_exists(collection_id, item_id, &target_collection.mode)?;

            match target_collection.mode
            {
                CollectionMode::NFT => Self::set_nft_variable_data(collection_id, item_id, data)?,
                CollectionMode::ReFungible(_)  => Self::set_re_fungible_variable_data(collection_id, item_id, data)?,
                _ => ()
            };

            Ok(())
        }
        

        /// Set off-chain data schema.
        /// 
        /// # Permissions
        /// 
        /// * Collection Owner
        /// * Collection Admin
        /// 
        /// # Arguments
        /// 
        /// * collection_id.
        /// 
        /// * schema: String representing the offchain data schema.
        #[weight = T::WeightInfo::set_offchain_schema()]
        pub fn set_offchain_schema(
            origin,
            collection_id: u64,
            schema: Vec<u8>
        ) -> DispatchResult {
            let sender = ensure_signed(origin)?;
            Self::check_owner_or_admin_permissions(collection_id, sender.clone())?;

            let mut target_collection = <Collection<T>>::get(collection_id);
            target_collection.offchain_schema = schema;
            <Collection<T>>::insert(collection_id, target_collection);

            Ok(())
        }

        /// Set const on-chain data schema.
        /// 
        /// # Permissions
        /// 
        /// * Collection Owner
        /// * Collection Admin
        /// 
        /// # Arguments
        /// 
        /// * collection_id.
        /// 
        /// * schema: String representing the const on-chain data schema.
        #[weight = T::WeightInfo::set_const_on_chain_schema()]
        pub fn set_const_on_chain_schema (
            origin,
            collection_id: u64,
            schema: Vec<u8>
        ) -> DispatchResult {
            let sender = ensure_signed(origin)?;
            Self::check_owner_or_admin_permissions(collection_id, sender.clone())?;

            let mut target_collection = <Collection<T>>::get(collection_id);
            target_collection.const_on_chain_schema = schema;
            <Collection<T>>::insert(collection_id, target_collection);

            Ok(())
        }

        /// Set variable on-chain data schema.
        /// 
        /// # Permissions
        /// 
        /// * Collection Owner
        /// * Collection Admin
        /// 
        /// # Arguments
        /// 
        /// * collection_id.
        /// 
        /// * schema: String representing the variable on-chain data schema.
        #[weight = T::WeightInfo::set_const_on_chain_schema()]
        pub fn set_variable_on_chain_schema (
            origin,
            collection_id: u64,
            schema: Vec<u8>
        ) -> DispatchResult {
            let sender = ensure_signed(origin)?;
            Self::check_owner_or_admin_permissions(collection_id, sender.clone())?;

            let mut target_collection = <Collection<T>>::get(collection_id);
            target_collection.variable_on_chain_schema = schema;
            <Collection<T>>::insert(collection_id, target_collection);

            Ok(())
        }

        // Sudo permissions function
        #[weight = 0]
        pub fn set_chain_limits(
            origin,
            limits: ChainLimits
        ) -> DispatchResult {
            ensure_root(origin)?;
            <ChainLimit>::put(limits);
            Ok(())
        }

        /// Enable smart contract self-sponsoring.
        /// 
        /// # Permissions
        /// 
        /// * Contract Owner
        /// 
        /// # Arguments
        /// 
        /// * contract address
        /// * enable flag
        /// 
        #[weight = 0]
        pub fn enable_contract_sponsoring(
            origin,
            contract_address: T::AccountId,
            enable: bool
        ) -> DispatchResult {
            let sender = ensure_signed(origin)?;
            let mut is_owner = false;
            if <ContractOwner<T>>::contains_key(contract_address.clone()) {
                let owner = <ContractOwner<T>>::get(&contract_address);
                is_owner = sender == owner;
            }
            ensure!(is_owner, "Only contract owner may call this method");

            <ContractSelfSponsoring<T>>::insert(contract_address, enable);
            Ok(())
        }

    }
}

impl<T: Trait> Module<T> {
    fn add_fungible_item(item: FungibleItemType<T::AccountId>) -> DispatchResult {
        let current_index = <ItemListIndex>::get(item.collection)
            .checked_add(1)
            .expect("Item list index id error");
        let itemcopy = item.clone();
        let owner = item.owner.clone();
        let value = item.value as u64;

        Self::add_token_index(item.collection, current_index, owner.clone())?;

        <ItemListIndex>::insert(item.collection, current_index);
        <FungibleItemList<T>>::insert(item.collection, current_index, itemcopy);

        // Add current block
        let v: Vec<BasketItem<T::AccountId, T::BlockNumber>> = Vec::new();
        <FungibleTransferBasket<T>>::insert(item.collection, current_index, v);
        
        // Update balance
        let new_balance = <Balance<T>>::get(item.collection, owner.clone())
            .checked_add(value)
            .unwrap();
        <Balance<T>>::insert(item.collection, owner.clone(), new_balance);

        Ok(())
    }

    fn add_refungible_item(item: ReFungibleItemType<T::AccountId>) -> DispatchResult {
        let current_index = <ItemListIndex>::get(item.collection)
            .checked_add(1)
            .expect("Item list index id error");
        let itemcopy = item.clone();

        let value = item.owner.first().unwrap().fraction as u64;
        let owner = item.owner.first().unwrap().owner.clone();

        Self::add_token_index(item.collection, current_index, owner.clone())?;

        <ItemListIndex>::insert(item.collection, current_index);
        <ReFungibleItemList<T>>::insert(item.collection, current_index, itemcopy);

        // Add current block
        let block_number: T::BlockNumber = 0.into();
        <ReFungibleTransferBasket<T>>::insert(item.collection, current_index, block_number);

        // Update balance
        let new_balance = <Balance<T>>::get(item.collection, owner.clone())
            .checked_add(value)
            .unwrap();
        <Balance<T>>::insert(item.collection, owner.clone(), new_balance);

        Ok(())
    }

    fn add_nft_item(item: NftItemType<T::AccountId>) -> DispatchResult {
        let current_index = <ItemListIndex>::get(item.collection)
            .checked_add(1)
            .expect("Item list index id error");

        let item_owner = item.owner.clone();
        let collection_id = item.collection.clone();
        Self::add_token_index(collection_id, current_index, item.owner.clone())?;

        <ItemListIndex>::insert(collection_id, current_index);
        <NftItemList<T>>::insert(collection_id, current_index, item);

        // Add current block
        let block_number: T::BlockNumber = 0.into();
        <NftTransferBasket<T>>::insert(collection_id, current_index, block_number);

        // Update balance
        let new_balance = <Balance<T>>::get(collection_id, item_owner.clone())
            .checked_add(1)
            .unwrap();
        <Balance<T>>::insert(collection_id, item_owner.clone(), new_balance);

        Ok(())
    }

    fn burn_refungible_item(
        collection_id: u64,
        item_id: u64,
        owner: T::AccountId,
    ) -> DispatchResult {
        ensure!(
            <ReFungibleItemList<T>>::contains_key(collection_id, item_id),
            "Item does not exists"
        );
        let collection = <ReFungibleItemList<T>>::get(collection_id, item_id);
        let item = collection
            .owner
            .iter()
            .filter(|&i| i.owner == owner)
            .next()
            .unwrap();
        Self::remove_token_index(collection_id, item_id, owner.clone())?;

        // remove approve list
        <ApprovedList<T>>::remove(collection_id, (item_id, owner.clone()));

        // update balance
        let new_balance = <Balance<T>>::get(collection_id, item.owner.clone())
            .checked_sub(item.fraction as u64)
            .unwrap();
        <Balance<T>>::insert(collection_id, item.owner.clone(), new_balance);

        <ReFungibleItemList<T>>::remove(collection_id, item_id);

        Ok(())
    }

    fn burn_nft_item(collection_id: u64, item_id: u64) -> DispatchResult {
        ensure!(
            <NftItemList<T>>::contains_key(collection_id, item_id),
            "Item does not exists"
        );
        let item = <NftItemList<T>>::get(collection_id, item_id);
        Self::remove_token_index(collection_id, item_id, item.owner.clone())?;

        // remove approve list
        <ApprovedList<T>>::remove(collection_id, (item_id, item.owner.clone()));

        // update balance
        let new_balance = <Balance<T>>::get(collection_id, item.owner.clone())
            .checked_sub(1)
            .unwrap();
        <Balance<T>>::insert(collection_id, item.owner.clone(), new_balance);
        <NftItemList<T>>::remove(collection_id, item_id);

        Ok(())
    }

    fn burn_fungible_item(collection_id: u64, item_id: u64) -> DispatchResult {
        ensure!(
            <FungibleItemList<T>>::contains_key(collection_id, item_id),
            "Item does not exists"
        );
        let item = <FungibleItemList<T>>::get(collection_id, item_id);
        Self::remove_token_index(collection_id, item_id, item.owner.clone())?;

        // remove approve list
        <ApprovedList<T>>::remove(collection_id, (item_id, item.owner.clone()));

        // update balance
        let new_balance = <Balance<T>>::get(collection_id, item.owner.clone())
            .checked_sub(item.value as u64)
            .unwrap();
        <Balance<T>>::insert(collection_id, item.owner.clone(), new_balance);

        <FungibleItemList<T>>::remove(collection_id, item_id);

        Ok(())
    }

    fn collection_exists(collection_id: u64) -> DispatchResult {
        ensure!(
            <Collection<T>>::contains_key(collection_id),
            "This collection does not exist"
        );
        Ok(())
    }

    fn check_owner_permissions(collection_id: u64, subject: T::AccountId) -> DispatchResult {
        Self::collection_exists(collection_id)?;

        let target_collection = <Collection<T>>::get(collection_id);
        ensure!(
            subject == target_collection.owner,
            "You do not own this collection"
        );

        Ok(())
    }

    fn is_owner_or_admin_permissions(collection_id: u64, subject: T::AccountId) -> bool {
        let target_collection = <Collection<T>>::get(collection_id);
        let mut result: bool = subject == target_collection.owner;
        let exists = <AdminList<T>>::contains_key(collection_id);

        if !result & exists {
            if <AdminList<T>>::get(collection_id).contains(&subject) {
                result = true
            }
        }

        result
    }

    fn check_owner_or_admin_permissions(
        collection_id: u64,
        subject: T::AccountId,
    ) -> DispatchResult {
        Self::collection_exists(collection_id)?;
        let result = Self::is_owner_or_admin_permissions(collection_id, subject.clone());

        ensure!(
            result,
            "You do not have permissions to modify this collection"
        );
        Ok(())
    }

    fn is_item_owner(subject: T::AccountId, collection_id: u64, item_id: u64) -> bool {
        let target_collection = <Collection<T>>::get(collection_id);

        match target_collection.mode {
            CollectionMode::NFT => {
                <NftItemList<T>>::get(collection_id, item_id).owner == subject
            }
            CollectionMode::Fungible(_) => {
                <FungibleItemList<T>>::get(collection_id, item_id).owner == subject
            }
            CollectionMode::ReFungible(_) => {
                <ReFungibleItemList<T>>::get(collection_id, item_id)
                    .owner
                    .iter()
                    .any(|i| i.owner == subject)
            }
            CollectionMode::Invalid => false,
        }
    }

    fn check_white_list(collection_id: u64, address: &T::AccountId) -> DispatchResult {
        let mes = "Address is not in white list";
        ensure!(<WhiteList<T>>::contains_key(collection_id), mes);
        let wl = <WhiteList<T>>::get(collection_id);
        ensure!(wl.contains(address), mes);

        Ok(())
    }

    fn transfer_fungible(
        collection_id: u64,
        item_id: u64,
        value: u64,
        owner: T::AccountId,
        new_owner: T::AccountId,
    ) -> DispatchResult {
        ensure!(
            <FungibleItemList<T>>::contains_key(collection_id, item_id),
            "Item not exists"
        );

        let full_item = <FungibleItemList<T>>::get(collection_id, item_id);
        let amount = full_item.value;

        ensure!(amount >= value.into(), "Item balance not enouth");

        // update balance
        let balance_old_owner = <Balance<T>>::get(collection_id, owner.clone())
            .checked_sub(value)
            .unwrap();
        <Balance<T>>::insert(collection_id, owner.clone(), balance_old_owner);

        let mut new_owner_account_id = 0;
        let new_owner_items = <AddressTokens<T>>::get(collection_id, new_owner.clone());
        if new_owner_items.len() > 0 {
            new_owner_account_id = new_owner_items[0];
        }

        let val64 = value.into();

        // transfer
        if amount == val64 && new_owner_account_id == 0 {
            // change owner
            // new owner do not have account
            let mut new_full_item = full_item.clone();
            new_full_item.owner = new_owner.clone();
            <FungibleItemList<T>>::insert(collection_id, item_id, new_full_item);

            // update balance
            let balance_new_owner = <Balance<T>>::get(collection_id, new_owner.clone())
                .checked_add(value)
                .unwrap();
            <Balance<T>>::insert(collection_id, new_owner.clone(), balance_new_owner);

            // update index collection
            Self::move_token_index(collection_id, item_id, owner.clone(), new_owner.clone())?;
        } else {
            let mut new_full_item = full_item.clone();
            new_full_item.value -= val64;

            // separate amount
            if new_owner_account_id > 0 {
                // new owner has account
                let mut item = <FungibleItemList<T>>::get(collection_id, new_owner_account_id);
                item.value += val64;

                // update balance
                let balance_new_owner = <Balance<T>>::get(collection_id, new_owner.clone())
                    .checked_add(value)
                    .unwrap();
                <Balance<T>>::insert(collection_id, new_owner.clone(), balance_new_owner);

                <FungibleItemList<T>>::insert(collection_id, new_owner_account_id, item);
            } else {
                // new owner do not have account
                let item = FungibleItemType {
                    collection: collection_id,
                    owner: new_owner.clone(),
                    value: val64,
                };

                Self::add_fungible_item(item)?;
            }

            if amount == val64 {
                Self::remove_token_index(collection_id, item_id, full_item.owner.clone())?;

                // remove approve list
                <ApprovedList<T>>::remove(collection_id, (item_id, full_item.owner.clone()));
                <FungibleItemList<T>>::remove(collection_id, item_id);
            }

            <FungibleItemList<T>>::insert(collection_id, item_id, new_full_item);
        }

        Ok(())
    }

    fn transfer_refungible(
        collection_id: u64,
        item_id: u64,
        value: u64,
        owner: T::AccountId,
        new_owner: T::AccountId,
    ) -> DispatchResult {
        ensure!(
            <ReFungibleItemList<T>>::contains_key(collection_id, item_id),
            "Item not exists"
        );

        let full_item = <ReFungibleItemList<T>>::get(collection_id, item_id);
        let item = full_item
            .owner
            .iter()
            .filter(|i| i.owner == owner)
            .next()
            .unwrap();
        let amount = item.fraction;

        ensure!(amount >= value.into(), "Item balance not enouth");

        // update balance
        let balance_old_owner = <Balance<T>>::get(collection_id, item.owner.clone())
            .checked_sub(value)
            .unwrap();
        <Balance<T>>::insert(collection_id, item.owner.clone(), balance_old_owner);

        let balance_new_owner = <Balance<T>>::get(collection_id, new_owner.clone())
            .checked_add(value)
            .unwrap();
        <Balance<T>>::insert(collection_id, new_owner.clone(), balance_new_owner);

        let old_owner = item.owner.clone();
        let new_owner_has_account = full_item.owner.iter().any(|i| i.owner == new_owner);
        let val64 = value.into();

        // transfer
        if amount == val64 && !new_owner_has_account {
            // change owner
            // new owner do not have account
            let mut new_full_item = full_item.clone();
            new_full_item
                .owner
                .iter_mut()
                .find(|i| i.owner == owner)
                .unwrap()
                .owner = new_owner.clone();
            <ReFungibleItemList<T>>::insert(collection_id, item_id, new_full_item);

            // update index collection
            Self::move_token_index(collection_id, item_id, old_owner.clone(), new_owner.clone())?;
        } else {
            let mut new_full_item = full_item.clone();
            new_full_item
                .owner
                .iter_mut()
                .find(|i| i.owner == owner)
                .unwrap()
                .fraction -= val64;

            // separate amount
            if new_owner_has_account {
                // new owner has account
                new_full_item
                    .owner
                    .iter_mut()
                    .find(|i| i.owner == new_owner)
                    .unwrap()
                    .fraction += val64;
            } else {
                // new owner do not have account
                new_full_item.owner.push(Ownership {
                    owner: new_owner.clone(),
                    fraction: val64,
                });
                Self::add_token_index(collection_id, item_id, new_owner.clone())?;
            }

            <ReFungibleItemList<T>>::insert(collection_id, item_id, new_full_item);
        }

        Ok(())
    }

    fn transfer_nft(
        collection_id: u64,
        item_id: u64,
        sender: T::AccountId,
        new_owner: T::AccountId,
    ) -> DispatchResult {
        ensure!(
            <NftItemList<T>>::contains_key(collection_id, item_id),
            "Item not exists"
        );

        let mut item = <NftItemList<T>>::get(collection_id, item_id);

        ensure!(
            sender == item.owner,
            "sender parameter and item owner must be equal"
        );

        // update balance
        let balance_old_owner = <Balance<T>>::get(collection_id, item.owner.clone())
            .checked_sub(1)
            .unwrap();
        <Balance<T>>::insert(collection_id, item.owner.clone(), balance_old_owner);

        let balance_new_owner = <Balance<T>>::get(collection_id, new_owner.clone())
            .checked_add(1)
            .unwrap();
        <Balance<T>>::insert(collection_id, new_owner.clone(), balance_new_owner);

        // change owner
        let old_owner = item.owner.clone();
        item.owner = new_owner.clone();
        <NftItemList<T>>::insert(collection_id, item_id, item);

        // update index collection
        Self::move_token_index(collection_id, item_id, old_owner.clone(), new_owner.clone())?;

        // reset approved list
        <ApprovedList<T>>::remove(collection_id, (item_id, old_owner));
        Ok(())
    }
    
    fn item_exists(
        collection_id: u64,
        item_id: u64,
        mode: &CollectionMode
    ) -> DispatchResult {
        match mode {
            CollectionMode::NFT => ensure!(<NftItemList<T>>::contains_key(collection_id, item_id), "Item does not exists"),
            CollectionMode::ReFungible(_) => ensure!(<ReFungibleItemList<T>>::contains_key(collection_id, item_id), "Item does not exists"),
            CollectionMode::Fungible(_) => ensure!(<FungibleItemList<T>>::contains_key(collection_id, item_id), "Item does not exists"),
            _ => ()
        };
        
        Ok(())
    }

    fn set_re_fungible_variable_data(
        collection_id: u64,
        item_id: u64,
        data: Vec<u8>
    ) -> DispatchResult {
        let mut item = <ReFungibleItemList<T>>::get(collection_id, item_id);

        item.variable_data = data;

        <ReFungibleItemList<T>>::insert(collection_id, item_id, item);

        Ok(())
    }

    fn set_nft_variable_data(
        collection_id: u64,
        item_id: u64,
        data: Vec<u8>
    ) -> DispatchResult {
        let mut item = <NftItemList<T>>::get(collection_id, item_id);
        
        item.variable_data = data;

        <NftItemList<T>>::insert(collection_id, item_id, item);
        
        Ok(())
    }

    fn init_collection(item: &CollectionType<T::AccountId>) {
        // check params
        assert!(
            item.decimal_points <= 4,
            "decimal_points parameter must be lower than 4"
        );
        assert!(
            item.name.len() <= 64,
            "Collection name can not be longer than 63 char"
        );
        assert!(
            item.name.len() <= 256,
            "Collection description can not be longer than 255 char"
        );
        assert!(
            item.token_prefix.len() <= 16,
            "Token prefix can not be longer than 15 char"
        );

        // Generate next collection ID
        let next_id = CreatedCollectionCount::get()
            .checked_add(1)
            .expect("collection id error");

        CreatedCollectionCount::put(next_id);
    }

    fn init_nft_token(item: &NftItemType<T::AccountId>) {
        let current_index = <ItemListIndex>::get(item.collection)
            .checked_add(1)
            .expect("Item list index id error");

        let item_owner = item.owner.clone();
        let collection_id = item.collection.clone();
        Self::add_token_index(collection_id, current_index, item.owner.clone()).unwrap();

        <ItemListIndex>::insert(collection_id, current_index);

        // Update balance
        let new_balance = <Balance<T>>::get(collection_id, item_owner.clone())
            .checked_add(1)
            .unwrap();
        <Balance<T>>::insert(collection_id, item_owner.clone(), new_balance);
    }

    fn init_fungible_token(item: &FungibleItemType<T::AccountId>) {
        let current_index = <ItemListIndex>::get(item.collection)
            .checked_add(1)
            .expect("Item list index id error");
        let owner = item.owner.clone();
        let value = item.value as u64;

        Self::add_token_index(item.collection, current_index, owner.clone()).unwrap();

        <ItemListIndex>::insert(item.collection, current_index);

        // Update balance
        let new_balance = <Balance<T>>::get(item.collection, owner.clone())
            .checked_add(value)
            .unwrap();
        <Balance<T>>::insert(item.collection, owner.clone(), new_balance);
    }

    fn init_refungible_token(item: &ReFungibleItemType<T::AccountId>) {
        let current_index = <ItemListIndex>::get(item.collection)
            .checked_add(1)
            .expect("Item list index id error");

        let value = item.owner.first().unwrap().fraction as u64;
        let owner = item.owner.first().unwrap().owner.clone();

        Self::add_token_index(item.collection, current_index, owner.clone()).unwrap();

        <ItemListIndex>::insert(item.collection, current_index);

        // Update balance
        let new_balance = <Balance<T>>::get(item.collection, owner.clone())
            .checked_add(value)
            .unwrap();
        <Balance<T>>::insert(item.collection, owner.clone(), new_balance);
    }

    fn add_token_index(collection_id: u64, item_index: u64, owner: T::AccountId) -> DispatchResult {

        // add to account limit
        if <AccountItemCount<T>>::contains_key(owner.clone()) {

            // bound Owned tokens by a single address
            let count = <AccountItemCount<T>>::get(owner.clone());
            ensure!(count < ChainLimit::get().account_token_ownership_limit, "Owned tokens by a single address bound exceeded");

            <AccountItemCount<T>>::insert(owner.clone(), 
                count.checked_add(1).unwrap());
        }
        else {
            <AccountItemCount<T>>::insert(owner.clone(), 1);
        }

        let list_exists = <AddressTokens<T>>::contains_key(collection_id, owner.clone());
        if list_exists {
            let mut list = <AddressTokens<T>>::get(collection_id, owner.clone());
            let item_contains = list.contains(&item_index.clone());

            if !item_contains {
                list.push(item_index.clone());
            }

            <AddressTokens<T>>::insert(collection_id, owner.clone(), list);
        } else {
            let mut itm = Vec::new();
            itm.push(item_index.clone());
            <AddressTokens<T>>::insert(collection_id, owner, itm);
            
        }

        Ok(())
    }

    fn remove_token_index(
        collection_id: u64,
        item_index: u64,
        owner: T::AccountId,
    ) -> DispatchResult {

        // update counter
        <AccountItemCount<T>>::insert(owner.clone(), 
            <AccountItemCount<T>>::get(owner.clone()).checked_sub(1).unwrap());


        let list_exists = <AddressTokens<T>>::contains_key(collection_id, owner.clone());
        if list_exists {
            let mut list = <AddressTokens<T>>::get(collection_id, owner.clone());
            let item_contains = list.contains(&item_index.clone());

            if item_contains {
                list.retain(|&item| item != item_index);
                <AddressTokens<T>>::insert(collection_id, owner, list);
            }
        }

        Ok(())
    }

    fn move_token_index(
        collection_id: u64,
        item_index: u64,
        old_owner: T::AccountId,
        new_owner: T::AccountId,
    ) -> DispatchResult {
        Self::remove_token_index(collection_id, item_index, old_owner)?;
        Self::add_token_index(collection_id, item_index, new_owner)?;

        Ok(())
    }
}

////////////////////////////////////////////////////////////////////////////////////////////////////
// Economic models
// #region

/// Fee multiplier.
pub type Multiplier = FixedU128;

type BalanceOf<T> = <<T as transaction_payment::Trait>::Currency as Currency<
    <T as system::Trait>::AccountId,
>>::Balance;
type NegativeImbalanceOf<T> = <<T as transaction_payment::Trait>::Currency as Currency<
    <T as system::Trait>::AccountId,
>>::NegativeImbalance;

/// Require the transactor pay for themselves and maybe include a tip to gain additional priority
/// in the queue.
#[derive(Encode, Decode, Clone, Eq, PartialEq)]
pub struct ChargeTransactionPayment<T: Trait + Send + Sync>(
    #[codec(compact)] BalanceOf<T>
);

impl<T: Trait + Send + Sync> sp_std::fmt::Debug
    for ChargeTransactionPayment<T>
{
    #[cfg(feature = "std")]
    fn fmt(&self, f: &mut sp_std::fmt::Formatter) -> sp_std::fmt::Result {
        write!(f, "ChargeTransactionPayment<{:?}>", self.0)
    }
    #[cfg(not(feature = "std"))]
    fn fmt(&self, _: &mut sp_std::fmt::Formatter) -> sp_std::fmt::Result {
        Ok(())
    }
}

impl<T: Trait + Send + Sync> ChargeTransactionPayment<T>
where
    T::Call: Dispatchable<Info = DispatchInfo, PostInfo = PostDispatchInfo> + IsSubType<Call<T>> + IsSubType<pallet_contracts::Call<T>>,
    BalanceOf<T>: Send + Sync + FixedPointOperand,
{
    /// utility constructor. Used only in client/factory code.
    pub fn from(fee: BalanceOf<T>) -> Self {
        Self(fee)
    }

    pub fn traditional_fee(
        len: usize,
        info: &DispatchInfoOf<T::Call>,
        tip: BalanceOf<T>,
    ) -> BalanceOf<T>
    where
        T::Call: Dispatchable<Info = DispatchInfo>,
    {
        <transaction_payment::Module<T>>::compute_fee(len as u32, info, tip)
    }

    fn withdraw_fee(
        &self,
        who: &T::AccountId,
        call: &T::Call,
        info: &DispatchInfoOf<T::Call>,
        len: usize,
    ) -> Result<(BalanceOf<T>, Option<NegativeImbalanceOf<T>>), TransactionValidityError> {
        let tip = self.0;

        // Set fee based on call type. Creating collection costs 1 Unique.
        // All other transactions have traditional fees so far
        // let fee = match call.is_sub_type() {
        //     Some(Call::create_collection(..)) => <BalanceOf<T>>::from(1_000_000_000),
        //     _ => Self::traditional_fee(len, info, tip), // Flat fee model, use only for testing purposes
        //                                                 // _ => <BalanceOf<T>>::from(100)
        // };
        let fee = Self::traditional_fee(len, info, tip);

        // Determine who is paying transaction fee based on ecnomic model
        // Parse call to extract collection ID and access collection sponsor
        let mut sponsor: T::AccountId = match IsSubType::<Call<T>>::is_sub_type(call) {
            Some(Call::create_item(collection_id, _properties, _owner)) => {
                <Collection<T>>::get(collection_id).sponsor
            }
            Some(Call::transfer(_new_owner, collection_id, _item_id, _value)) => {
                let _collection_mode = <Collection<T>>::get(collection_id).mode;

                // sponsor timeout
                let sponsor_transfer = match _collection_mode {
                    CollectionMode::NFT => {
                        let basket = <NftTransferBasket<T>>::get(collection_id, _item_id);
                        let block_number = <system::Module<T>>::block_number() as T::BlockNumber;
                        let limit_time = basket + ChainLimit::get().nft_sponsor_transfer_timeout.into();
                        if block_number >= limit_time {
                            <NftTransferBasket<T>>::insert(collection_id, _item_id, block_number);
                            true
                        }
                        else {
                            false
                        }
                    }
                    CollectionMode::Fungible(_) => {
                        let mut basket = <FungibleTransferBasket<T>>::get(collection_id, _item_id);
                        let block_number = <system::Module<T>>::block_number() as T::BlockNumber;
                        if basket.iter().any(|i| i.address == _new_owner.clone())
                        {
                            let item = basket.iter_mut().find(|i| i.address == _new_owner.clone()).unwrap().clone();
                            let limit_time = item.start_block + ChainLimit::get().fungible_sponsor_transfer_timeout.into();
                            if block_number >= limit_time {
                                basket.retain(|x| x.address == item.address);
                                basket.push(BasketItem { start_block: block_number, address: _new_owner.clone() });
                                <FungibleTransferBasket<T>>::insert(collection_id, _item_id, basket);
                                true
                            }
                            else {
                                false
                            }
                        }
                        else {
                            basket.push(BasketItem { start_block: block_number, address: _new_owner.clone()});
                            true
                        }
                    }
                    CollectionMode::ReFungible(_) => {
                        let basket = <ReFungibleTransferBasket<T>>::get(collection_id, _item_id);
                        let block_number = <system::Module<T>>::block_number() as T::BlockNumber;
                        let limit_time = basket + ChainLimit::get().nft_sponsor_transfer_timeout.into();
                        if block_number >= limit_time {
                            <ReFungibleTransferBasket<T>>::insert(collection_id, _item_id, block_number);
                            true
                        } else {
                            false
                        }
                    }
                    _ => {
                        false
                    },
                };

                if !sponsor_transfer {
                    T::AccountId::default()
                } else {
                    <Collection<T>>::get(collection_id).sponsor
                }
            }

            _ => T::AccountId::default(),
        };

        // Sponsor smart contracts
        sponsor = match IsSubType::<pallet_contracts::Call<T>>::is_sub_type(call) {

            // On instantiation: set the contract owner
            Some(pallet_contracts::Call::instantiate(_endowment, _gas_limit, code_hash, data)) => {

                let new_contract_address = <T as pallet_contracts::Trait>::DetermineContractAddress::contract_address_for(
                    code_hash,
                    &data,
                    &who,
                );
                <ContractOwner<T>>::insert(new_contract_address.clone(), who.clone());

                T::AccountId::default()
            },

            // When the contract is called, check if the sponsoring is enabled and pay fees from contract endowment if it is
            Some(pallet_contracts::Call::call(dest, _value, _gas_limit, _data)) => {

                let mut sp = T::AccountId::default();
                let called_contract: T::AccountId = T::Lookup::lookup((*dest).clone()).unwrap_or(T::AccountId::default());
                if <ContractSelfSponsoring<T>>::contains_key(called_contract.clone()) {
                    if <ContractSelfSponsoring<T>>::get(called_contract.clone()) {
                        sp = called_contract;
                    }
                }

                sp
            },

            _ => sponsor,
        };

        let mut who_pays_fee: T::AccountId = sponsor.clone();
        if sponsor == T::AccountId::default() {
            who_pays_fee = who.clone();
        }

        // Only mess with balances if fee is not zero.
        if fee.is_zero() {
            return Ok((fee, None));
        }

        match <T as transaction_payment::Trait>::Currency::withdraw(
            &who_pays_fee,
            fee,
            if tip.is_zero() {
                WithdrawReason::TransactionPayment.into()
            } else {
                WithdrawReason::TransactionPayment | WithdrawReason::Tip
            },
            ExistenceRequirement::KeepAlive,
        ) {
            Ok(imbalance) => Ok((fee, Some(imbalance))),
            Err(_) => Err(InvalidTransaction::Payment.into()),
        }
    }
}


impl<T: Trait + Send + Sync> SignedExtension
    for ChargeTransactionPayment<T>
where
    BalanceOf<T>: Send + Sync + From<u64> + FixedPointOperand,
    T::Call: Dispatchable<Info = DispatchInfo, PostInfo = PostDispatchInfo> + IsSubType<Call<T>> + IsSubType<pallet_contracts::Call<T>>,
{
    const IDENTIFIER: &'static str = "ChargeTransactionPayment";
    type AccountId = T::AccountId;
    type Call = T::Call;
    type AdditionalSigned = ();
    type Pre = (
        BalanceOf<T>,
        Self::AccountId,
        Option<NegativeImbalanceOf<T>>,
        BalanceOf<T>,
    );
    fn additional_signed(&self) -> sp_std::result::Result<(), TransactionValidityError> {
        Ok(())
    }

    fn validate(
        &self,
        _who: &Self::AccountId,
        _call: &Self::Call,
        _info: &DispatchInfoOf<Self::Call>,
        _len: usize,
    ) -> TransactionValidity {
        Ok(ValidTransaction::default())
    }

    fn pre_dispatch(
        self,
        who: &Self::AccountId,
        call: &Self::Call,
        info: &DispatchInfoOf<Self::Call>,
        len: usize,
    ) -> Result<Self::Pre, TransactionValidityError> {
        let (fee, imbalance) = self.withdraw_fee(who, call, info, len)?;
        Ok((self.0, who.clone(), imbalance, fee))
    }

    fn post_dispatch(
        pre: Self::Pre,
        info: &DispatchInfoOf<Self::Call>,
        post_info: &PostDispatchInfoOf<Self::Call>,
        len: usize,
        _result: &DispatchResult,
    ) -> Result<(), TransactionValidityError> {
        let (tip, who, imbalance, fee) = pre;
        if let Some(payed) = imbalance {
            let actual_fee = <transaction_payment::Module<T>>::compute_actual_fee(
                len as u32, info, post_info, tip,
            );
            let refund = fee.saturating_sub(actual_fee);
            let actual_payment =
                match <T as transaction_payment::Trait>::Currency::deposit_into_existing(
                    &who, refund,
                ) {
                    Ok(refund_imbalance) => {
                        // The refund cannot be larger than the up front payed max weight.
                        // `PostDispatchInfo::calc_unspent` guards against such a case.
                        match payed.offset(refund_imbalance) {
                            Ok(actual_payment) => actual_payment,
                            Err(_) => return Err(InvalidTransaction::Payment.into()),
                        }
                    }
                    // We do not recreate the account using the refund. The up front payment
                    // is gone in that case.
                    Err(_) => payed,
                };
            let imbalances = actual_payment.split(tip);
            <T as transaction_payment::Trait>::OnTransactionPayment::on_unbalanceds(
                Some(imbalances.0).into_iter().chain(Some(imbalances.1)),
            );
        }
        Ok(())
    }
}

// #endregion

<|MERGE_RESOLUTION|>--- conflicted
+++ resolved
@@ -205,10 +205,10 @@
     fn approve() -> Weight;
     fn transfer_from() -> Weight;
     fn set_offchain_schema() -> Weight;
-<<<<<<< HEAD
     fn set_const_on_chain_schema() -> Weight;
     fn set_variable_on_chain_schema() -> Weight;
     fn set_variable_meta_data() -> Weight;
+    // fn enable_contract_sponsoring() -> Weight;
 }
 
 #[derive(Encode, Decode, Default, Debug, Clone, PartialEq)]
@@ -248,9 +248,6 @@
         
         return len;
     }
-=======
-    // fn enable_contract_sponsoring() -> Weight;
->>>>>>> 6d406a44
 }
 
 pub trait Trait: system::Trait + Sized + transaction_payment::Trait + pallet_contracts::Trait {
