--- conflicted
+++ resolved
@@ -1337,8 +1337,6 @@
             <ContractSelfSponsoring<T>>::insert(contract_address, enable);
             Ok(())
         }
-<<<<<<< HEAD
-=======
 
         /// Set the rate limit for contract sponsoring to specified number of blocks.
         /// 
@@ -1375,7 +1373,6 @@
             Ok(())
         }
 
->>>>>>> 82ca9c1b
     }
 }
 
