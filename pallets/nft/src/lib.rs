--- conflicted
+++ resolved
@@ -13,6 +13,7 @@
 #[cfg(feature = "std")]
 pub use serde::*;
 
+use codec::{Decode, Encode};
 pub use frame_support::{
     construct_runtime, decl_event, decl_module, decl_storage, decl_error,
     dispatch::DispatchResult,
@@ -165,7 +166,7 @@
 	}
 }
 
-pub struct CollectionHandle<T: frame_system::Config> {
+pub struct CollectionHandle<T: system::Config> {
     pub id: CollectionId,
     pub collection: Collection<T>,
 }
@@ -183,8 +184,6 @@
         &mut self.collection
     }
 }
-
-
 
 pub trait Config: system::Config + Sized {
     type Event: From<Event<Self>> + Into<<Self as system::Config>::Event>;
@@ -2216,405 +2215,4 @@
 
         Ok(())
     }
-<<<<<<< HEAD
-}
-
-////////////////////////////////////////////////////////////////////////////////////////////////////
-// Economic models
-// #region
-
-/// Fee multiplier.
-pub type Multiplier = FixedU128;
-
-type BalanceOf<T> = <<T as pallet_transaction_payment::Config>::OnChargeTransaction as pallet_transaction_payment::OnChargeTransaction<T>>::Balance;
-
-/// Require the transactor pay for themselves and maybe include a tip to gain additional priority
-/// in the queue.
-#[derive(Encode, Decode, Clone, Eq, PartialEq)]
-pub struct ChargeTransactionPayment<T: Config>(#[codec(compact)] BalanceOf<T>);
-
-impl<T: Config + Send + Sync> sp_std::fmt::Debug 
-    for ChargeTransactionPayment<T>
-{
-	#[cfg(feature = "std")]
-	fn fmt(&self, f: &mut sp_std::fmt::Formatter) -> sp_std::fmt::Result {
-		write!(f, "ChargeTransactionPayment<{:?}>", self.0)
-	}
-	#[cfg(not(feature = "std"))]
-	fn fmt(&self, _: &mut sp_std::fmt::Formatter) -> sp_std::fmt::Result {
-		Ok(())
-	}
-}
-
-impl<T: Config> ChargeTransactionPayment<T>
-where
-    T::Call: Dispatchable<Info=DispatchInfo, PostInfo=PostDispatchInfo> + IsSubType<Call<T>> + IsSubType<pallet_contracts::Call<T>>,
-    BalanceOf<T>: Send + Sync + From<u64> + FixedPointOperand,
-    T::AccountId: AsRef<[u8]>,
-    T::AccountId: UncheckedFrom<T::Hash>,
-{
-    fn traditional_fee(
-        len: usize,
-        info: &DispatchInfoOf<T::Call>,
-        tip: BalanceOf<T>,
-    ) -> BalanceOf<T>
-    where
-        T::Call: Dispatchable<Info = DispatchInfo>,
-    {
-        <pallet_transaction_payment::Module<T>>::compute_fee(len as u32, info, tip)
-    }
-
-	fn get_priority(len: usize, info: &DispatchInfoOf<T::Call>, final_fee: BalanceOf<T>) -> TransactionPriority {
-        let weight_saturation = T::BlockWeights::get().max_block / info.weight.max(1);
-        let max_block_length = *T::BlockLength::get().max.get(DispatchClass::Normal);
-        let len_saturation = max_block_length as u64 / (len as u64).max(1);
-        let coefficient: BalanceOf<T> = weight_saturation
-            .min(len_saturation)
-            .saturated_into::<BalanceOf<T>>();
-        final_fee
-            .saturating_mul(coefficient)
-            .saturated_into::<TransactionPriority>()
-    }
-
-    fn withdraw_fee(
-        &self,
-        who: &T::AccountId,
-        call: &T::Call,
-        info: &DispatchInfoOf<T::Call>,
-        len: usize,
-	) -> Result<
-		(
-			BalanceOf<T>,
-			<<T as pallet_transaction_payment::Config>::OnChargeTransaction as pallet_transaction_payment::OnChargeTransaction<T>>::LiquidityInfo,
-		),
-		TransactionValidityError,
-	> {
-        let tip = self.0;
-
-        let fee = Self::traditional_fee(len, info, tip);
-
-        // Only mess with balances if fee is not zero.
-        if fee.is_zero() {
-            return <<T as pallet_transaction_payment::Config>::OnChargeTransaction as pallet_transaction_payment::OnChargeTransaction<T>>::withdraw_fee(who, call, info, fee, tip)
-			.map(|i| (fee, i));
-        }
-
-        // Determine who is paying transaction fee based on ecnomic model
-        // Parse call to extract collection ID and access collection sponsor
-        let mut sponsor: Option<T::AccountId> = (|| match IsSubType::<Call<T>>::is_sub_type(call) {
-            Some(Call::create_item(collection_id, _owner, _properties)) => {
-                let collection = <CollectionById<T>>::get(collection_id)?;
-
-                // sponsor timeout
-                let block_number = <system::Pallet<T>>::block_number() as T::BlockNumber;
-
-                let limit = collection.limits.sponsor_transfer_timeout;
-                if <CreateItemBasket<T>>::contains_key((collection_id, &who)) {
-                    let last_tx_block = <CreateItemBasket<T>>::get((collection_id, &who));
-                    let limit_time = last_tx_block + limit.into();
-                    if block_number <= limit_time {
-                        return None;
-                    }
-                }
-                <CreateItemBasket<T>>::insert((collection_id, who.clone()), block_number);
-
-                // check free create limit
-                if collection.limits.sponsored_data_size >= (_properties.len() as u32) {
-                    collection.sponsorship.sponsor()
-                        .cloned()
-                } else {
-                    None
-                }
-            }
-            Some(Call::transfer(_new_owner, collection_id, item_id, _value)) => {
-                let collection = <CollectionById<T>>::get(collection_id)?;
-                
-                let mut sponsor_transfer = false;
-                if collection.sponsorship.confirmed() {
-
-                    let collection_limits = collection.limits;
-                    let collection_mode = collection.mode;
-    
-                    // sponsor timeout
-                    let block_number = <system::Pallet<T>>::block_number() as T::BlockNumber;
-                    sponsor_transfer = match collection_mode {
-                        CollectionMode::NFT => {
-    
-                            // get correct limit
-                            let limit: u32 = if collection_limits.sponsor_transfer_timeout > 0 {
-                                collection_limits.sponsor_transfer_timeout
-                            } else {
-                                ChainLimit::get().nft_sponsor_transfer_timeout
-                            };
-    
-                            let mut sponsored = true;
-                            if <NftTransferBasket<T>>::contains_key(collection_id, item_id) {
-                                let last_tx_block = <NftTransferBasket<T>>::get(collection_id, item_id);
-                                let limit_time = last_tx_block + limit.into();
-                                if block_number <= limit_time {
-                                    sponsored = false;
-                                }
-                            }
-                            if sponsored {
-                                <NftTransferBasket<T>>::insert(collection_id, item_id, block_number);
-                            }
-
-                            sponsored
-                        }
-                        CollectionMode::Fungible(_) => {
-    
-                            // get correct limit
-                            let limit: u32 = if collection_limits.sponsor_transfer_timeout > 0 {
-                                collection_limits.sponsor_transfer_timeout
-                            } else {
-                                ChainLimit::get().fungible_sponsor_transfer_timeout
-                            };
-    
-                            let block_number = <system::Pallet<T>>::block_number() as T::BlockNumber;
-                            let mut sponsored = true;
-                            if <FungibleTransferBasket<T>>::contains_key(collection_id, who) {
-                                let last_tx_block = <FungibleTransferBasket<T>>::get(collection_id, who);
-                                let limit_time = last_tx_block + limit.into();
-                                if block_number <= limit_time {
-                                    sponsored = false;
-                                }
-                            }
-                            if sponsored {
-                                <FungibleTransferBasket<T>>::insert(collection_id, who, block_number);
-                            }
-
-                            sponsored
-                        }
-                        CollectionMode::ReFungible => {
-    
-                            // get correct limit
-                            let limit: u32 = if collection_limits.sponsor_transfer_timeout > 0 {
-                                collection_limits.sponsor_transfer_timeout
-                            } else {
-                                ChainLimit::get().refungible_sponsor_transfer_timeout
-                            };
-    
-                            let mut sponsored = true;
-                            if <ReFungibleTransferBasket<T>>::contains_key(collection_id, item_id) {
-                                let last_tx_block = <ReFungibleTransferBasket<T>>::get(collection_id, item_id);
-                                let limit_time = last_tx_block + limit.into();
-                                if block_number <= limit_time {
-                                    sponsored = false;
-                                }
-                            }
-                            if sponsored {
-                                <ReFungibleTransferBasket<T>>::insert(collection_id, item_id, block_number);
-                            }
-
-                            sponsored
-                        }
-                        _ => {
-                            false
-                        },
-                    };
-                }
-
-                if !sponsor_transfer {
-                    None
-                } else {
-                    collection.sponsorship.sponsor()
-                        .cloned()
-                }
-            }
-
-            Some(Call::set_variable_meta_data(collection_id, item_id, data)) => {
-                let mut sponsor_metadata_changes = false;
-
-                let collection = <CollectionById<T>>::get(collection_id)?;
-
-                if
-                    collection.sponsorship.confirmed() &&
-                    // Can't sponsor fungible collection, this tx will be rejected
-                    // as invalid
-                    !matches!(collection.mode, CollectionMode::Fungible(_)) &&
-                    data.len() <= collection.limits.sponsored_data_size as usize
-                {
-                    if let Some(rate_limit) = collection.limits.sponsored_data_rate_limit {
-                        let block_number = <system::Pallet<T>>::block_number() as T::BlockNumber;
-
-                        if <VariableMetaDataBasket<T>>::get(collection_id, item_id)
-                            .map(|last_block| block_number - last_block > rate_limit)
-                            .unwrap_or(true) 
-                        {
-                            sponsor_metadata_changes = true;
-                            <VariableMetaDataBasket<T>>::insert(collection_id, item_id, block_number);
-                        }
-                    }
-                }
-
-                if !sponsor_metadata_changes {
-                    None
-                } else {
-                    collection.sponsorship.sponsor().cloned()
-                }
-            }
-
-            _ => None,
-        })();
-
-        match IsSubType::<pallet_contracts::Call<T>>::is_sub_type(call) {
-            Some(pallet_contracts::Call::call(dest, _value, _gas_limit, _data)) => {
-
-                let called_contract: T::AccountId = T::Lookup::lookup((*dest).clone()).unwrap_or(T::AccountId::default());
-
-                let owned_contract = <ContractOwner<T>>::get(called_contract.clone()).as_ref() == Some(who);
-                let white_list_enabled = <ContractWhiteListEnabled<T>>::contains_key(called_contract.clone());
-                  
-                if !owned_contract && white_list_enabled {
-                    if !<ContractWhiteList<T>>::contains_key(called_contract.clone(), who) {
-                        return Err(InvalidTransaction::Call.into());
-                    }
-                }
-            },
-            _ => {},
-        }
-
-        // Sponsor smart contracts
-        sponsor = sponsor.or_else(|| match IsSubType::<pallet_contracts::Call<T>>::is_sub_type(call) {
-
-            // On instantiation: set the contract owner
-            Some(pallet_contracts::Call::instantiate(_endowment, _gas_limit, code_hash, _data, salt)) => {
-
-                let new_contract_address = <pallet_contracts::Pallet<T>>::contract_address(
-                    &who,
-                    code_hash,
-                    salt,
-                );
-                <ContractOwner<T>>::insert(new_contract_address.clone(), who.clone());
-
-                None
-            },
-
-            // On instantiation with code: set the contract owner
-            Some(pallet_contracts::Call::instantiate_with_code(_endowment, _gas_limit, _code, _data, _salt))  => {
-
-                let new_contract_address = <pallet_contracts::Pallet<T>>::contract_address(
-                    &who,
-                    &T::Hashing::hash(&_code),
-                    _salt,
-                );
-
-                <ContractOwner<T>>::insert(new_contract_address.clone(), who.clone());
-
-                None
-            }
-
-            // When the contract is called, check if the sponsoring is enabled and pay fees from contract endowment if it is
-            Some(pallet_contracts::Call::call(dest, _value, _gas_limit, _data)) => {
-
-                let called_contract: T::AccountId = T::Lookup::lookup((*dest).clone()).unwrap_or(T::AccountId::default());
-
-                let mut sponsor_transfer = false;
-                if <ContractSponsoringRateLimit<T>>::contains_key(called_contract.clone()) {
-                    let last_tx_block = <ContractSponsorBasket<T>>::get((&called_contract, &who));
-                    let block_number = <system::Pallet<T>>::block_number() as T::BlockNumber;
-                    let rate_limit = <ContractSponsoringRateLimit<T>>::get(&called_contract);
-                    let limit_time = last_tx_block + rate_limit;
-
-                    if block_number >= limit_time {
-                        <ContractSponsorBasket<T>>::insert((called_contract.clone(), who.clone()), block_number);
-                        sponsor_transfer = true;
-                    }
-                } else {
-                    sponsor_transfer = false;
-                }
-               
-                if sponsor_transfer {
-                    if <ContractSelfSponsoring<T>>::contains_key(called_contract.clone()) {
-                        if <ContractSelfSponsoring<T>>::get(called_contract.clone()) {
-                            return Some(called_contract);
-                        }
-                    }
-                }
-
-                None
-            },
-
-            _ => None,
-        });
-
-        let who_pays_fee = sponsor.unwrap_or_else(|| who.clone());
-
-		<<T as pallet_transaction_payment::Config>::OnChargeTransaction as pallet_transaction_payment::OnChargeTransaction<T>>::withdraw_fee(&who_pays_fee, call, info, fee, tip)
-			.map(|i| (fee, i))
-    }
-}
-
-
-impl<T: Config + Send + Sync> SignedExtension
-    for ChargeTransactionPayment<T>
-where
-    BalanceOf<T>: Send + Sync + From<u64> + FixedPointOperand,
-    T::Call: Dispatchable<Info = DispatchInfo, PostInfo = PostDispatchInfo> + IsSubType<Call<T>> + IsSubType<pallet_contracts::Call<T>>,
-    T::AccountId: AsRef<[u8]>,
-    T::AccountId: UncheckedFrom<T::Hash>,
-{
-    const IDENTIFIER: &'static str = "ChargeTransactionPayment";
-    type AccountId = T::AccountId;
-    type Call = T::Call;
-    type AdditionalSigned = ();
-    type Pre = (
-        // tip
-        BalanceOf<T>,
-        // who pays fee
-        Self::AccountId,
-		// imbalance resulting from withdrawing the fee
-		<<T as pallet_transaction_payment::Config>::OnChargeTransaction as pallet_transaction_payment::OnChargeTransaction<T>>::LiquidityInfo,
-    );
-    fn additional_signed(&self) -> sp_std::result::Result<(), TransactionValidityError> {
-        Ok(())
-    }
-
-    fn validate(
-        &self,
-        who: &Self::AccountId,
-        call: &Self::Call,
-        info: &DispatchInfoOf<Self::Call>,
-        len: usize,
-    ) -> TransactionValidity {
-		let (fee, _) = self.withdraw_fee(who, call, info, len)?;
-		Ok(ValidTransaction {
-			priority: Self::get_priority(len, info, fee),
-			..Default::default()
-		})
-    }
-
-    fn pre_dispatch(
-        self,
-        who: &Self::AccountId,
-        call: &Self::Call,
-        info: &DispatchInfoOf<Self::Call>,
-        len: usize,
-    ) -> Result<Self::Pre, TransactionValidityError> {
-        let (_fee, imbalance) = self.withdraw_fee(who, call, info, len)?;
-        Ok((self.0, who.clone(), imbalance))
-    }
-
-    fn post_dispatch(
-        pre: Self::Pre,
-        info: &DispatchInfoOf<Self::Call>,
-        post_info: &PostDispatchInfoOf<Self::Call>,
-        len: usize,
-        _result: &DispatchResult,
-    ) -> Result<(), TransactionValidityError> {
-		let (tip, who, imbalance) = pre;
-		let actual_fee = pallet_transaction_payment::Module::<T>::compute_actual_fee(
-			len as u32,
-			info,
-			post_info,
-			tip,
-		);
-		<T as pallet_transaction_payment::Config>::OnChargeTransaction::correct_and_deposit_fee(&who, info, post_info, actual_fee, tip, imbalance)?;
-		Ok(())
-    }
-}
-
-// #endregion
-=======
-}
->>>>>>> 2a441390
+}