// Tests to be written here
use super::*;
use crate::mock::*;
use crate::{AccessMode, CollectionMode, Ownership, CreateItemData};
use nft_data_structs::{
	CreateNftData, CreateFungibleData, CreateReFungibleData, CollectionId, TokenId,
	MAX_DECIMAL_POINTS,
};
use frame_support::{assert_noop, assert_ok};
use sp_std::convert::TryInto;

fn default_nft_data() -> CreateNftData {
	CreateNftData {
		const_data: vec![1, 2, 3].try_into().unwrap(),
		variable_data: vec![3, 2, 1].try_into().unwrap(),
	}
}

fn default_fungible_data() -> CreateFungibleData {
	CreateFungibleData { value: 5 }
}

fn default_re_fungible_data() -> CreateReFungibleData {
	CreateReFungibleData {
		const_data: vec![1, 2, 3].try_into().unwrap(),
		variable_data: vec![3, 2, 1].try_into().unwrap(),
		pieces: 1023,
	}
}

fn create_test_collection_for_owner(
	mode: &CollectionMode,
	owner: u64,
	id: CollectionId,
) -> CollectionId {
	let col_name1: Vec<u16> = "Test1\0".encode_utf16().collect::<Vec<u16>>();
	let col_desc1: Vec<u16> = "TestDescription1\0".encode_utf16().collect::<Vec<u16>>();
	let token_prefix1: Vec<u8> = b"token_prefix1\0".to_vec();

	let origin1 = Origin::signed(owner);
	assert_ok!(TemplateModule::create_collection(
		origin1,
		col_name1,
		col_desc1,
		token_prefix1,
		mode.clone()
	));

	let saved_col_name: Vec<u16> = "Test1\0".encode_utf16().collect::<Vec<u16>>();
	let saved_description: Vec<u16> = "TestDescription1\0".encode_utf16().collect::<Vec<u16>>();
	let saved_prefix: Vec<u8> = b"token_prefix1\0".to_vec();
	assert_eq!(TemplateModule::collection_id(id).unwrap().owner, owner);
	assert_eq!(
		TemplateModule::collection_id(id).unwrap().name,
		saved_col_name
	);
	assert_eq!(TemplateModule::collection_id(id).unwrap().mode, *mode);
	assert_eq!(
		TemplateModule::collection_id(id).unwrap().description,
		saved_description
	);
	assert_eq!(
		TemplateModule::collection_id(id).unwrap().token_prefix,
		saved_prefix
	);
	id
}

fn create_test_collection(mode: &CollectionMode, id: CollectionId) -> CollectionId {
	create_test_collection_for_owner(&mode, 1, id)
}

fn create_test_item(collection_id: CollectionId, data: &CreateItemData) {
	let origin1 = Origin::signed(1);
	assert_ok!(TemplateModule::create_item(
		origin1,
		collection_id,
		account(1),
		data.clone()
	));
}

fn account(sub: u64) -> TestCrossAccountId {
	TestCrossAccountId::from_sub(sub)
}

// Use cases tests region
// #region

#[test]
fn set_version_schema() {
	new_test_ext().execute_with(|| {
		let origin1 = Origin::signed(1);
		let collection_id = create_test_collection(&CollectionMode::NFT, 1);

		assert_ok!(TemplateModule::set_schema_version(
			origin1,
			collection_id,
			SchemaVersion::Unique
		));
		assert_eq!(
			TemplateModule::collection_id(collection_id)
				.unwrap()
				.schema_version,
			SchemaVersion::Unique
		);
	});
}

#[test]
fn create_fungible_collection_fails_with_large_decimal_numbers() {
	new_test_ext().execute_with(|| {
		let col_name1: Vec<u16> = "Test1\0".encode_utf16().collect::<Vec<u16>>();
		let col_desc1: Vec<u16> = "TestDescription1\0".encode_utf16().collect::<Vec<u16>>();
		let token_prefix1: Vec<u8> = b"token_prefix1\0".to_vec();

		let origin1 = Origin::signed(1);
		assert_noop!(
			TemplateModule::create_collection(
				origin1,
				col_name1,
				col_desc1,
				token_prefix1,
				CollectionMode::Fungible(MAX_DECIMAL_POINTS + 1)
			),
			Error::<Test>::CollectionDecimalPointLimitExceeded
		);
	});
}

#[test]
fn create_nft_item() {
	new_test_ext().execute_with(|| {
		let collection_id = create_test_collection(&CollectionMode::NFT, 1);

		let data = default_nft_data();
		create_test_item(collection_id, &data.clone().into());
		let item = TemplateModule::nft_item_id(collection_id, 1).unwrap();
		assert_eq!(item.const_data, data.const_data.into_inner());
		assert_eq!(item.variable_data, data.variable_data.into_inner());
	});
}

// Use cases tests region
// #region
#[test]
fn create_nft_multiple_items() {
	new_test_ext().execute_with(|| {
		create_test_collection(&CollectionMode::NFT, 1);

		let origin1 = Origin::signed(1);

		let items_data = vec![default_nft_data(), default_nft_data(), default_nft_data()];

		assert_ok!(TemplateModule::create_multiple_items(
			origin1,
			1,
			account(1),
			items_data
				.clone()
				.into_iter()
				.map(|d| { d.into() })
				.collect()
		));
		for (index, data) in items_data.into_iter().enumerate() {
			let item = TemplateModule::nft_item_id(1, (index + 1) as TokenId).unwrap();
			assert_eq!(item.const_data.to_vec(), data.const_data.into_inner());
			assert_eq!(item.variable_data.to_vec(), data.variable_data.into_inner());
		}
	});
}

#[test]
fn create_refungible_item() {
	new_test_ext().execute_with(|| {
		let collection_id = create_test_collection(&CollectionMode::ReFungible, 1);

		let data = default_re_fungible_data();
		create_test_item(collection_id, &data.clone().into());
		let item = TemplateModule::refungible_item_id(collection_id, 1).unwrap();
		assert_eq!(item.const_data, data.const_data.into_inner());
		assert_eq!(item.variable_data, data.variable_data.into_inner());
		assert_eq!(
			item.owner[0],
			Ownership {
				owner: account(1),
				fraction: 1023
			}
		);
	});
}

#[test]
fn create_multiple_refungible_items() {
	new_test_ext().execute_with(|| {
		create_test_collection(&CollectionMode::ReFungible, 1);

		let origin1 = Origin::signed(1);

		let items_data = vec![
			default_re_fungible_data(),
			default_re_fungible_data(),
			default_re_fungible_data(),
		];

		assert_ok!(TemplateModule::create_multiple_items(
			origin1,
			1,
			account(1),
			items_data
				.clone()
				.into_iter()
				.map(|d| { d.into() })
				.collect()
		));
		for (index, data) in items_data.into_iter().enumerate() {
			let item = TemplateModule::refungible_item_id(1, (index + 1) as TokenId).unwrap();
			assert_eq!(item.const_data.to_vec(), data.const_data.into_inner());
			assert_eq!(item.variable_data.to_vec(), data.variable_data.into_inner());
			assert_eq!(
				item.owner[0],
				Ownership {
					owner: account(1),
					fraction: 1023
				}
			);
		}
	});
}

#[test]
fn create_fungible_item() {
	new_test_ext().execute_with(|| {
		let collection_id = create_test_collection(&CollectionMode::Fungible(3), 1);

		let data = default_fungible_data();
		create_test_item(collection_id, &data.into());

		assert_eq!(TemplateModule::fungible_item_id(collection_id, 1).value, 5);
	});
}

//#[test]
// fn create_multiple_fungible_items() {
//     new_test_ext().execute_with(|| {
//         default_limits();

//         create_test_collection(&CollectionMode::Fungible(3), 1);

//         let origin1 = Origin::signed(1);

//         let items_data = vec![default_fungible_data(), default_fungible_data(), default_fungible_data()];

//         assert_ok!(TemplateModule::create_multiple_items(
//             origin1.clone(),
//             1,
//             1,
//             items_data.clone().into_iter().map(|d| { d.into() }).collect()
//         ));

//         for (index, _) in items_data.iter().enumerate() {
//             assert_eq!(TemplateModule::fungible_item_id(1, (index + 1) as TokenId).value, 5);
//         }
//         assert_eq!(TemplateModule::balance_count(1, 1), 3000);
//         assert_eq!(TemplateModule::address_tokens(1, 1), [1, 2, 3]);
//     });
// }

#[test]
fn transfer_fungible_item() {
	new_test_ext().execute_with(|| {
		let collection_id = create_test_collection(&CollectionMode::Fungible(3), 1);

		let origin1 = Origin::signed(1);
		let origin2 = Origin::signed(2);

		let data = default_fungible_data();
		create_test_item(collection_id, &data.into());

		assert_eq!(TemplateModule::fungible_item_id(1, 1).value, 5);
		assert_eq!(TemplateModule::balance_count(1, 1), 5);

		// change owner scenario
		assert_ok!(TemplateModule::transfer(origin1, account(2), 1, 1, 5));
		assert_eq!(TemplateModule::fungible_item_id(1, 1).value, 0);
		assert_eq!(TemplateModule::balance_count(1, 1), 0);
		assert_eq!(TemplateModule::balance_count(1, 2), 5);

		// split item scenario
		assert_ok!(TemplateModule::transfer(
			origin2.clone(),
			account(3),
			1,
			1,
			3
		));
		assert_eq!(TemplateModule::balance_count(1, 2), 2);
		assert_eq!(TemplateModule::balance_count(1, 3), 3);

		// split item and new owner has account scenario
		assert_ok!(TemplateModule::transfer(origin2, account(3), 1, 1, 1));
		assert_eq!(TemplateModule::fungible_item_id(1, 2).value, 1);
		assert_eq!(TemplateModule::fungible_item_id(1, 3).value, 4);
		assert_eq!(TemplateModule::balance_count(1, 2), 1);
		assert_eq!(TemplateModule::balance_count(1, 3), 4);
	});
}

#[test]
fn transfer_refungible_item() {
	new_test_ext().execute_with(|| {
		let collection_id = create_test_collection(&CollectionMode::ReFungible, 1);

		let data = default_re_fungible_data();
		create_test_item(collection_id, &data.clone().into());

		let origin1 = Origin::signed(1);
		let origin2 = Origin::signed(2);
		{
			let item = TemplateModule::refungible_item_id(collection_id, 1).unwrap();
			assert_eq!(item.const_data, data.const_data.into_inner());
			assert_eq!(item.variable_data, data.variable_data.into_inner());
			assert_eq!(
				item.owner[0],
				Ownership {
					owner: account(1),
					fraction: 1023
				}
			);
		}
		assert_eq!(TemplateModule::balance_count(1, 1), 1023);
		assert_eq!(TemplateModule::address_tokens(1, 1), [1]);

		// change owner scenario
		assert_ok!(TemplateModule::transfer(origin1, account(2), 1, 1, 1023));
		assert_eq!(
			TemplateModule::refungible_item_id(1, 1).unwrap().owner[0],
			Ownership {
				owner: account(2),
				fraction: 1023
			}
		);
		assert_eq!(TemplateModule::balance_count(1, 1), 0);
		assert_eq!(TemplateModule::balance_count(1, 2), 1023);
		// assert_eq!(TemplateModule::address_tokens(1, 1), []);
		assert_eq!(TemplateModule::address_tokens(1, 2), [1]);

		// split item scenario
		assert_ok!(TemplateModule::transfer(
			origin2.clone(),
			account(3),
			1,
			1,
			500
		));
		{
			let item = TemplateModule::refungible_item_id(1, 1).unwrap();
			assert_eq!(
				item.owner[0],
				Ownership {
					owner: account(2),
					fraction: 523
				}
			);
			assert_eq!(
				item.owner[1],
				Ownership {
					owner: account(3),
					fraction: 500
				}
			);
		}
		assert_eq!(TemplateModule::balance_count(1, 2), 523);
		assert_eq!(TemplateModule::balance_count(1, 3), 500);
		assert_eq!(TemplateModule::address_tokens(1, 2), [1]);
		assert_eq!(TemplateModule::address_tokens(1, 3), [1]);

		// split item and new owner has account scenario
		assert_ok!(TemplateModule::transfer(origin2, account(3), 1, 1, 200));
		{
			let item = TemplateModule::refungible_item_id(1, 1).unwrap();
			assert_eq!(
				item.owner[0],
				Ownership {
					owner: account(2),
					fraction: 323
				}
			);
			assert_eq!(
				item.owner[1],
				Ownership {
					owner: account(3),
					fraction: 700
				}
			);
		}
		assert_eq!(TemplateModule::balance_count(1, 2), 323);
		assert_eq!(TemplateModule::balance_count(1, 3), 700);
		assert_eq!(TemplateModule::address_tokens(1, 2), [1]);
		assert_eq!(TemplateModule::address_tokens(1, 3), [1]);
	});
}

#[test]
fn transfer_nft_item() {
	new_test_ext().execute_with(|| {
		let collection_id = create_test_collection(&CollectionMode::NFT, 1);

		let data = default_nft_data();
		create_test_item(collection_id, &data.into());
		assert_eq!(TemplateModule::balance_count(1, 1), 1);
		assert_eq!(TemplateModule::address_tokens(1, 1), [1]);

		let origin1 = Origin::signed(1);
		// default scenario
		assert_ok!(TemplateModule::transfer(origin1, account(2), 1, 1, 1000));
		assert_eq!(TemplateModule::nft_item_id(1, 1).unwrap().owner, account(2));
		assert_eq!(TemplateModule::balance_count(1, 1), 0);
		assert_eq!(TemplateModule::balance_count(1, 2), 1);
		// assert_eq!(TemplateModule::address_tokens(1, 1), []);
		assert_eq!(TemplateModule::address_tokens(1, 2), [1]);
	});
}

#[test]
fn nft_approve_and_transfer_from() {
	new_test_ext().execute_with(|| {
		let collection_id = create_test_collection(&CollectionMode::NFT, 1);

		let data = default_nft_data();
		create_test_item(collection_id, &data.into());

		let origin1 = Origin::signed(1);
		let origin2 = Origin::signed(2);

		assert_eq!(TemplateModule::balance_count(1, 1), 1);
		assert_eq!(TemplateModule::address_tokens(1, 1), [1]);

		// neg transfer
		assert_noop!(
			TemplateModule::transfer_from(origin2.clone(), account(1), account(2), 1, 1, 1),
			Error::<Test>::NoPermission
		);

		// do approve
		assert_ok!(TemplateModule::approve(origin1, account(2), 1, 1, 5));
		assert_eq!(TemplateModule::approved(1, (1, 1, 2)), 5);
		assert_eq!(TemplateModule::approved(1, (1, 1, 2)), 5);

		assert_ok!(TemplateModule::transfer_from(
			origin2,
			account(1),
			account(3),
			1,
			1,
			1
		));
		assert_eq!(TemplateModule::approved(1, (1, 1, 2)), 4);
	});
}

#[test]
fn nft_approve_and_transfer_from_white_list() {
	new_test_ext().execute_with(|| {
		let collection_id = create_test_collection(&CollectionMode::NFT, 1);

		let origin1 = Origin::signed(1);
		let origin2 = Origin::signed(2);

		let data = default_nft_data();
		create_test_item(collection_id, &data.clone().into());

		assert_eq!(
			&TemplateModule::nft_item_id(1, 1).unwrap().const_data,
			&data.const_data.into_inner()
		);
		assert_eq!(TemplateModule::balance_count(1, 1), 1);
		assert_eq!(TemplateModule::address_tokens(1, 1), [1]);

		assert_ok!(TemplateModule::set_mint_permission(
			origin1.clone(),
			1,
			true
		));
		assert_ok!(TemplateModule::set_public_access_mode(
			origin1.clone(),
			1,
			AccessMode::WhiteList
		));
		assert_ok!(TemplateModule::add_to_white_list(
			origin1.clone(),
			1,
			account(1)
		));
		assert_ok!(TemplateModule::add_to_white_list(
			origin1.clone(),
			1,
			account(2)
		));
		assert_ok!(TemplateModule::add_to_white_list(
			origin1.clone(),
			1,
			account(3)
		));

		// do approve
		assert_ok!(TemplateModule::approve(
			origin1.clone(),
			account(2),
			1,
			1,
			5
		));
		assert_eq!(TemplateModule::approved(1, (1, 1, 2)), 5);
		assert_ok!(TemplateModule::approve(origin1, account(3), 1, 1, 5));
		assert_eq!(TemplateModule::approved(1, (1, 1, 3)), 5);

		assert_ok!(TemplateModule::transfer_from(
			origin2,
			account(1),
			account(3),
			1,
			1,
			1
		));
		assert_eq!(TemplateModule::approved(1, (1, 1, 2)), 4);
	});
}

#[test]
fn refungible_approve_and_transfer_from() {
	new_test_ext().execute_with(|| {
		let collection_id = create_test_collection(&CollectionMode::ReFungible, 1);

		let origin1 = Origin::signed(1);
		let origin2 = Origin::signed(2);

		let data = default_re_fungible_data();
		create_test_item(collection_id, &data.into());

		assert_eq!(TemplateModule::balance_count(1, 1), 1023);
		assert_eq!(TemplateModule::address_tokens(1, 1), [1]);

		assert_ok!(TemplateModule::set_mint_permission(
			origin1.clone(),
			1,
			true
		));
		assert_ok!(TemplateModule::set_public_access_mode(
			origin1.clone(),
			1,
			AccessMode::WhiteList
		));
		assert_ok!(TemplateModule::add_to_white_list(
			origin1.clone(),
			1,
			account(1)
		));
		assert_ok!(TemplateModule::add_to_white_list(
			origin1.clone(),
			1,
			account(2)
		));
		assert_ok!(TemplateModule::add_to_white_list(
			origin1.clone(),
			1,
			account(3)
		));

		// do approve
		assert_ok!(TemplateModule::approve(origin1, account(2), 1, 1, 1023));
		assert_eq!(TemplateModule::approved(1, (1, 1, 2)), 1023);

		assert_ok!(TemplateModule::transfer_from(
			origin2,
			account(1),
			account(3),
			1,
			1,
			100
		));
		assert_eq!(TemplateModule::balance_count(1, 1), 923);
		assert_eq!(TemplateModule::balance_count(1, 3), 100);
		assert_eq!(TemplateModule::address_tokens(1, 1), [1]);
		assert_eq!(TemplateModule::address_tokens(1, 3), [1]);

		assert_eq!(TemplateModule::approved(1, (1, 1, 2)), 923);
	});
}

#[test]
fn fungible_approve_and_transfer_from() {
	new_test_ext().execute_with(|| {
		let collection_id = create_test_collection(&CollectionMode::Fungible(3), 1);

		let data = default_fungible_data();
		create_test_item(collection_id, &data.into());

		let origin1 = Origin::signed(1);
		let origin2 = Origin::signed(2);

		assert_eq!(TemplateModule::balance_count(1, 1), 5);

		assert_ok!(TemplateModule::set_mint_permission(
			origin1.clone(),
			1,
			true
		));
		assert_ok!(TemplateModule::set_public_access_mode(
			origin1.clone(),
			1,
			AccessMode::WhiteList
		));
		assert_ok!(TemplateModule::add_to_white_list(
			origin1.clone(),
			1,
			account(1)
		));
		assert_ok!(TemplateModule::add_to_white_list(
			origin1.clone(),
			1,
			account(2)
		));
		assert_ok!(TemplateModule::add_to_white_list(
			origin1.clone(),
			1,
			account(3)
		));

		// do approve
		assert_ok!(TemplateModule::approve(
			origin1.clone(),
			account(2),
			1,
			1,
			5
		));
		assert_eq!(TemplateModule::approved(1, (1, 1, 2)), 5);
		assert_ok!(TemplateModule::approve(origin1, account(3), 1, 1, 5));
		assert_eq!(TemplateModule::approved(1, (1, 1, 3)), 5);
		assert_eq!(TemplateModule::approved(1, (1, 1, 2)), 5);

		assert_ok!(TemplateModule::transfer_from(
			origin2.clone(),
			account(1),
			account(3),
			1,
			1,
			4
		));
		assert_eq!(TemplateModule::balance_count(1, 1), 1);
		assert_eq!(TemplateModule::balance_count(1, 3), 4);

		assert_eq!(TemplateModule::approved(1, (1, 1, 2)), 1);

		assert_noop!(
			TemplateModule::transfer_from(origin2, account(1), account(3), 1, 1, 4),
			Error::<Test>::NoPermission
		);
	});
}

#[test]
fn change_collection_owner() {
	new_test_ext().execute_with(|| {
		let collection_id = create_test_collection(&CollectionMode::NFT, 1);

		let origin1 = Origin::signed(1);
		assert_ok!(TemplateModule::change_collection_owner(
			origin1,
			collection_id,
			2
		));
		assert_eq!(
			TemplateModule::collection_id(collection_id).unwrap().owner,
			2
		);
	});
}

#[test]
fn destroy_collection() {
	new_test_ext().execute_with(|| {
		let collection_id = create_test_collection(&CollectionMode::NFT, 1);

		let origin1 = Origin::signed(1);
		assert_ok!(TemplateModule::destroy_collection(origin1, collection_id));
	});
}

#[test]
fn burn_nft_item() {
	new_test_ext().execute_with(|| {
		let collection_id = create_test_collection(&CollectionMode::NFT, 1);

		let origin1 = Origin::signed(1);
		assert_ok!(TemplateModule::add_collection_admin(
			origin1.clone(),
			collection_id,
			account(2)
		));

		let data = default_nft_data();
		create_test_item(collection_id, &data.into());

		// check balance (collection with id = 1, user id = 1)
		assert_eq!(TemplateModule::balance_count(1, 1), 1);

		// burn item
		assert_ok!(TemplateModule::burn_item(
			origin1.clone(),
<<<<<<< HEAD
			1,
			1,
			account(1),
			5
		));
		assert_noop!(
			TemplateModule::burn_item(origin1, 1, 1, account(1), 5),
=======
			collection_id,
			1,
			1
		));
		assert_noop!(
			TemplateModule::burn_item(origin1, collection_id, 1, 1),
>>>>>>> 3f9a7724
			Error::<Test>::TokenNotFound
		);

		assert_eq!(TemplateModule::balance_count(1, 1), 0);
	});
}

#[test]
fn burn_fungible_item() {
	new_test_ext().execute_with(|| {
		let collection_id = create_test_collection(&CollectionMode::Fungible(3), 1);

		let origin1 = Origin::signed(1);
		assert_ok!(TemplateModule::add_collection_admin(
			origin1.clone(),
			collection_id,
			account(2)
		));

		let data = default_fungible_data();
		create_test_item(collection_id, &data.into());

		// check balance (collection with id = 1, user id = 1)
		assert_eq!(TemplateModule::balance_count(1, 1), 5);

		// burn item
		assert_ok!(TemplateModule::burn_item(
			origin1.clone(),
			1,
			1,
			account(1),
			5
		));
		assert_noop!(
			TemplateModule::burn_item(origin1, 1, 1, account(1), 5),
			Error::<Test>::TokenValueNotEnough
		);

		assert_eq!(TemplateModule::balance_count(1, 1), 0);
	});
}

#[test]
fn burn_refungible_item() {
	new_test_ext().execute_with(|| {
		let collection_id = create_test_collection(&CollectionMode::ReFungible, 1);
		let origin1 = Origin::signed(1);

		assert_ok!(TemplateModule::set_mint_permission(
			origin1.clone(),
			collection_id,
			true
		));
		assert_ok!(TemplateModule::set_public_access_mode(
			origin1.clone(),
			collection_id,
			AccessMode::WhiteList
		));
		assert_ok!(TemplateModule::add_to_white_list(
			origin1.clone(),
			1,
			account(1)
		));

		assert_ok!(TemplateModule::add_collection_admin(
			origin1.clone(),
			1,
			account(2)
		));

		let data = default_re_fungible_data();
		create_test_item(collection_id, &data.into());

		// check balance (collection with id = 1, user id = 2)
		assert_eq!(TemplateModule::balance_count(1, 1), 1023);

		// burn item
		assert_ok!(TemplateModule::burn_item(
			origin1.clone(),
			1,
			1,
			account(1),
			1023
		));
		assert_noop!(
			TemplateModule::burn_item(origin1, 1, 1, account(1), 1023),
			Error::<Test>::TokenNotFound
		);

		assert_eq!(TemplateModule::balance_count(1, 1), 0);
	});
}

#[test]
fn add_collection_admin() {
	new_test_ext().execute_with(|| {
		let collection1_id = create_test_collection_for_owner(&CollectionMode::NFT, 1, 1);
		create_test_collection_for_owner(&CollectionMode::NFT, 2, 2);
		create_test_collection_for_owner(&CollectionMode::NFT, 3, 3);

		let origin1 = Origin::signed(1);

		// collection admin
		assert_ok!(TemplateModule::add_collection_admin(
			origin1.clone(),
			collection1_id,
			account(2)
		));
		assert_ok!(TemplateModule::add_collection_admin(
			origin1,
			collection1_id,
			account(3)
		));

		assert!(TemplateModule::admin_list_collection(collection1_id).contains(&account(2)),);
		assert!(TemplateModule::admin_list_collection(collection1_id).contains(&account(3)),);
	});
}

#[test]
fn remove_collection_admin() {
	new_test_ext().execute_with(|| {
		let collection1_id = create_test_collection_for_owner(&CollectionMode::NFT, 1, 1);
		create_test_collection_for_owner(&CollectionMode::NFT, 2, 2);
		create_test_collection_for_owner(&CollectionMode::NFT, 3, 3);

		let origin1 = Origin::signed(1);
		let origin2 = Origin::signed(2);

		// collection admin
		assert_ok!(TemplateModule::add_collection_admin(
			origin1.clone(),
			collection1_id,
			account(2)
		));
		assert_ok!(TemplateModule::add_collection_admin(
			origin1,
			collection1_id,
			account(3)
		));

		assert!(TemplateModule::admin_list_collection(1).contains(&account(2)),);
		assert!(TemplateModule::admin_list_collection(1).contains(&account(3)),);

		// remove admin
		assert_ok!(TemplateModule::remove_collection_admin(
			origin2,
			1,
			account(3)
		));
		assert!(!TemplateModule::admin_list_collection(1).contains(&account(3)),);
	});
}

#[test]
fn balance_of() {
	new_test_ext().execute_with(|| {
		let nft_collection_id = create_test_collection(&CollectionMode::NFT, 1);
		let fungible_collection_id = create_test_collection(&CollectionMode::Fungible(3), 2);
		let re_fungible_collection_id = create_test_collection(&CollectionMode::ReFungible, 3);

		// check balance before
		assert_eq!(TemplateModule::balance_count(nft_collection_id, 1), 0);
		assert_eq!(TemplateModule::balance_count(fungible_collection_id, 1), 0);
		assert_eq!(
			TemplateModule::balance_count(re_fungible_collection_id, 1),
			0
		);

		let nft_data = default_nft_data();
		create_test_item(nft_collection_id, &nft_data.into());

		let fungible_data = default_fungible_data();
		create_test_item(fungible_collection_id, &fungible_data.into());

		let re_fungible_data = default_re_fungible_data();
		create_test_item(re_fungible_collection_id, &re_fungible_data.into());

		// check balance (collection with id = 1, user id = 1)
		assert_eq!(TemplateModule::balance_count(nft_collection_id, 1), 1);
		assert_eq!(TemplateModule::balance_count(fungible_collection_id, 1), 5);
		assert_eq!(
			TemplateModule::balance_count(re_fungible_collection_id, 1),
			1023
		);
		assert_eq!(
			TemplateModule::nft_item_id(nft_collection_id, 1)
				.unwrap()
				.owner,
			account(1)
		);
		assert_eq!(
			TemplateModule::fungible_item_id(fungible_collection_id, 1).value,
			5
		);
		assert_eq!(
			TemplateModule::refungible_item_id(re_fungible_collection_id, 1)
				.unwrap()
				.owner[0]
				.owner,
			account(1)
		);
	});
}

#[test]
fn approve() {
	new_test_ext().execute_with(|| {
		let collection_id = create_test_collection(&CollectionMode::NFT, 1);

		let data = default_nft_data();
		create_test_item(collection_id, &data.into());

		let origin1 = Origin::signed(1);

		// approve
		assert_ok!(TemplateModule::approve(origin1, account(2), 1, 1, 1));
		assert_eq!(TemplateModule::approved(1, (1, 1, 2)), 1);
	});
}

#[test]
fn transfer_from() {
	new_test_ext().execute_with(|| {
		let collection_id = create_test_collection(&CollectionMode::NFT, 1);
		let origin1 = Origin::signed(1);
		let origin2 = Origin::signed(2);

		let data = default_nft_data();
		create_test_item(collection_id, &data.into());

		// approve
		assert_ok!(TemplateModule::approve(
			origin1.clone(),
			account(2),
			1,
			1,
			1
		));
		assert_eq!(TemplateModule::approved(1, (1, 1, 2)), 1);

		assert_ok!(TemplateModule::set_mint_permission(
			origin1.clone(),
			1,
			true
		));
		assert_ok!(TemplateModule::set_public_access_mode(
			origin1.clone(),
			1,
			AccessMode::WhiteList
		));
		assert_ok!(TemplateModule::add_to_white_list(
			origin1.clone(),
			1,
			account(1)
		));
		assert_ok!(TemplateModule::add_to_white_list(
			origin1.clone(),
			1,
			account(2)
		));
		assert_ok!(TemplateModule::add_to_white_list(origin1, 1, account(3)));

		assert_ok!(TemplateModule::transfer_from(
			origin2,
			account(1),
			account(2),
			1,
			1,
			1
		));

		// after transfer
		assert_eq!(TemplateModule::balance_count(1, 1), 0);
		assert_eq!(TemplateModule::balance_count(1, 2), 1);
	});
}

// #endregion

// Coverage tests region
// #region

#[test]
fn owner_can_add_address_to_white_list() {
	new_test_ext().execute_with(|| {
		let collection_id = create_test_collection(&CollectionMode::NFT, 1);

		let origin1 = Origin::signed(1);
		assert_ok!(TemplateModule::add_to_white_list(
			origin1,
			collection_id,
			account(2)
		));
		assert!(TemplateModule::white_list(collection_id, 2));
	});
}

#[test]
fn admin_can_add_address_to_white_list() {
	new_test_ext().execute_with(|| {
		let collection_id = create_test_collection(&CollectionMode::NFT, 1);
		let origin1 = Origin::signed(1);
		let origin2 = Origin::signed(2);

		assert_ok!(TemplateModule::add_collection_admin(
			origin1,
			collection_id,
			account(2)
		));
		assert_ok!(TemplateModule::add_to_white_list(
			origin2,
			collection_id,
			account(3)
		));
		assert!(TemplateModule::white_list(collection_id, 3));
	});
}

#[test]
fn nonprivileged_user_cannot_add_address_to_white_list() {
	new_test_ext().execute_with(|| {
		let collection_id = create_test_collection(&CollectionMode::NFT, 1);

		let origin2 = Origin::signed(2);
		assert_noop!(
			TemplateModule::add_to_white_list(origin2, collection_id, account(3)),
			Error::<Test>::NoPermission
		);
	});
}

#[test]
fn nobody_can_add_address_to_white_list_of_nonexisting_collection() {
	new_test_ext().execute_with(|| {
		let origin1 = Origin::signed(1);

		assert_noop!(
			TemplateModule::add_to_white_list(origin1, 1, account(2)),
			Error::<Test>::CollectionNotFound
		);
	});
}

#[test]
fn nobody_can_add_address_to_white_list_of_deleted_collection() {
	new_test_ext().execute_with(|| {
		let collection_id = create_test_collection(&CollectionMode::NFT, 1);

		let origin1 = Origin::signed(1);
		assert_ok!(TemplateModule::destroy_collection(
			origin1.clone(),
			collection_id
		));
		assert_noop!(
			TemplateModule::add_to_white_list(origin1, collection_id, account(2)),
			Error::<Test>::CollectionNotFound
		);
	});
}

// If address is already added to white list, nothing happens
#[test]
fn address_is_already_added_to_white_list() {
	new_test_ext().execute_with(|| {
		let collection_id = create_test_collection(&CollectionMode::NFT, 1);
		let origin1 = Origin::signed(1);

		assert_ok!(TemplateModule::add_to_white_list(
			origin1.clone(),
			collection_id,
			account(2)
		));
		assert_ok!(TemplateModule::add_to_white_list(
			origin1,
			collection_id,
			account(2)
		));
		assert!(TemplateModule::white_list(collection_id, 2));
	});
}

#[test]
fn owner_can_remove_address_from_white_list() {
	new_test_ext().execute_with(|| {
		let collection_id = create_test_collection(&CollectionMode::NFT, 1);

		let origin1 = Origin::signed(1);
		assert_ok!(TemplateModule::add_to_white_list(
			origin1.clone(),
			collection_id,
			account(2)
		));
		assert_ok!(TemplateModule::remove_from_white_list(
			origin1,
			collection_id,
			account(2)
		));
		assert!(!TemplateModule::white_list(collection_id, 2));
	});
}

#[test]
fn admin_can_remove_address_from_white_list() {
	new_test_ext().execute_with(|| {
		let collection_id = create_test_collection(&CollectionMode::NFT, 1);
		let origin1 = Origin::signed(1);
		let origin2 = Origin::signed(2);

		assert_ok!(TemplateModule::add_collection_admin(
			origin1.clone(),
			collection_id,
			account(2)
		));

		assert_ok!(TemplateModule::add_to_white_list(
			origin1,
			collection_id,
			account(3)
		));
		assert_ok!(TemplateModule::remove_from_white_list(
			origin2,
			collection_id,
			account(3)
		));
		assert!(!TemplateModule::white_list(collection_id, 3));
	});
}

#[test]
fn nonprivileged_user_cannot_remove_address_from_white_list() {
	new_test_ext().execute_with(|| {
		let collection_id = create_test_collection(&CollectionMode::NFT, 1);
		let origin1 = Origin::signed(1);
		let origin2 = Origin::signed(2);

		assert_ok!(TemplateModule::add_to_white_list(
			origin1,
			collection_id,
			account(2)
		));
		assert_noop!(
			TemplateModule::remove_from_white_list(origin2, collection_id, account(2)),
			Error::<Test>::NoPermission
		);
		assert!(TemplateModule::white_list(collection_id, 2));
	});
}

#[test]
fn nobody_can_remove_address_from_white_list_of_nonexisting_collection() {
	new_test_ext().execute_with(|| {
		let origin1 = Origin::signed(1);

		assert_noop!(
			TemplateModule::remove_from_white_list(origin1, 1, account(2)),
			Error::<Test>::CollectionNotFound
		);
	});
}

#[test]
fn nobody_can_remove_address_from_white_list_of_deleted_collection() {
	new_test_ext().execute_with(|| {
		let collection_id = create_test_collection(&CollectionMode::NFT, 1);
		let origin1 = Origin::signed(1);
		let origin2 = Origin::signed(2);

		assert_ok!(TemplateModule::add_to_white_list(
			origin1.clone(),
			collection_id,
			account(2)
		));
		assert_ok!(TemplateModule::destroy_collection(origin1, collection_id));
		assert_noop!(
			TemplateModule::remove_from_white_list(origin2, collection_id, account(2)),
			Error::<Test>::CollectionNotFound
		);
		assert!(!TemplateModule::white_list(collection_id, 2));
	});
}

// If address is already removed from white list, nothing happens
#[test]
fn address_is_already_removed_from_white_list() {
	new_test_ext().execute_with(|| {
		let collection_id = create_test_collection(&CollectionMode::NFT, 1);
		let origin1 = Origin::signed(1);

		assert_ok!(TemplateModule::add_to_white_list(
			origin1.clone(),
			collection_id,
			account(2)
		));
		assert_ok!(TemplateModule::remove_from_white_list(
			origin1.clone(),
			collection_id,
			account(2)
		));
		assert_ok!(TemplateModule::remove_from_white_list(
			origin1,
			collection_id,
			account(2)
		));
		assert!(!TemplateModule::white_list(collection_id, 2));
	});
}

// If Public Access mode is set to WhiteList, tokens can’t be transferred from a non-whitelisted address with transfer or transferFrom (2 tests)
#[test]
fn white_list_test_1() {
	new_test_ext().execute_with(|| {
		let collection_id = create_test_collection(&CollectionMode::NFT, 1);

		let origin1 = Origin::signed(1);

		let data = default_nft_data();
		create_test_item(collection_id, &data.into());

		assert_ok!(TemplateModule::set_public_access_mode(
			origin1.clone(),
			collection_id,
			AccessMode::WhiteList
		));
		assert_ok!(TemplateModule::add_to_white_list(
			origin1.clone(),
			collection_id,
			account(2)
		));

		assert_noop!(
			TemplateModule::transfer(origin1, account(3), 1, 1, 1),
			Error::<Test>::AddresNotInWhiteList
		);
	});
}

#[test]
fn white_list_test_2() {
	new_test_ext().execute_with(|| {
		let collection_id = create_test_collection(&CollectionMode::NFT, 1);
		let origin1 = Origin::signed(1);

		let data = default_nft_data();
		create_test_item(collection_id, &data.into());

		assert_ok!(TemplateModule::set_public_access_mode(
			origin1.clone(),
			collection_id,
			AccessMode::WhiteList
		));
		assert_ok!(TemplateModule::add_to_white_list(
			origin1.clone(),
			1,
			account(1)
		));
		assert_ok!(TemplateModule::add_to_white_list(
			origin1.clone(),
			1,
			account(2)
		));

		// do approve
		assert_ok!(TemplateModule::approve(
			origin1.clone(),
			account(1),
			1,
			1,
			1
		));
		assert_eq!(TemplateModule::approved(1, (1, 1, 1)), 1);

		assert_ok!(TemplateModule::remove_from_white_list(
			origin1.clone(),
			1,
			account(1)
		));

		assert_noop!(
			TemplateModule::transfer_from(origin1, account(1), account(3), 1, 1, 1),
			Error::<Test>::AddresNotInWhiteList
		);
	});
}

// If Public Access mode is set to WhiteList, tokens can’t be transferred to a non-whitelisted address with transfer or transferFrom (2 tests)
#[test]
fn white_list_test_3() {
	new_test_ext().execute_with(|| {
		let collection_id = create_test_collection(&CollectionMode::NFT, 1);

		let origin1 = Origin::signed(1);

		let data = default_nft_data();
		create_test_item(collection_id, &data.into());

		assert_ok!(TemplateModule::set_public_access_mode(
			origin1.clone(),
			collection_id,
			AccessMode::WhiteList
		));
		assert_ok!(TemplateModule::add_to_white_list(
			origin1.clone(),
			1,
			account(1)
		));

		assert_noop!(
			TemplateModule::transfer(origin1, account(3), 1, 1, 1),
			Error::<Test>::AddresNotInWhiteList
		);
	});
}

#[test]
fn white_list_test_4() {
	new_test_ext().execute_with(|| {
		let collection_id = create_test_collection(&CollectionMode::NFT, 1);

		let origin1 = Origin::signed(1);

		let data = default_nft_data();
		create_test_item(collection_id, &data.into());

		assert_ok!(TemplateModule::set_public_access_mode(
			origin1.clone(),
			collection_id,
			AccessMode::WhiteList
		));
		assert_ok!(TemplateModule::add_to_white_list(
			origin1.clone(),
			collection_id,
			account(1)
		));
		assert_ok!(TemplateModule::add_to_white_list(
			origin1.clone(),
			collection_id,
			account(2)
		));

		// do approve
		assert_ok!(TemplateModule::approve(
			origin1.clone(),
			account(1),
			1,
			1,
			1
		));
		assert_eq!(TemplateModule::approved(1, (1, 1, 1)), 1);

		assert_ok!(TemplateModule::remove_from_white_list(
			origin1.clone(),
			collection_id,
			account(2)
		));

		assert_noop!(
			TemplateModule::transfer_from(origin1, account(1), account(3), 1, 1, 1),
			Error::<Test>::AddresNotInWhiteList
		);
	});
}

// If Public Access mode is set to WhiteList, tokens can’t be destroyed by a non-whitelisted address (even if it owned them before enabling WhiteList mode)
#[test]
fn white_list_test_5() {
	new_test_ext().execute_with(|| {
		let collection_id = create_test_collection(&CollectionMode::NFT, 1);

		let origin1 = Origin::signed(1);

		let data = default_nft_data();
		create_test_item(collection_id, &data.into());

		assert_ok!(TemplateModule::set_public_access_mode(
			origin1.clone(),
			collection_id,
			AccessMode::WhiteList
		));
		assert_noop!(
<<<<<<< HEAD
			TemplateModule::burn_item(origin1.clone(), 1, 1, account(1), 5),
=======
			TemplateModule::burn_item(origin1.clone(), 1, 1, 5),
>>>>>>> 3f9a7724
			Error::<Test>::AddresNotInWhiteList
		);
	});
}

// If Public Access mode is set to WhiteList, token transfers can’t be Approved by a non-whitelisted address (see Approve method).
#[test]
fn white_list_test_6() {
	new_test_ext().execute_with(|| {
		let collection_id = create_test_collection(&CollectionMode::NFT, 1);

		let origin1 = Origin::signed(1);

		let data = default_nft_data();
		create_test_item(collection_id, &data.into());

		assert_ok!(TemplateModule::set_public_access_mode(
			origin1.clone(),
			collection_id,
			AccessMode::WhiteList
		));

		// do approve
		assert_noop!(
			TemplateModule::approve(origin1, account(1), 1, 1, 5),
			Error::<Test>::AddresNotInWhiteList
		);
	});
}

// If Public Access mode is set to WhiteList, tokens can be transferred from a whitelisted address with transfer or transferFrom (2 tests) and
//          tokens can be transferred from a whitelisted address with transfer or transferFrom (2 tests)
#[test]
fn white_list_test_7() {
	new_test_ext().execute_with(|| {
		let collection_id = create_test_collection(&CollectionMode::NFT, 1);

		let data = default_nft_data();
		create_test_item(collection_id, &data.into());

		let origin1 = Origin::signed(1);

		assert_ok!(TemplateModule::set_public_access_mode(
			origin1.clone(),
			collection_id,
			AccessMode::WhiteList
		));
		assert_ok!(TemplateModule::add_to_white_list(
			origin1.clone(),
			collection_id,
			account(1)
		));
		assert_ok!(TemplateModule::add_to_white_list(
			origin1.clone(),
			collection_id,
			account(2)
		));

		assert_ok!(TemplateModule::transfer(origin1, account(2), 1, 1, 1));
	});
}

#[test]
fn white_list_test_8() {
	new_test_ext().execute_with(|| {
		let collection_id = create_test_collection(&CollectionMode::NFT, 1);

		let data = default_nft_data();
		create_test_item(collection_id, &data.into());

		let origin1 = Origin::signed(1);

		assert_ok!(TemplateModule::set_public_access_mode(
			origin1.clone(),
			collection_id,
			AccessMode::WhiteList
		));
		assert_ok!(TemplateModule::add_to_white_list(
			origin1.clone(),
			collection_id,
			account(1)
		));
		assert_ok!(TemplateModule::add_to_white_list(
			origin1.clone(),
			collection_id,
			account(2)
		));

		// do approve
		assert_ok!(TemplateModule::approve(
			origin1.clone(),
			account(1),
			1,
			1,
			5
		));
		assert_eq!(TemplateModule::approved(1, (1, 1, 1)), 5);

		assert_ok!(TemplateModule::transfer_from(
			origin1,
			account(1),
			account(2),
			1,
			1,
			1
		));
	});
}

// If Public Access mode is set to WhiteList, and Mint Permission is set to false, tokens can be created by owner.
#[test]
fn white_list_test_9() {
	new_test_ext().execute_with(|| {
		let collection_id = create_test_collection(&CollectionMode::NFT, 1);
		let origin1 = Origin::signed(1);

		assert_ok!(TemplateModule::set_public_access_mode(
			origin1.clone(),
			collection_id,
			AccessMode::WhiteList
		));
		assert_ok!(TemplateModule::set_mint_permission(
			origin1,
			collection_id,
			false
		));

		let data = default_nft_data();
		create_test_item(collection_id, &data.into());
	});
}

// If Public Access mode is set to WhiteList, and Mint Permission is set to false, tokens can be created by admin.
#[test]
fn white_list_test_10() {
	new_test_ext().execute_with(|| {
		let collection_id = create_test_collection(&CollectionMode::NFT, 1);

		let origin1 = Origin::signed(1);
		let origin2 = Origin::signed(2);

		assert_ok!(TemplateModule::set_public_access_mode(
			origin1.clone(),
			collection_id,
			AccessMode::WhiteList
		));
		assert_ok!(TemplateModule::set_mint_permission(
			origin1.clone(),
			collection_id,
			false
		));

		assert_ok!(TemplateModule::add_collection_admin(
			origin1,
			collection_id,
			account(2)
		));

		assert_ok!(TemplateModule::create_item(
			origin2,
			collection_id,
			account(2),
			default_nft_data().into()
		));
	});
}

// If Public Access mode is set to WhiteList, and Mint Permission is set to false, tokens cannot be created by non-privileged and white listed address.
#[test]
fn white_list_test_11() {
	new_test_ext().execute_with(|| {
		let collection_id = create_test_collection(&CollectionMode::NFT, 1);

		let origin1 = Origin::signed(1);
		let origin2 = Origin::signed(2);

		assert_ok!(TemplateModule::set_public_access_mode(
			origin1.clone(),
			collection_id,
			AccessMode::WhiteList
		));
		assert_ok!(TemplateModule::set_mint_permission(
			origin1.clone(),
			collection_id,
			false
		));
		assert_ok!(TemplateModule::add_to_white_list(
			origin1,
			collection_id,
			account(2)
		));

		assert_noop!(
			TemplateModule::create_item(origin2, 1, account(2), default_nft_data().into()),
			Error::<Test>::PublicMintingNotAllowed
		);
	});
}

// If Public Access mode is set to WhiteList, and Mint Permission is set to false, tokens cannot be created by non-privileged and non-white listed address.
#[test]
fn white_list_test_12() {
	new_test_ext().execute_with(|| {
		let collection_id = create_test_collection(&CollectionMode::NFT, 1);

		let origin1 = Origin::signed(1);
		let origin2 = Origin::signed(2);

		assert_ok!(TemplateModule::set_public_access_mode(
			origin1.clone(),
			collection_id,
			AccessMode::WhiteList
		));
		assert_ok!(TemplateModule::set_mint_permission(
			origin1,
			collection_id,
			false
		));

		assert_noop!(
			TemplateModule::create_item(origin2, 1, account(2), default_nft_data().into()),
			Error::<Test>::PublicMintingNotAllowed
		);
	});
}

// If Public Access mode is set to WhiteList, and Mint Permission is set to true, tokens can be created by owner.
#[test]
fn white_list_test_13() {
	new_test_ext().execute_with(|| {
		let collection_id = create_test_collection(&CollectionMode::NFT, 1);

		let origin1 = Origin::signed(1);

		assert_ok!(TemplateModule::set_public_access_mode(
			origin1.clone(),
			collection_id,
			AccessMode::WhiteList
		));
		assert_ok!(TemplateModule::set_mint_permission(
			origin1,
			collection_id,
			true
		));

		let data = default_nft_data();
		create_test_item(collection_id, &data.into());
	});
}

// If Public Access mode is set to WhiteList, and Mint Permission is set to true, tokens can be created by admin.
#[test]
fn white_list_test_14() {
	new_test_ext().execute_with(|| {
		let collection_id = create_test_collection(&CollectionMode::NFT, 1);

		let origin1 = Origin::signed(1);
		let origin2 = Origin::signed(2);

		assert_ok!(TemplateModule::set_public_access_mode(
			origin1.clone(),
			collection_id,
			AccessMode::WhiteList
		));
		assert_ok!(TemplateModule::set_mint_permission(
			origin1.clone(),
			collection_id,
			true
		));

		assert_ok!(TemplateModule::add_collection_admin(
			origin1,
			collection_id,
			account(2)
		));

		assert_ok!(TemplateModule::create_item(
			origin2,
			1,
			account(2),
			default_nft_data().into()
		));
	});
}

// If Public Access mode is set to WhiteList, and Mint Permission is set to true, tokens cannot be created by non-privileged and non-white listed address.
#[test]
fn white_list_test_15() {
	new_test_ext().execute_with(|| {
		let collection_id = create_test_collection(&CollectionMode::NFT, 1);

		let origin1 = Origin::signed(1);
		let origin2 = Origin::signed(2);

		assert_ok!(TemplateModule::set_public_access_mode(
			origin1.clone(),
			collection_id,
			AccessMode::WhiteList
		));
		assert_ok!(TemplateModule::set_mint_permission(
			origin1,
			collection_id,
			true
		));

		assert_noop!(
			TemplateModule::create_item(origin2, 1, account(2), default_nft_data().into()),
			Error::<Test>::AddresNotInWhiteList
		);
	});
}

// If Public Access mode is set to WhiteList, and Mint Permission is set to true, tokens can be created by non-privileged and white listed address.
#[test]
fn white_list_test_16() {
	new_test_ext().execute_with(|| {
		let collection_id = create_test_collection(&CollectionMode::NFT, 1);

		let origin1 = Origin::signed(1);
		let origin2 = Origin::signed(2);

		assert_ok!(TemplateModule::set_public_access_mode(
			origin1.clone(),
			collection_id,
			AccessMode::WhiteList
		));
		assert_ok!(TemplateModule::set_mint_permission(
			origin1.clone(),
			collection_id,
			true
		));
		assert_ok!(TemplateModule::add_to_white_list(
			origin1,
			collection_id,
			account(2)
		));

		assert_ok!(TemplateModule::create_item(
			origin2,
			1,
			account(2),
			default_nft_data().into()
		));
	});
}

// Total number of collections. Positive test
#[test]
fn total_number_collections_bound() {
	new_test_ext().execute_with(|| {
		create_test_collection(&CollectionMode::NFT, 1);
	});
}

// Total number of collections. Negotive test
#[test]
fn total_number_collections_bound_neg() {
	new_test_ext().execute_with(|| {
		let origin1 = Origin::signed(1);

		for i in 0..COLLECTION_NUMBER_LIMIT {
			create_test_collection(&CollectionMode::NFT, i + 1);
		}

		let col_name1: Vec<u16> = "Test1\0".encode_utf16().collect::<Vec<u16>>();
		let col_desc1: Vec<u16> = "TestDescription1\0".encode_utf16().collect::<Vec<u16>>();
		let token_prefix1: Vec<u8> = b"token_prefix1\0".to_vec();

		// 11-th collection in chain. Expects error
		assert_noop!(
			TemplateModule::create_collection(
				origin1,
				col_name1,
				col_desc1,
				token_prefix1,
				CollectionMode::NFT
			),
			Error::<Test>::TotalCollectionsLimitExceeded
		);
	});
}

// Owned tokens by a single address. Positive test
#[test]
fn owned_tokens_bound() {
	new_test_ext().execute_with(|| {
		let collection_id = create_test_collection(&CollectionMode::NFT, 1);

		let data = default_nft_data();
		create_test_item(collection_id, &data.clone().into());
		create_test_item(collection_id, &data.into());
	});
}

// Owned tokens by a single address. Negotive test
#[test]
fn owned_tokens_bound_neg() {
	new_test_ext().execute_with(|| {
		let collection_id = create_test_collection(&CollectionMode::NFT, 1);

		let origin1 = Origin::signed(1);

		for _ in 0..ACCOUNT_TOKEN_OWNERSHIP_LIMIT {
			let data = default_nft_data();
			create_test_item(collection_id, &data.clone().into());
		}

		let data = default_nft_data();
		assert_noop!(
			TemplateModule::create_item(origin1, 1, account(1), data.into()),
			Error::<Test>::AccountTokenLimitExceeded
		);
	});
}

// Number of collection admins. Positive test
#[test]
fn collection_admins_bound() {
	new_test_ext().execute_with(|| {
		let collection_id = create_test_collection(&CollectionMode::NFT, 1);

		let origin1 = Origin::signed(1);

		assert_ok!(TemplateModule::add_collection_admin(
			origin1.clone(),
			collection_id,
			account(2)
		));
		assert_ok!(TemplateModule::add_collection_admin(
			origin1,
			collection_id,
			account(3)
		));
	});
}

// Number of collection admins. Negotive test
#[test]
fn collection_admins_bound_neg() {
	new_test_ext().execute_with(|| {
		let collection_id = create_test_collection(&CollectionMode::NFT, 1);

		let origin1 = Origin::signed(1);

		for i in 0..COLLECTION_ADMINS_LIMIT {
			assert_ok!(TemplateModule::add_collection_admin(
				origin1.clone(),
				collection_id,
				account(2 + i)
			));
		}
		assert_noop!(
			TemplateModule::add_collection_admin(
				origin1,
				collection_id,
				account(3 + COLLECTION_ADMINS_LIMIT)
			),
			Error::<Test>::CollectionAdminsLimitExceeded
		);
	});
}
// #endregion

#[test]
fn set_const_on_chain_schema() {
	new_test_ext().execute_with(|| {
		let collection_id = create_test_collection(&CollectionMode::NFT, 1);

		let origin1 = Origin::signed(1);
		assert_ok!(TemplateModule::set_const_on_chain_schema(
			origin1,
			collection_id,
			b"test const on chain schema".to_vec()
		));

		assert_eq!(
			TemplateModule::collection_id(collection_id)
				.unwrap()
				.const_on_chain_schema,
			b"test const on chain schema".to_vec()
		);
		assert_eq!(
			TemplateModule::collection_id(collection_id)
				.unwrap()
				.variable_on_chain_schema,
			b"".to_vec()
		);
	});
}

#[test]
fn set_variable_on_chain_schema() {
	new_test_ext().execute_with(|| {
		let collection_id = create_test_collection(&CollectionMode::NFT, 1);

		let origin1 = Origin::signed(1);
		assert_ok!(TemplateModule::set_variable_on_chain_schema(
			origin1,
			collection_id,
			b"test variable on chain schema".to_vec()
		));

		assert_eq!(
			TemplateModule::collection_id(collection_id)
				.unwrap()
				.const_on_chain_schema,
			b"".to_vec()
		);
		assert_eq!(
			TemplateModule::collection_id(collection_id)
				.unwrap()
				.variable_on_chain_schema,
			b"test variable on chain schema".to_vec()
		);
	});
}

#[test]
fn set_variable_meta_data_on_nft_token_stores_variable_meta_data() {
	new_test_ext().execute_with(|| {
		let collection_id = create_test_collection(&CollectionMode::NFT, 1);

		let origin1 = Origin::signed(1);

		let data = default_nft_data();
		create_test_item(1, &data.into());

		let variable_data = b"test data".to_vec();
		assert_ok!(TemplateModule::set_variable_meta_data(
			origin1,
			collection_id,
			1,
			variable_data.clone()
		));

		assert_eq!(
			TemplateModule::nft_item_id(collection_id, 1)
				.unwrap()
				.variable_data,
			variable_data
		);
	});
}

#[test]
fn set_variable_meta_data_on_re_fungible_token_stores_variable_meta_data() {
	new_test_ext().execute_with(|| {
		let collection_id = create_test_collection(&CollectionMode::ReFungible, 1);

		let origin1 = Origin::signed(1);

		let data = default_re_fungible_data();
		create_test_item(1, &data.into());

		let variable_data = b"test data".to_vec();
		assert_ok!(TemplateModule::set_variable_meta_data(
			origin1,
			collection_id,
			1,
			variable_data.clone()
		));

		assert_eq!(
			TemplateModule::refungible_item_id(collection_id, 1)
				.unwrap()
				.variable_data,
			variable_data
		);
	});
}

#[test]
fn set_variable_meta_data_on_fungible_token_fails() {
	new_test_ext().execute_with(|| {
		let collection_id = create_test_collection(&CollectionMode::Fungible(3), 1);

		let origin1 = Origin::signed(1);

		let data = default_fungible_data();
		create_test_item(1, &data.into());

		let variable_data = b"test data".to_vec();
		assert_noop!(
			TemplateModule::set_variable_meta_data(origin1, collection_id, 1, variable_data),
			Error::<Test>::CantStoreMetadataInFungibleTokens
		);
	});
}

#[test]
fn set_variable_meta_data_on_nft_token_fails_for_big_data() {
	new_test_ext().execute_with(|| {
		let collection_id = create_test_collection(&CollectionMode::NFT, 1);

		let origin1 = Origin::signed(1);

		let data = default_nft_data();
		create_test_item(1, &data.into());

		let variable_data = b"test set_variable_meta_data method, bigger than limits.".to_vec();
		assert_noop!(
			TemplateModule::set_variable_meta_data(origin1, collection_id, 1, variable_data),
			Error::<Test>::TokenVariableDataLimitExceeded
		);
	});
}

#[test]
fn set_variable_meta_data_on_re_fungible_token_fails_for_big_data() {
	new_test_ext().execute_with(|| {
		let collection_id = create_test_collection(&CollectionMode::ReFungible, 1);

		let origin1 = Origin::signed(1);

		let data = default_re_fungible_data();
		create_test_item(1, &data.into());

		let variable_data = b"test set_variable_meta_data method, bigger than limits.".to_vec();
		assert_noop!(
			TemplateModule::set_variable_meta_data(origin1, collection_id, 1, variable_data),
			Error::<Test>::TokenVariableDataLimitExceeded
		);
	});
}

#[test]
fn set_variable_meta_data_on_nft_with_item_owner_permission_flag() {
	new_test_ext().execute_with(|| {
		//default_limits();

		let collection_id = create_test_collection(&CollectionMode::NFT, 1);

		let origin1 = Origin::signed(1);

		let data = default_nft_data();
		create_test_item(1, &data.into());

		assert_ok!(TemplateModule::set_meta_update_permission_flag(
			origin1.clone(),
			collection_id,
			MetaUpdatePermission::ItemOwner,
		));

		let variable_data = b"ten chars.".to_vec();
		assert_ok!(TemplateModule::set_variable_meta_data(
			origin1,
			collection_id,
			1,
			variable_data.clone()
		));

		assert_eq!(
			TemplateModule::nft_item_id(collection_id, 1)
				.unwrap()
				.variable_data,
			variable_data
		);
	});
}

#[test]
fn set_variable_meta_data_on_nft_with_item_owner_permission_flag_neg() {
	new_test_ext().execute_with(|| {
		let collection_id = create_test_collection_for_owner(&CollectionMode::NFT, 1, 1);

		let origin1 = Origin::signed(1);

		assert_ok!(TemplateModule::set_mint_permission(
			origin1.clone(),
			collection_id,
			true
		));
		assert_ok!(TemplateModule::add_to_white_list(
			origin1.clone(),
			collection_id,
			account(1)
		));

		let data = default_nft_data();
		create_test_item(1, &data.into());

		assert_ok!(TemplateModule::set_meta_update_permission_flag(
			origin1.clone(),
			collection_id,
			MetaUpdatePermission::ItemOwner,
		));

		let variable_data = b"1234567890123".to_vec();
		assert_noop!(
			TemplateModule::set_variable_meta_data(
				origin1,
				collection_id,
				1,
				variable_data.clone()
			),
			Error::<Test>::TokenVariableDataLimitExceeded
		);
	})
}

#[test]
fn collection_transfer_flag_works() {
	new_test_ext().execute_with(|| {
		let origin1 = Origin::signed(1);

		let collection_id = create_test_collection(&CollectionMode::NFT, 1);
		assert_ok!(TemplateModule::set_transfers_enabled_flag(origin1, 1, true));

		let data = default_nft_data();
		create_test_item(collection_id, &data.into());
		assert_eq!(TemplateModule::balance_count(1, 1), 1);
		assert_eq!(TemplateModule::address_tokens(1, 1), [1]);

		let origin1 = Origin::signed(1);

		// default scenario
		assert_ok!(TemplateModule::transfer(origin1, account(2), 1, 1, 1000));
		assert_eq!(TemplateModule::nft_item_id(1, 1).unwrap().owner, account(2));
		assert_eq!(TemplateModule::balance_count(1, 1), 0);
		assert_eq!(TemplateModule::balance_count(1, 2), 1);

		assert_eq!(TemplateModule::address_tokens(1, 2), [1]);
	});
}

#[test]
fn set_variable_meta_data_on_nft_with_admin_flag() {
	new_test_ext().execute_with(|| {
		// default_limits();

		let collection_id = create_test_collection_for_owner(&CollectionMode::NFT, 2, 1);

		let origin1 = Origin::signed(1);
		let origin2 = Origin::signed(2);

		assert_ok!(TemplateModule::set_mint_permission(
			origin2.clone(),
			collection_id,
			true
		));
		assert_ok!(TemplateModule::add_to_white_list(
			origin2.clone(),
			collection_id,
			account(1)
		));

		assert_ok!(TemplateModule::add_collection_admin(
			origin2.clone(),
			collection_id,
			account(1)
		));

		let data = default_nft_data();
		create_test_item(1, &data.into());

		assert_ok!(TemplateModule::set_meta_update_permission_flag(
			origin2.clone(),
			collection_id,
			MetaUpdatePermission::Admin,
		));

		let variable_data = b"test.".to_vec();
		assert_ok!(TemplateModule::set_variable_meta_data(
			origin1,
			collection_id,
			1,
			variable_data.clone()
		));

		assert_eq!(
			TemplateModule::nft_item_id(collection_id, 1)
				.unwrap()
				.variable_data,
			variable_data
		);
	});
}

#[test]
fn set_variable_meta_data_on_nft_with_admin_flag_neg() {
	new_test_ext().execute_with(|| {
		// default_limits();

		let collection_id = create_test_collection_for_owner(&CollectionMode::NFT, 2, 1);

		let origin1 = Origin::signed(1);
		let origin2 = Origin::signed(2);

		assert_ok!(TemplateModule::set_mint_permission(
			origin2.clone(),
			collection_id,
			true
		));
		assert_ok!(TemplateModule::add_to_white_list(
			origin2.clone(),
			collection_id,
			account(1)
		));

		let data = default_nft_data();
		create_test_item(1, &data.into());

		assert_ok!(TemplateModule::set_meta_update_permission_flag(
			origin2.clone(),
			collection_id,
			MetaUpdatePermission::Admin,
		));

		let variable_data = b"test.".to_vec();
		assert_noop!(
			TemplateModule::set_variable_meta_data(
				origin1,
				collection_id,
				1,
				variable_data.clone()
			),
			Error::<Test>::NoPermission
		);
	});
}

#[test]
fn set_variable_meta_flag_after_freeze() {
	new_test_ext().execute_with(|| {
		// default_limits();

		let collection_id = create_test_collection_for_owner(&CollectionMode::NFT, 2, 1);

		let origin2 = Origin::signed(2);

		assert_ok!(TemplateModule::set_meta_update_permission_flag(
			origin2.clone(),
			collection_id,
			MetaUpdatePermission::None,
		));
		assert_noop!(
			TemplateModule::set_meta_update_permission_flag(
				origin2.clone(),
				collection_id,
				MetaUpdatePermission::Admin
			),
			Error::<Test>::MetadataFlagFrozen
		);
	});
}

#[test]
fn set_variable_meta_data_on_nft_with_none_flag_neg() {
	new_test_ext().execute_with(|| {
		// default_limits();

		let collection_id = create_test_collection_for_owner(&CollectionMode::NFT, 1, 1);
		let origin1 = Origin::signed(1);

		let data = default_nft_data();
		create_test_item(1, &data.into());

		assert_ok!(TemplateModule::set_meta_update_permission_flag(
			origin1.clone(),
			collection_id,
			MetaUpdatePermission::None,
		));

		let variable_data = b"test.".to_vec();
		assert_noop!(
			TemplateModule::set_variable_meta_data(
				origin1.clone(),
				collection_id,
				1,
				variable_data.clone()
			),
			Error::<Test>::MetadataUpdateDenied
		);
	});
}

#[test]
fn collection_transfer_flag_works_neg() {
	new_test_ext().execute_with(|| {
		let origin1 = Origin::signed(1);

		let collection_id = create_test_collection(&CollectionMode::NFT, 1);
		assert_ok!(TemplateModule::set_transfers_enabled_flag(
			origin1, 1, false
		));

		let data = default_nft_data();
		create_test_item(collection_id, &data.into());
		assert_eq!(TemplateModule::balance_count(1, 1), 1);
		assert_eq!(TemplateModule::address_tokens(1, 1), [1]);

		let origin1 = Origin::signed(1);

		// default scenario
		assert_noop!(
			TemplateModule::transfer(origin1, account(2), 1, 1, 1000),
			Error::<Test>::TransferNotAllowed
		);
		assert_eq!(TemplateModule::nft_item_id(1, 1).unwrap().owner, account(1));
		assert_eq!(TemplateModule::balance_count(1, 1), 1);
		assert_eq!(TemplateModule::balance_count(1, 2), 0);

		assert_eq!(TemplateModule::address_tokens(1, 1), [1]);
	});
}<|MERGE_RESOLUTION|>--- conflicted
+++ resolved
@@ -709,22 +709,13 @@
 		// burn item
 		assert_ok!(TemplateModule::burn_item(
 			origin1.clone(),
-<<<<<<< HEAD
-			1,
+			collection_id,
 			1,
 			account(1),
-			5
-		));
-		assert_noop!(
-			TemplateModule::burn_item(origin1, 1, 1, account(1), 5),
-=======
-			collection_id,
-			1,
 			1
 		));
 		assert_noop!(
-			TemplateModule::burn_item(origin1, collection_id, 1, 1),
->>>>>>> 3f9a7724
+			TemplateModule::burn_item(origin1, collection_id, 1, account(1), 1),
 			Error::<Test>::TokenNotFound
 		);
 
@@ -1405,11 +1396,7 @@
 			AccessMode::WhiteList
 		));
 		assert_noop!(
-<<<<<<< HEAD
 			TemplateModule::burn_item(origin1.clone(), 1, 1, account(1), 5),
-=======
-			TemplateModule::burn_item(origin1.clone(), 1, 1, 5),
->>>>>>> 3f9a7724
 			Error::<Test>::AddresNotInWhiteList
 		);
 	});
