--- conflicted
+++ resolved
@@ -16,10 +16,7 @@
 
 [features]
 default = ['std']
-runtime-benchmarks = [
-    'frame-benchmarking',
-    'pallet-common/runtime-benchmarks',
-]
+runtime-benchmarks = ['frame-benchmarking', 'pallet-common/runtime-benchmarks']
 std = [
     'codec/std',
     'serde/std',
@@ -136,7 +133,9 @@
 
 
 [dependencies]
-scale-info = { version = "1.0.0", default-features = false, features = ["derive"] }
+scale-info = { version = "1.0.0", default-features = false, features = [
+    "derive",
+] }
 ethereum = { version = "0.9", git = "https://github.com/purestake/ethereum", branch = "joshy-scale-info", default-features = false }
 rlp = { default-features = false, version = "0.5.0" }
 sp-api = { default-features = false, git = "https://github.com/paritytech/substrate.git", branch = "polkadot-v0.9.12" }
@@ -147,19 +146,12 @@
     "serde_no_std",
 ] }
 
-<<<<<<< HEAD
-pallet-evm = { default-features = false, version = "6.0.0-dev", git = "https://github.com/uniquenetwork/frontier.git", branch = "unique-polkadot-v0.9.10" }
-pallet-ethereum = { default-features = false, version = "4.0.0-dev", git = "https://github.com/uniquenetwork/frontier.git", branch = "unique-polkadot-v0.9.10" }
-fp-evm = { default-features = false, version = '3.0.0-dev', git = "https://github.com/uniquenetwork/frontier.git", branch = "unique-polkadot-v0.9.10" }
+pallet-evm = { default-features = false, git = "https://github.com/uniquenetwork/frontier.git", branch = "unique-polkadot-v0.9.12" }
+pallet-ethereum = { default-features = false, git = "https://github.com/uniquenetwork/frontier.git", branch = "unique-polkadot-v0.9.12" }
+fp-evm = { default-features = false, git = "https://github.com/uniquenetwork/frontier.git", branch = "unique-polkadot-v0.9.12" }
 hex-literal = "0.3.3"
 
 pallet-common = { default-features = false, path = "../common" }
 pallet-fungible = { default-features = false, path = "../fungible" }
 pallet-nonfungible = { default-features = false, path = "../nonfungible" }
-pallet-refungible = { default-features = false, path = "../refungible" }
-=======
-pallet-evm = { default-features = false, git = "https://github.com/uniquenetwork/frontier.git", branch = "unique-polkadot-v0.9.12" }
-pallet-ethereum = { default-features = false, git = "https://github.com/uniquenetwork/frontier.git", branch = "unique-polkadot-v0.9.12" }
-fp-evm = { default-features = false, git = "https://github.com/uniquenetwork/frontier.git", branch = "unique-polkadot-v0.9.12" }
-hex-literal = "0.3.3"
->>>>>>> 0151032a
+pallet-refungible = { default-features = false, path = "../refungible" }