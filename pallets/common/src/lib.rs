#![cfg_attr(not(feature = "std"), no_std)]

use core::ops::{Deref, DerefMut};
use pallet_evm_coder_substrate::{SubstrateRecorder, WithRecorder};
use sp_std::vec::Vec;
use account::CrossAccountId;
use frame_support::{
	dispatch::{DispatchErrorWithPostInfo, DispatchResultWithPostInfo},
	ensure, fail,
	traits::{Imbalance, Get, Currency},
};
use pallet_evm::GasWeightMapping;
use nft_data_structs::{
	COLLECTION_NUMBER_LIMIT, Collection, CollectionId, CreateItemData, ExistenceRequirement,
	MAX_COLLECTION_DESCRIPTION_LENGTH, MAX_COLLECTION_NAME_LENGTH, MAX_TOKEN_PREFIX_LENGTH,
	COLLECTION_ADMINS_LIMIT, MetaUpdatePermission, Pays, PostDispatchInfo, TokenId, Weight,
	WithdrawReasons, CollectionStats,
};
pub use pallet::*;
use sp_core::H160;
use sp_runtime::{ArithmeticError, DispatchError, DispatchResult};
pub mod account;
#[cfg(feature = "runtime-benchmarks")]
pub mod benchmarking;
pub mod erc;
pub mod eth;

#[must_use = "Should call submit_logs or save, otherwise some data will be lost for evm side"]
pub struct CollectionHandle<T: Config> {
	pub id: CollectionId,
<<<<<<< HEAD
	collection: Collection<T>,
	pub recorder: SubstrateRecorder<T>,
}
impl<T: Config> WithRecorder<T> for CollectionHandle<T> {
	fn recorder(&self) -> &SubstrateRecorder<T> {
		&self.recorder
	}
	fn into_recorder(self) -> SubstrateRecorder<T> {
		self.recorder
	}
=======
	collection: Collection<T::AccountId>,
	pub recorder: pallet_evm_coder_substrate::SubstrateRecorder<T>,
>>>>>>> bf917ac7
}
impl<T: Config> CollectionHandle<T> {
	pub fn new_with_gas_limit(id: CollectionId, gas_limit: u64) -> Option<Self> {
		<CollectionById<T>>::get(id).map(|collection| Self {
			id,
			collection,
			recorder: SubstrateRecorder::new(eth::collection_id_to_address(id), gas_limit),
		})
	}
	pub fn new(id: CollectionId) -> Option<Self> {
		Self::new_with_gas_limit(id, u64::MAX)
	}
	pub fn try_get(id: CollectionId) -> Result<Self, DispatchError> {
		Ok(Self::new(id).ok_or_else(|| <Error<T>>::CollectionNotFound)?)
	}
	pub fn log(&self, log: impl evm_coder::ToLog) {
		self.recorder.log(log)
	}
	pub fn consume_store_reads(&self, reads: u64) -> evm_coder::execution::Result<()> {
		self.recorder
			.consume_gas(T::GasWeightMapping::weight_to_gas(
				<T as frame_system::Config>::DbWeight::get()
					.read
					.saturating_mul(reads),
			))
	}
	pub fn consume_store_writes(&self, writes: u64) -> evm_coder::execution::Result<()> {
		self.recorder
			.consume_gas(T::GasWeightMapping::weight_to_gas(
				<T as frame_system::Config>::DbWeight::get()
					.write
					.saturating_mul(writes),
			))
	}
	pub fn submit_logs(self) {
		self.recorder.submit_logs()
	}
	pub fn save(self) -> DispatchResult {
		self.recorder.submit_logs();
		<CollectionById<T>>::insert(self.id, self.collection);
		Ok(())
	}
}
impl<T: Config> Deref for CollectionHandle<T> {
	type Target = Collection<T::AccountId>;

	fn deref(&self) -> &Self::Target {
		&self.collection
	}
}

impl<T: Config> DerefMut for CollectionHandle<T> {
	fn deref_mut(&mut self) -> &mut Self::Target {
		&mut self.collection
	}
}

impl<T: Config> CollectionHandle<T> {
	pub fn check_is_owner(&self, subject: &T::CrossAccountId) -> DispatchResult {
		ensure!(*subject.as_sub() == self.owner, <Error<T>>::NoPermission);
		Ok(())
	}
	pub fn is_owner_or_admin(&self, subject: &T::CrossAccountId) -> bool {
		*subject.as_sub() == self.owner || <IsAdmin<T>>::get((self.id, subject))
	}
	pub fn check_is_owner_or_admin(&self, subject: &T::CrossAccountId) -> DispatchResult {
		ensure!(self.is_owner_or_admin(subject), <Error<T>>::NoPermission);
		Ok(())
	}
	pub fn ignores_allowance(&self, user: &T::CrossAccountId) -> bool {
		self.limits.owner_can_transfer() && self.is_owner_or_admin(user)
	}
	pub fn ignores_owned_amount(&self, user: &T::CrossAccountId) -> bool {
		self.limits.owner_can_transfer() && self.is_owner_or_admin(user)
	}
	pub fn check_allowlist(&self, user: &T::CrossAccountId) -> DispatchResult {
		ensure!(
			<Allowlist<T>>::get((self.id, user)),
			<Error<T>>::AddressNotInAllowlist
		);
		Ok(())
	}

	pub fn check_can_update_meta(
		&self,
		subject: &T::CrossAccountId,
		item_owner: &T::CrossAccountId,
	) -> DispatchResult {
		match self.meta_update_permission {
			MetaUpdatePermission::ItemOwner => {
				ensure!(subject == item_owner, <Error<T>>::NoPermission);
				Ok(())
			}
			MetaUpdatePermission::Admin => self.check_is_owner_or_admin(subject),
			MetaUpdatePermission::None => fail!(<Error<T>>::NoPermission),
		}
	}
}

#[frame_support::pallet]
pub mod pallet {
	use super::*;
	use frame_support::{Blake2_128Concat, pallet_prelude::*, storage::Key};
	use account::CrossAccountId;
	use frame_support::traits::Currency;
	use nft_data_structs::TokenId;
	use scale_info::TypeInfo;

	#[pallet::config]
	pub trait Config: frame_system::Config + pallet_evm_coder_substrate::Config + TypeInfo {
		type Event: IsType<<Self as frame_system::Config>::Event> + From<Event<Self>>;

		type CrossAccountId: CrossAccountId<Self::AccountId>;

		type EvmAddressMapping: pallet_evm::AddressMapping<Self::AccountId>;
		type EvmBackwardsAddressMapping: up_evm_mapping::EvmBackwardsAddressMapping<Self::AccountId>;

		type Currency: Currency<Self::AccountId>;
		type CollectionCreationPrice: Get<
			<<Self as Config>::Currency as Currency<Self::AccountId>>::Balance,
		>;
		type TreasuryAccountId: Get<Self::AccountId>;
	}

	#[pallet::pallet]
	#[pallet::generate_store(pub(super) trait Store)]
	pub struct Pallet<T>(_);

	#[pallet::extra_constants]
	impl<T: Config> Pallet<T> {
		pub fn collection_admins_limit() -> u32 {
			COLLECTION_ADMINS_LIMIT
		}
	}

	#[pallet::event]
	#[pallet::generate_deposit(pub fn deposit_event)]
	pub enum Event<T: Config> {
		/// New collection was created
		///
		/// # Arguments
		///
		/// * collection_id: Globally unique identifier of newly created collection.
		///
		/// * mode: [CollectionMode] converted into u8.
		///
		/// * account_id: Collection owner.
		CollectionCreated(CollectionId, u8, T::AccountId),

		/// New item was created.
		///
		/// # Arguments
		///
		/// * collection_id: Id of the collection where item was created.
		///
		/// * item_id: Id of an item. Unique within the collection.
		///
		/// * recipient: Owner of newly created item
		///
		/// * amount: Always 1 for NFT
		ItemCreated(CollectionId, TokenId, T::CrossAccountId, u128),

		/// Collection item was burned.
		///
		/// # Arguments
		///
		/// * collection_id.
		///
		/// * item_id: Identifier of burned NFT.
		///
		/// * owner: which user has destroyed its tokens
		///
		/// * amount: Always 1 for NFT
		ItemDestroyed(CollectionId, TokenId, T::CrossAccountId, u128),

		/// Item was transferred
		///
		/// * collection_id: Id of collection to which item is belong
		///
		/// * item_id: Id of an item
		///
		/// * sender: Original owner of item
		///
		/// * recipient: New owner of item
		///
		/// * amount: Always 1 for NFT
		Transfer(
			CollectionId,
			TokenId,
			T::CrossAccountId,
			T::CrossAccountId,
			u128,
		),

		/// * collection_id
		///
		/// * item_id
		///
		/// * sender
		///
		/// * spender
		///
		/// * amount
		Approved(
			CollectionId,
			TokenId,
			T::CrossAccountId,
			T::CrossAccountId,
			u128,
		),
	}

	#[pallet::error]
	pub enum Error<T> {
		/// This collection does not exist.
		CollectionNotFound,
		/// Sender parameter and item owner must be equal.
		MustBeTokenOwner,
		/// No permission to perform action
		NoPermission,
		/// Collection is not in mint mode.
		PublicMintingNotAllowed,
		/// Address is not in allow list.
		AddressNotInAllowlist,

		/// Collection name can not be longer than 63 char.
		CollectionNameLimitExceeded,
		/// Collection description can not be longer than 255 char.
		CollectionDescriptionLimitExceeded,
		/// Token prefix can not be longer than 15 char.
		CollectionTokenPrefixLimitExceeded,
		/// Total collections bound exceeded.
		TotalCollectionsLimitExceeded,
		/// variable_data exceeded data limit.
		TokenVariableDataLimitExceeded,
		/// Exceeded max admin amount
		CollectionAdminAmountExceeded,

		/// Collection settings not allowing items transferring
		TransferNotAllowed,
		/// Account token limit exceeded per collection
		AccountTokenLimitExceeded,
		/// Collection token limit exceeded
		CollectionTokenLimitExceeded,
		/// Metadata flag frozen
		MetadataFlagFrozen,

		/// Item not exists.
		TokenNotFound,
		/// Item balance not enough.
		TokenValueTooLow,
		/// Requested value more than approved.
		TokenValueNotEnough,
		/// Tried to approve more than owned
		CantApproveMoreThanOwned,

		/// Can't transfer tokens to ethereum zero address
		AddressIsZero,
		/// Target collection doesn't supports this operation
		UnsupportedOperation,
	}

	#[pallet::storage]
	pub type CreatedCollectionCount<T> = StorageValue<Value = CollectionId, QueryKind = ValueQuery>;
	#[pallet::storage]
	pub type DestroyedCollectionCount<T> =
		StorageValue<Value = CollectionId, QueryKind = ValueQuery>;

	/// Collection info
	#[pallet::storage]
	pub type CollectionById<T> = StorageMap<
		Hasher = Blake2_128Concat,
		Key = CollectionId,
		Value = Collection<<T as frame_system::Config>::AccountId>,
		QueryKind = OptionQuery,
	>;

	#[pallet::storage]
	pub type AdminAmount<T> = StorageMap<
		Hasher = Blake2_128Concat,
		Key = CollectionId,
		Value = u32,
		QueryKind = ValueQuery,
	>;

	/// List of collection admins
	#[pallet::storage]
	pub type IsAdmin<T: Config> = StorageNMap<
		Key = (
			Key<Blake2_128Concat, CollectionId>,
			Key<Blake2_128Concat, T::CrossAccountId>,
		),
		Value = bool,
		QueryKind = ValueQuery,
	>;

	/// Allowlisted collection users
	#[pallet::storage]
	pub type Allowlist<T: Config> = StorageNMap<
		Key = (
			Key<Blake2_128Concat, CollectionId>,
			Key<Blake2_128Concat, T::CrossAccountId>,
		),
		Value = bool,
		QueryKind = ValueQuery,
	>;

	/// Not used by code, exists only to provide some types to metadata
	#[pallet::storage]
	pub type DummyStorageValue<T> =
		StorageValue<Value = (CollectionStats, CollectionId, TokenId), QueryKind = OptionQuery>;
}

impl<T: Config> Pallet<T> {
	/// Ethereum receiver 0x0000000000000000000000000000000000000000 is reserved, and shouldn't own tokens
	pub fn ensure_correct_receiver(receiver: &T::CrossAccountId) -> DispatchResult {
		ensure!(
			&T::CrossAccountId::from_eth(H160([0; 20])) != receiver,
			<Error<T>>::AddressIsZero
		);
		Ok(())
	}
	pub fn adminlist(collection: CollectionId) -> Vec<T::CrossAccountId> {
		<IsAdmin<T>>::iter_prefix((collection,))
			.map(|(a, _)| a)
			.collect()
	}
	pub fn allowlist(collection: CollectionId) -> Vec<T::CrossAccountId> {
		<Allowlist<T>>::iter_prefix((collection,))
			.map(|(a, _)| a)
			.collect()
	}
	pub fn allowed(collection: CollectionId, user: T::CrossAccountId) -> bool {
		<Allowlist<T>>::get((collection, user))
	}
	pub fn collection_stats() -> CollectionStats {
		let created = <CreatedCollectionCount<T>>::get();
		let destroyed = <DestroyedCollectionCount<T>>::get();
		CollectionStats {
			created: created.0,
			destroyed: destroyed.0,
			alive: created.0 - destroyed.0,
		}
	}
}

impl<T: Config> Pallet<T> {
	pub fn init_collection(data: Collection<T::AccountId>) -> Result<CollectionId, DispatchError> {
		{
			ensure!(
				data.name.len() <= MAX_COLLECTION_NAME_LENGTH,
				Error::<T>::CollectionNameLimitExceeded
			);
			ensure!(
				data.description.len() <= MAX_COLLECTION_DESCRIPTION_LENGTH,
				Error::<T>::CollectionDescriptionLimitExceeded
			);
			ensure!(
				data.token_prefix.len() <= MAX_TOKEN_PREFIX_LENGTH,
				Error::<T>::CollectionTokenPrefixLimitExceeded
			);
		}

		let created_count = <CreatedCollectionCount<T>>::get()
			.0
			.checked_add(1)
			.ok_or(ArithmeticError::Overflow)?;
		let destroyed_count = <DestroyedCollectionCount<T>>::get().0;
		let id = CollectionId(created_count);

		// bound Total number of collections
		ensure!(
			created_count - destroyed_count < COLLECTION_NUMBER_LIMIT,
			<Error<T>>::TotalCollectionsLimitExceeded
		);

		// =========

		// Take a (non-refundable) deposit of collection creation
		{
			let mut imbalance =
				<<<T as Config>::Currency as Currency<T::AccountId>>::PositiveImbalance>::zero();
			imbalance.subsume(
				<<T as Config>::Currency as Currency<T::AccountId>>::deposit_creating(
					&T::TreasuryAccountId::get(),
					T::CollectionCreationPrice::get(),
				),
			);
			<T as Config>::Currency::settle(
				&data.owner,
				imbalance,
				WithdrawReasons::TRANSFER,
				ExistenceRequirement::KeepAlive,
			)
			.map_err(|_| Error::<T>::NoPermission)?;
		}

		<CreatedCollectionCount<T>>::put(created_count);
		<Pallet<T>>::deposit_event(Event::CollectionCreated(
			id,
			data.mode.id(),
			data.owner.clone(),
		));
		<CollectionById<T>>::insert(id, data);
		Ok(id)
	}

	pub fn destroy_collection(
		collection: CollectionHandle<T>,
		sender: &T::CrossAccountId,
	) -> DispatchResult {
		ensure!(
			collection.limits.owner_can_destroy(),
			<Error<T>>::NoPermission,
		);
		collection.check_is_owner(&sender)?;

		let destroyed_collections = <DestroyedCollectionCount<T>>::get()
			.0
			.checked_add(1)
			.ok_or(ArithmeticError::Overflow)?;

		// =========

		<DestroyedCollectionCount<T>>::put(destroyed_collections);
		<CollectionById<T>>::remove(collection.id);
		<AdminAmount<T>>::remove(collection.id);
		<IsAdmin<T>>::remove_prefix((collection.id,), None);
		<Allowlist<T>>::remove_prefix((collection.id,), None);
		Ok(())
	}

	pub fn toggle_allowlist(
		collection: &CollectionHandle<T>,
		sender: &T::CrossAccountId,
		user: &T::CrossAccountId,
		allowed: bool,
	) -> DispatchResult {
		collection.check_is_owner_or_admin(&sender)?;

		// =========

		if allowed {
			<Allowlist<T>>::insert((collection.id, user), true);
		} else {
			<Allowlist<T>>::remove((collection.id, user));
		}

		Ok(())
	}

	pub fn toggle_admin(
		collection: &CollectionHandle<T>,
		sender: &T::CrossAccountId,
		user: &T::CrossAccountId,
		admin: bool,
	) -> DispatchResult {
		collection.check_is_owner_or_admin(&sender)?;

		let was_admin = <IsAdmin<T>>::get((collection.id, user));
		if was_admin == admin {
			return Ok(());
		}
		let amount = <AdminAmount<T>>::get(collection.id);

		if admin {
			let amount = amount
				.checked_add(1)
				.ok_or(<Error<T>>::CollectionAdminAmountExceeded)?;
			ensure!(
				amount <= Self::collection_admins_limit(),
				<Error<T>>::CollectionAdminAmountExceeded,
			);

			// =========

			<AdminAmount<T>>::insert(collection.id, amount);
			<IsAdmin<T>>::insert((collection.id, user), true);
		} else {
			<AdminAmount<T>>::insert(collection.id, amount.saturating_sub(1));
			<IsAdmin<T>>::remove((collection.id, user));
		}

		Ok(())
	}
}

#[macro_export]
macro_rules! unsupported {
	() => {
		Err(<Error<T>>::UnsupportedOperation.into())
	};
}

/// Worst cases
pub trait CommonWeightInfo {
	fn create_item() -> Weight;
	fn create_multiple_items(amount: u32) -> Weight;
	fn burn_item() -> Weight;
	fn transfer() -> Weight;
	fn approve() -> Weight;
	fn transfer_from() -> Weight;
	fn burn_from() -> Weight;
	fn set_variable_metadata(bytes: u32) -> Weight;
}

pub trait CommonCollectionOperations<T: Config> {
	fn create_item(
		&self,
		sender: T::CrossAccountId,
		to: T::CrossAccountId,
		data: CreateItemData,
	) -> DispatchResultWithPostInfo;
	fn create_multiple_items(
		&self,
		sender: T::CrossAccountId,
		to: T::CrossAccountId,
		data: Vec<CreateItemData>,
	) -> DispatchResultWithPostInfo;
	fn burn_item(
		&self,
		sender: T::CrossAccountId,
		token: TokenId,
		amount: u128,
	) -> DispatchResultWithPostInfo;

	fn transfer(
		&self,
		sender: T::CrossAccountId,
		to: T::CrossAccountId,
		token: TokenId,
		amount: u128,
	) -> DispatchResultWithPostInfo;
	fn approve(
		&self,
		sender: T::CrossAccountId,
		spender: T::CrossAccountId,
		token: TokenId,
		amount: u128,
	) -> DispatchResultWithPostInfo;
	fn transfer_from(
		&self,
		sender: T::CrossAccountId,
		from: T::CrossAccountId,
		to: T::CrossAccountId,
		token: TokenId,
		amount: u128,
	) -> DispatchResultWithPostInfo;
	fn burn_from(
		&self,
		sender: T::CrossAccountId,
		from: T::CrossAccountId,
		token: TokenId,
		amount: u128,
	) -> DispatchResultWithPostInfo;

	fn set_variable_metadata(
		&self,
		sender: T::CrossAccountId,
		token: TokenId,
		data: Vec<u8>,
	) -> DispatchResultWithPostInfo;

	fn account_tokens(&self, account: T::CrossAccountId) -> Vec<TokenId>;
	fn token_exists(&self, token: TokenId) -> bool;
	fn last_token_id(&self) -> TokenId;

	fn token_owner(&self, token: TokenId) -> T::CrossAccountId;
	fn const_metadata(&self, token: TokenId) -> Vec<u8>;
	fn variable_metadata(&self, token: TokenId) -> Vec<u8>;

	/// How many tokens collection contains (Applicable to nonfungible/refungible)
	fn collection_tokens(&self) -> u32;
	/// Amount of different tokens account has (Applicable to nonfungible/refungible)
	fn account_balance(&self, account: T::CrossAccountId) -> u32;
	/// Amount of specific token account have (Applicable to fungible/refungible)
	fn balance(&self, account: T::CrossAccountId, token: TokenId) -> u128;
	fn allowance(
		&self,
		sender: T::CrossAccountId,
		spender: T::CrossAccountId,
		token: TokenId,
	) -> u128;
}

// Flexible enough for implementing CommonCollectionOperations
pub fn with_weight(res: DispatchResult, weight: Weight) -> DispatchResultWithPostInfo {
	let post_info = PostDispatchInfo {
		actual_weight: Some(weight),
		pays_fee: Pays::Yes,
	};
	match res {
		Ok(()) => Ok(post_info),
		Err(error) => Err(DispatchErrorWithPostInfo { post_info, error }),
	}
}<|MERGE_RESOLUTION|>--- conflicted
+++ resolved
@@ -28,8 +28,7 @@
 #[must_use = "Should call submit_logs or save, otherwise some data will be lost for evm side"]
 pub struct CollectionHandle<T: Config> {
 	pub id: CollectionId,
-<<<<<<< HEAD
-	collection: Collection<T>,
+	collection: Collection<T::AccountId>,
 	pub recorder: SubstrateRecorder<T>,
 }
 impl<T: Config> WithRecorder<T> for CollectionHandle<T> {
@@ -39,10 +38,6 @@
 	fn into_recorder(self) -> SubstrateRecorder<T> {
 		self.recorder
 	}
-=======
-	collection: Collection<T::AccountId>,
-	pub recorder: pallet_evm_coder_substrate::SubstrateRecorder<T>,
->>>>>>> bf917ac7
 }
 impl<T: Config> CollectionHandle<T> {
 	pub fn new_with_gas_limit(id: CollectionId, gas_limit: u64) -> Option<Self> {
