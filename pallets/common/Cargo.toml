[package]
name = "pallet-common"
version = "0.1.0"
edition = "2018"

[dependencies.codec]
default-features = false
features = ['derive']
package = 'parity-scale-codec'
version = '2.0.0'

[dependencies]
frame-support = { default-features = false, git = 'https://github.com/paritytech/substrate.git', branch = 'polkadot-v0.9.12' }
frame-system = { default-features = false, git = 'https://github.com/paritytech/substrate.git', branch = 'polkadot-v0.9.12' }
sp-runtime = { default-features = false, git = 'https://github.com/paritytech/substrate.git', branch = 'polkadot-v0.9.12' }
sp-std = { default-features = false, git = 'https://github.com/paritytech/substrate.git', branch = 'polkadot-v0.9.12' }
sp-core = { default-features = false, git = 'https://github.com/paritytech/substrate.git', branch = 'polkadot-v0.9.12' }
up-evm-mapping = { default-features = false, path = '../../primitives/evm-mapping' }
nft-data-structs = { default-features = false, path = '../../primitives/nft' }
pallet-evm-coder-substrate = { default-features = false, path = '../../pallets/evm-coder-substrate' }
evm-coder = { default-features = false, path = '../../crates/evm-coder' }
<<<<<<< HEAD

pallet-evm = { default-features = false, git = "https://github.com/uniquenetwork/frontier.git", branch = "unique-polkadot-v0.9.12-weights" }
=======
pallet-evm = { default-features = false, git = "https://github.com/uniquenetwork/frontier.git", branch = "unique-polkadot-v0.9.12" }
>>>>>>> bf917ac7
serde = { version = "1.0.130", default-features = false }
scale-info = { version = "1.0.0", default-features = false, features = [
    "derive",
] }

[features]
default = ["std"]
std = [
    "frame-support/std",
    "frame-system/std",
    "sp-runtime/std",
    "sp-std/std",
    "up-evm-mapping/std",
    "nft-data-structs/std",
    "pallet-evm/std",
]
runtime-benchmarks = []<|MERGE_RESOLUTION|>--- conflicted
+++ resolved
@@ -19,12 +19,7 @@
 nft-data-structs = { default-features = false, path = '../../primitives/nft' }
 pallet-evm-coder-substrate = { default-features = false, path = '../../pallets/evm-coder-substrate' }
 evm-coder = { default-features = false, path = '../../crates/evm-coder' }
-<<<<<<< HEAD
-
 pallet-evm = { default-features = false, git = "https://github.com/uniquenetwork/frontier.git", branch = "unique-polkadot-v0.9.12-weights" }
-=======
-pallet-evm = { default-features = false, git = "https://github.com/uniquenetwork/frontier.git", branch = "unique-polkadot-v0.9.12" }
->>>>>>> bf917ac7
 serde = { version = "1.0.130", default-features = false }
 scale-info = { version = "1.0.0", default-features = false, features = [
     "derive",
