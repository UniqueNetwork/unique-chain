--- conflicted
+++ resolved
@@ -163,7 +163,7 @@
 		type WeightInfo: WeightInfo;
 	}
 
-	const STORAGE_VERSION: StorageVersion = StorageVersion::new(1);
+	const STORAGE_VERSION: StorageVersion = StorageVersion::new(2);
 
 	#[pallet::pallet]
 	#[pallet::storage_version(STORAGE_VERSION)]
@@ -263,18 +263,11 @@
 	#[pallet::hooks]
 	impl<T: Config> Hooks<BlockNumberFor<T>> for Pallet<T> {
 		fn on_runtime_upgrade() -> Weight {
-<<<<<<< HEAD
 			let storage_version = StorageVersion::get::<Pallet<T>>();
-			if storage_version < StorageVersion::new(1) {
-				<TokenData<T>>::translate_values::<ItemDataVersion1, _>(|v| {
-					Some(<ItemDataVersion2>::from(v))
-				})
-			} else if storage_version < StorageVersion::new(2) {
+			if storage_version < StorageVersion::new(2) {
 				<TokenData<T>>::remove_all(None);
 			}
-=======
 			StorageVersion::new(1).put::<Pallet<T>>();
->>>>>>> b21ac36c
 
 			0
 		}
