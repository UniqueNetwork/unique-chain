[package]
edition = "2021"
license = "GPLv3"
name = "pallet-foreign-assets"
version = "0.1.0"

[dependencies]
codec = { package = "parity-scale-codec", version = "3.0.0", default-features = false }
scale-info = { version = "2.0.1", default-features = false, features = ["derive"] }

frame-benchmarking = { default-features = false, optional = true, git = "https://github.com/paritytech/substrate", branch = "polkadot-v0.9.37" }
frame-support = { git = "https://github.com/paritytech/substrate", branch = "polkadot-v0.9.37", default-features = false }
frame-system = { git = "https://github.com/paritytech/substrate", branch = "polkadot-v0.9.37", default-features = false }
log = { version = "0.4.16", default-features = false }
orml-tokens.workspace = true
pallet-balances = { git = "https://github.com/paritytech/substrate", branch = "polkadot-v0.9.37", default-features = false }
pallet-common = { default-features = false, path = "../common" }
pallet-fungible = { default-features = false, path = "../fungible" }
serde = { version = "1.0.136", default-features = false, optional = true }
sp-runtime = { git = "https://github.com/paritytech/substrate", branch = "polkadot-v0.9.37", default-features = false }
sp-std = { git = "https://github.com/paritytech/substrate", branch = "polkadot-v0.9.37", default-features = false }
up-data-structs = { default-features = false, path = "../../primitives/data-structs" }
xcm = { git = "https://github.com/paritytech/polkadot", branch = "release-v0.9.37", default-features = false }
xcm-executor = { git = "https://github.com/paritytech/polkadot", branch = "release-v0.9.37", default-features = false }

<<<<<<< HEAD
=======
[dev-dependencies]
hex = "0.4"
pallet-balances = { git = "https://github.com/paritytech/substrate", branch = "polkadot-v0.9.37" }
pallet-timestamp = { git = "https://github.com/paritytech/substrate", branch = "polkadot-v0.9.37" }
serde_json = "1.0.68"
sp-core = { git = "https://github.com/paritytech/substrate", branch = "polkadot-v0.9.37" }
sp-io = { default-features = false, git = "https://github.com/paritytech/substrate", branch = "polkadot-v0.9.37" }

>>>>>>> 21098dd8
[features]
default = ["std"]
runtime-benchmarks = ['frame-benchmarking', 'pallet-common/runtime-benchmarks']
std = [
	"codec/std",
	"frame-support/std",
	"frame-system/std",
	"log/std",
	"orml-tokens/std",
	"pallet-balances/std",
	"pallet-common/std",
	"pallet-fungible/std",
	"scale-info/std",
	"serde",
<<<<<<< HEAD
=======
	"serde/std",
	"sp-io/std",
>>>>>>> 21098dd8
	"sp-runtime/std",
	"sp-std/std",
	"up-data-structs/std",
]
try-runtime = ["frame-support/try-runtime"]<|MERGE_RESOLUTION|>--- conflicted
+++ resolved
@@ -23,17 +23,6 @@
 xcm = { git = "https://github.com/paritytech/polkadot", branch = "release-v0.9.37", default-features = false }
 xcm-executor = { git = "https://github.com/paritytech/polkadot", branch = "release-v0.9.37", default-features = false }
 
-<<<<<<< HEAD
-=======
-[dev-dependencies]
-hex = "0.4"
-pallet-balances = { git = "https://github.com/paritytech/substrate", branch = "polkadot-v0.9.37" }
-pallet-timestamp = { git = "https://github.com/paritytech/substrate", branch = "polkadot-v0.9.37" }
-serde_json = "1.0.68"
-sp-core = { git = "https://github.com/paritytech/substrate", branch = "polkadot-v0.9.37" }
-sp-io = { default-features = false, git = "https://github.com/paritytech/substrate", branch = "polkadot-v0.9.37" }
-
->>>>>>> 21098dd8
 [features]
 default = ["std"]
 runtime-benchmarks = ['frame-benchmarking', 'pallet-common/runtime-benchmarks']
@@ -48,11 +37,6 @@
 	"pallet-fungible/std",
 	"scale-info/std",
 	"serde",
-<<<<<<< HEAD
-=======
-	"serde/std",
-	"sp-io/std",
->>>>>>> 21098dd8
 	"sp-runtime/std",
 	"sp-std/std",
 	"up-data-structs/std",
