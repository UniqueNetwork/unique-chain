--- conflicted
+++ resolved
@@ -43,216 +43,6 @@
 		System: frame_system::{Pallet, Call, Config, Storage, Event<T>},
 		Inflation: pallet_inflation::{Pallet, Call, Storage},
 	}
-<<<<<<< HEAD
-
-	impl frame_system::Config for Test {
-		type BaseCallFilter = ();
-		type BlockWeights = ();
-		type BlockLength = ();
-		type DbWeight = ();
-		type Origin = Origin;
-		type Call = Call;
-		type Index = u64;
-		type BlockNumber = u64;
-		type Hash = H256;
-		type Hashing = BlakeTwo256;
-		type AccountId = u64;
-		type Lookup = IdentityLookup<Self::AccountId>;
-		type Header = Header;
-		type Event = ();
-		type BlockHashCount = BlockHashCount;
-		type Version = ();
-		type PalletInfo = PalletInfo;
-		type AccountData = pallet_balances::AccountData<u64>;
-		type OnNewAccount = ();
-		type OnKilledAccount = ();
-		type SystemWeightInfo = ();
-		type SS58Prefix = SS58Prefix;
-	}
-
-	parameter_types! {
-		pub TreasuryAccountId: u64 = 1234;
-		pub const InflationBlockInterval: u32 = 100; // every time per how many blocks inflation is applied
-	}
-		
-	impl pallet_inflation::Config for Test {
-		type Currency = Balances;
-		type TreasuryAccountId = TreasuryAccountId;
-		type InflationBlockInterval = InflationBlockInterval;
-	}
-
-	// Build genesis storage according to the mock runtime.
-	pub fn new_test_ext() -> sp_io::TestExternalities {
-		frame_system::GenesisConfig::default().build_storage::<Test>().unwrap().into()
-	}
-
-	#[test]
-	fn inflation_works() {
-		new_test_ext().execute_with(|| {
-			// Total issuance = 1_000_000_000
-			let initial_issuance: u64 = 1_000_000_000;
-			let _ = <Balances as Currency<_>>::deposit_creating(&1234, initial_issuance);
-			assert_eq!(Balances::free_balance(1234), initial_issuance);
-
-			// BlockInflation should be set after 1st block and 
-			// first inflation deposit should be equal to BlockInflation
-			Inflation::on_initialize(1);
-
-			// SBP M2 review: Verify expected block inflation for year 1
-			assert_eq!(Inflation::block_inflation(), 1901);
-			assert_eq!(Balances::free_balance(1234) - initial_issuance, Inflation::block_inflation());
-		});
-	}
-
-	#[test]
-	fn inflation_second_deposit() {
-		new_test_ext().execute_with(|| {
-			// Total issuance = 1_000_000_000
-			let initial_issuance: u64 = 1_000_000_000;
-			let _ = <Balances as Currency<_>>::deposit_creating(&1234, initial_issuance);
-			assert_eq!(Balances::free_balance(1234), initial_issuance);
-			Inflation::on_initialize(1);
-
-			// Next inflation deposit happens when block is multiple of InflationBlockInterval
-			let mut block: u32 = 2;
-			let balance_before: u64 = Balances::free_balance(1234);
-			while block % InflationBlockInterval::get() != 0 {
-				Inflation::on_initialize(block as u64);
-				block += 1;
-			}
-			let balance_just_before: u64 = Balances::free_balance(1234);
-			assert_eq!(balance_before, balance_just_before);
-
-			// The block with inflation
-			Inflation::on_initialize(block as u64);
-			let balance_after: u64 = Balances::free_balance(1234);
-			assert_eq!(balance_after - balance_just_before, Inflation::block_inflation());
-		});
-	}
-
-	#[test]
-	fn inflation_in_1_year() {
-		new_test_ext().execute_with(|| {
-			// Total issuance = 1_000_000_000
-			let initial_issuance: u64 = 1_000_000_000;
-			let _ = <Balances as Currency<_>>::deposit_creating(&1234, initial_issuance);
-			assert_eq!(Balances::free_balance(1234), initial_issuance);
-			Inflation::on_initialize(1);
-			let block_inflation_year_0 = Inflation::block_inflation();
-
-			// SBP M2 review: go through all the block inflations for year 1,
-			// total issuance will be updated accordingly
-			for block in (100..YEAR).step_by(100) {
-                Inflation::on_initialize(block);
-            }
-            assert_eq!(
-                initial_issuance + (1901 * (YEAR / 100)),
-                <Balances as Currency<_>>::total_issuance()
-            );
-
-			Inflation::on_initialize(YEAR);
-			let block_inflation_year_1 = Inflation::block_inflation();
-			// SBP M2 review: Verify expected block inflation for year 2
-			assert_eq!(block_inflation_year_1, 1952);
-
-			// SBP M2 review: this is actually not true
-			// Assert that year 1 inflation is less than year 0
-			// assert!(block_inflation_year_0 > block_inflation_year_1);
-		});
-	}
-
-	#[test]
-	fn inflation_in_1_to_9_years() {
-		new_test_ext().execute_with(|| {
-			// Total issuance = 1_000_000_000
-			let initial_issuance: u64 = 1_000_000_000;
-			let _ = <Balances as Currency<_>>::deposit_creating(&1234, initial_issuance);
-			assert_eq!(Balances::free_balance(1234), initial_issuance);
-			Inflation::on_initialize(1);
-
-			for year in 1..=9 {
-				let block_inflation_year_before = Inflation::block_inflation();
-				Inflation::on_initialize(YEAR * year);
-				let block_inflation_year_after = Inflation::block_inflation();
-
-				// SBP M2 review: this is actually not true (not for the first few years)
-				// Assert that next year inflation is less than previous year inflation
-				assert!(block_inflation_year_before > block_inflation_year_after);
-			}
-
-		});
-	}
-
-	#[test]
-	fn inflation_after_year_10_is_flat() {
-		new_test_ext().execute_with(|| {
-			// Total issuance = 1_000_000_000
-			let initial_issuance: u64 = 1_000_000_000;
-			let _ = <Balances as Currency<_>>::deposit_creating(&1234, initial_issuance);
-			assert_eq!(Balances::free_balance(1234), initial_issuance);
-			Inflation::on_initialize(YEAR * 9);
-
-			for year in 10..=20 {
-				let block_inflation_year_before = Inflation::block_inflation();
-				Inflation::on_initialize(YEAR * year);
-				let block_inflation_year_after = Inflation::block_inflation();
-
-				// Assert that next year inflation is equal to previous year inflation
-				assert_eq!(block_inflation_year_before, block_inflation_year_after);
-			}
-		});
-	}
-
-	#[test]
-	fn inflation_rate_by_year() {
-		new_test_ext().execute_with(|| {
-			let payouts: u64 = YEAR / InflationBlockInterval::get() as u64;
-
-			// Inflation starts at 10% and does down by 2/3% every year until year 9 (included), 
-			// then it is flat.
-			let payout_by_year: [u64; 11] = [
-				1000,
-				933,
-				867,
-				800,
-				733,
-				667,
-				600,
-				533,
-				467,
-				400,
-				400
-			];
-
-			// For accuracy total issuance = payout0 * payouts * 10;
-			let initial_issuance: u64 = payout_by_year[0] * payouts * 10;
-			let _ = <Balances as Currency<_>>::deposit_creating(&1234, initial_issuance);
-			assert_eq!(Balances::free_balance(1234), initial_issuance);
-
-			for year in 0..=10 {
-				// Year first block
-				Inflation::on_initialize(year*YEAR);
-				let mut actual_payout = Inflation::block_inflation();
-				assert_eq!(actual_payout, payout_by_year[year as usize]);
-
-				// Year second block
-				Inflation::on_initialize(year*YEAR+1);
-				actual_payout = Inflation::block_inflation();
-				assert_eq!(actual_payout, payout_by_year[year as usize]);
-
-				// Year middle block
-				Inflation::on_initialize(year*YEAR + YEAR/2);
-				actual_payout = Inflation::block_inflation();
-				assert_eq!(actual_payout, payout_by_year[year as usize]);
-
-				// Year last block
-				Inflation::on_initialize((year + 1)*YEAR-1);
-				actual_payout = Inflation::block_inflation();
-				assert_eq!(actual_payout, payout_by_year[year as usize]);
-			}
-		});
-	}
-=======
 );
 
 parameter_types! {
@@ -299,7 +89,6 @@
 	type InflationBlockInterval = InflationBlockInterval;
 }
 
-// Build genesis storage according to the mock runtime.
 pub fn new_test_ext() -> sp_io::TestExternalities {
 	frame_system::GenesisConfig::default()
 		.build_storage::<Test>()
@@ -315,14 +104,13 @@
 		let _ = <Balances as Currency<_>>::deposit_creating(&1234, initial_issuance);
 		assert_eq!(Balances::free_balance(1234), initial_issuance);
 
-		// BlockInflation should be set after 1st block and
+		// BlockInflation should be set after 1st block and 
 		// first inflation deposit should be equal to BlockInflation
 		Inflation::on_initialize(1);
-		assert!(Inflation::block_inflation() > 0);
-		assert_eq!(
-			Balances::free_balance(1234) - initial_issuance,
-			Inflation::block_inflation()
-		);
+
+		// SBP M2 review: Verify expected block inflation for year 1
+		assert_eq!(Inflation::block_inflation(), 1901);
+		assert_eq!(Balances::free_balance(1234) - initial_issuance, Inflation::block_inflation());
 	});
 }
 
@@ -365,11 +153,24 @@
 		Inflation::on_initialize(1);
 		let block_inflation_year_0 = Inflation::block_inflation();
 
+		// SBP M2 review: go through all the block inflations for year 1,
+		// total issuance will be updated accordingly
+		for block in (100..YEAR).step_by(100) {
+			Inflation::on_initialize(block);
+		}
+		assert_eq!(
+			initial_issuance + (1901 * (YEAR / 100)),
+			<Balances as Currency<_>>::total_issuance()
+		);
+
 		Inflation::on_initialize(YEAR);
 		let block_inflation_year_1 = Inflation::block_inflation();
-
+		// SBP M2 review: Verify expected block inflation for year 2
+		assert_eq!(block_inflation_year_1, 1952);
+
+		// SBP M2 review: this is actually not true
 		// Assert that year 1 inflation is less than year 0
-		assert!(block_inflation_year_0 > block_inflation_year_1);
+		// assert!(block_inflation_year_0 > block_inflation_year_1);
 	});
 }
 
@@ -387,9 +188,11 @@
 			Inflation::on_initialize(YEAR * year);
 			let block_inflation_year_after = Inflation::block_inflation();
 
+			// SBP M2 review: this is actually not true (not for the first few years)
 			// Assert that next year inflation is less than previous year inflation
 			assert!(block_inflation_year_before > block_inflation_year_after);
 		}
+
 	});
 }
 
@@ -449,5 +252,4 @@
 			assert_eq!(actual_payout, payout_by_year[year as usize]);
 		}
 	});
->>>>>>> 5b3615fb
 }