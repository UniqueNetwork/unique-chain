#![cfg(test)]
#![allow(clippy::from_over_into)]
use crate as pallet_inflation;

use frame_support::{
	traits::{Currency},
	parameter_types,
};
use frame_support::{traits::OnInitialize};
use sp_core::H256;
use sp_runtime::{
	traits::{BlakeTwo256, IdentityLookup},
	testing::Header,
};

type UncheckedExtrinsic = frame_system::mocking::MockUncheckedExtrinsic<Test>;
type Block = frame_system::mocking::MockBlock<Test>;

const YEAR: u64 = 5_259_600;

parameter_types! {
	pub const ExistentialDeposit: u64 = 1;
	pub const MaxLocks: u32 = 50;
}

impl pallet_balances::Config for Test {
	type AccountStore = System;
	type Balance = u64;
	type DustRemoval = ();
	type Event = ();
	type ExistentialDeposit = ExistentialDeposit;
	type WeightInfo = ();
	type MaxLocks = MaxLocks;
}

frame_support::construct_runtime!(
	pub enum Test where
		Block = Block,
		NodeBlock = Block,
		UncheckedExtrinsic = UncheckedExtrinsic,
	{
		Balances: pallet_balances::{Pallet, Call, Storage},
		System: frame_system::{Pallet, Call, Config, Storage, Event<T>},
		Inflation: pallet_inflation::{Pallet, Call, Storage},
	}
);

parameter_types! {
	pub const BlockHashCount: u64 = 250;
	pub BlockWeights: frame_system::limits::BlockWeights =
		frame_system::limits::BlockWeights::simple_max(1024);
	pub const SS58Prefix: u8 = 42;
}

impl frame_system::Config for Test {
	type BaseCallFilter = ();
	type BlockWeights = ();
	type BlockLength = ();
	type DbWeight = ();
	type Origin = Origin;
	type Call = Call;
	type Index = u64;
	type BlockNumber = u64;
	type Hash = H256;
	type Hashing = BlakeTwo256;
	type AccountId = u64;
	type Lookup = IdentityLookup<Self::AccountId>;
	type Header = Header;
	type Event = ();
	type BlockHashCount = BlockHashCount;
	type Version = ();
	type PalletInfo = PalletInfo;
	type AccountData = pallet_balances::AccountData<u64>;
	type OnNewAccount = ();
	type OnKilledAccount = ();
	type SystemWeightInfo = ();
	type SS58Prefix = SS58Prefix;
	type OnSetCode = ();
}

parameter_types! {
	pub TreasuryAccountId: u64 = 1234;
	pub const InflationBlockInterval: u32 = 100; // every time per how many blocks inflation is applied
}

impl pallet_inflation::Config for Test {
	type Currency = Balances;
	type TreasuryAccountId = TreasuryAccountId;
	type InflationBlockInterval = InflationBlockInterval;
}

pub fn new_test_ext() -> sp_io::TestExternalities {
	frame_system::GenesisConfig::default()
		.build_storage::<Test>()
		.unwrap()
		.into()
}

#[test]
fn inflation_works() {
	new_test_ext().execute_with(|| {
		// Total issuance = 1_000_000_000
		let initial_issuance: u64 = 1_000_000_000;
		let _ = <Balances as Currency<_>>::deposit_creating(&1234, initial_issuance);
		assert_eq!(Balances::free_balance(1234), initial_issuance);

		// BlockInflation should be set after 1st block and 
		// first inflation deposit should be equal to BlockInflation
		Inflation::on_initialize(1);
<<<<<<< HEAD

		// SBP M2 review: Verify expected block inflation for year 1
		assert_eq!(Inflation::block_inflation(), 1901);
=======
		assert!(Inflation::block_inflation() > 0);
>>>>>>> 40e660fc
		assert_eq!(Balances::free_balance(1234) - initial_issuance, Inflation::block_inflation());
	});
}

#[test]
fn inflation_second_deposit() {
	new_test_ext().execute_with(|| {
		// Total issuance = 1_000_000_000
		let initial_issuance: u64 = 1_000_000_000;
		let _ = <Balances as Currency<_>>::deposit_creating(&1234, initial_issuance);
		assert_eq!(Balances::free_balance(1234), initial_issuance);
		Inflation::on_initialize(1);

		// Next inflation deposit happens when block is multiple of InflationBlockInterval
		let mut block: u32 = 2;
		let balance_before: u64 = Balances::free_balance(1234);
		while block % InflationBlockInterval::get() != 0 {
			Inflation::on_initialize(block as u64);
			block += 1;
		}
		let balance_just_before: u64 = Balances::free_balance(1234);
		assert_eq!(balance_before, balance_just_before);

		// The block with inflation
		Inflation::on_initialize(block as u64);
		let balance_after: u64 = Balances::free_balance(1234);
		assert_eq!(
			balance_after - balance_just_before,
			Inflation::block_inflation()
		);
	});
}

#[test]
fn inflation_in_1_year() {
	new_test_ext().execute_with(|| {
		// Total issuance = 1_000_000_000
		let initial_issuance: u64 = 1_000_000_000;
		let _ = <Balances as Currency<_>>::deposit_creating(&1234, initial_issuance);
		assert_eq!(Balances::free_balance(1234), initial_issuance);
		Inflation::on_initialize(1);
		let block_inflation_year_0 = Inflation::block_inflation();

		// SBP M2 review: go through all the block inflations for year 1,
		// total issuance will be updated accordingly
		for block in (100..YEAR).step_by(100) {
			Inflation::on_initialize(block);
		}
		assert_eq!(
			initial_issuance + (1901 * (YEAR / 100)),
			<Balances as Currency<_>>::total_issuance()
		);

		Inflation::on_initialize(YEAR);
		let block_inflation_year_1 = Inflation::block_inflation();
		// SBP M2 review: Verify expected block inflation for year 2
		assert_eq!(block_inflation_year_1, 1952);

		// SBP M2 review: this is actually not true
		// Assert that year 1 inflation is less than year 0
		// assert!(block_inflation_year_0 > block_inflation_year_1);
	});
}

#[test]
fn inflation_in_1_to_9_years() {
	new_test_ext().execute_with(|| {
		// Total issuance = 1_000_000_000
		let initial_issuance: u64 = 1_000_000_000;
		let _ = <Balances as Currency<_>>::deposit_creating(&1234, initial_issuance);
		assert_eq!(Balances::free_balance(1234), initial_issuance);
		Inflation::on_initialize(1);

		for year in 1..=9 {
			let block_inflation_year_before = Inflation::block_inflation();
			Inflation::on_initialize(YEAR * year);
			let block_inflation_year_after = Inflation::block_inflation();

			// SBP M2 review: this is actually not true (not for the first few years)
			// Assert that next year inflation is less than previous year inflation
			assert!(block_inflation_year_before > block_inflation_year_after);
		}

	});
}

#[test]
fn inflation_after_year_10_is_flat() {
	new_test_ext().execute_with(|| {
		// Total issuance = 1_000_000_000
		let initial_issuance: u64 = 1_000_000_000;
		let _ = <Balances as Currency<_>>::deposit_creating(&1234, initial_issuance);
		assert_eq!(Balances::free_balance(1234), initial_issuance);
		Inflation::on_initialize(YEAR * 9);

		for year in 10..=20 {
			let block_inflation_year_before = Inflation::block_inflation();
			Inflation::on_initialize(YEAR * year);
			let block_inflation_year_after = Inflation::block_inflation();

			// Assert that next year inflation is equal to previous year inflation
			assert_eq!(block_inflation_year_before, block_inflation_year_after);
		}
	});
}

#[test]
fn inflation_rate_by_year() {
	new_test_ext().execute_with(|| {
		let payouts: u64 = YEAR / InflationBlockInterval::get() as u64;

		// Inflation starts at 10% and does down by 2/3% every year until year 9 (included),
		// then it is flat.
		let payout_by_year: [u64; 11] = [1000, 933, 867, 800, 733, 667, 600, 533, 467, 400, 400];

		// For accuracy total issuance = payout0 * payouts * 10;
		let initial_issuance: u64 = payout_by_year[0] * payouts * 10;
		let _ = <Balances as Currency<_>>::deposit_creating(&1234, initial_issuance);
		assert_eq!(Balances::free_balance(1234), initial_issuance);

		for year in 0..=10 {
			// Year first block
			Inflation::on_initialize(year * YEAR);
			let mut actual_payout = Inflation::block_inflation();
			assert_eq!(actual_payout, payout_by_year[year as usize]);

			// Year second block
			Inflation::on_initialize(year * YEAR + 1);
			actual_payout = Inflation::block_inflation();
			assert_eq!(actual_payout, payout_by_year[year as usize]);

			// Year middle block
			Inflation::on_initialize(year * YEAR + YEAR / 2);
			actual_payout = Inflation::block_inflation();
			assert_eq!(actual_payout, payout_by_year[year as usize]);

			// Year last block
			Inflation::on_initialize((year + 1) * YEAR - 1);
			actual_payout = Inflation::block_inflation();
			assert_eq!(actual_payout, payout_by_year[year as usize]);
		}
	});
}<|MERGE_RESOLUTION|>--- conflicted
+++ resolved
@@ -104,17 +104,16 @@
 		let _ = <Balances as Currency<_>>::deposit_creating(&1234, initial_issuance);
 		assert_eq!(Balances::free_balance(1234), initial_issuance);
 
-		// BlockInflation should be set after 1st block and 
+		// BlockInflation should be set after 1st block and
 		// first inflation deposit should be equal to BlockInflation
 		Inflation::on_initialize(1);
-<<<<<<< HEAD
 
 		// SBP M2 review: Verify expected block inflation for year 1
 		assert_eq!(Inflation::block_inflation(), 1901);
-=======
-		assert!(Inflation::block_inflation() > 0);
->>>>>>> 40e660fc
-		assert_eq!(Balances::free_balance(1234) - initial_issuance, Inflation::block_inflation());
+		assert_eq!(
+			Balances::free_balance(1234) - initial_issuance,
+			Inflation::block_inflation()
+		);
 	});
 }
 
@@ -196,7 +195,6 @@
 			// Assert that next year inflation is less than previous year inflation
 			assert!(block_inflation_year_before > block_inflation_year_after);
 		}
-
 	});
 }
 
