################################################################################
# Package

[package]
authors = ['Unique Network <support@uniquenetwork.io>']
description = 'Substrate node nft'
edition = '2018'
homepage = 'https://unique.network'
license = 'All Rights Reserved'
name = 'pallet-inflation'
repository = 'https://github.com/usetech-llc/nft_private/'
version = '3.0.0'

[package.metadata.docs.rs]
targets = ['x86_64-unknown-linux-gnu']

<<<<<<< HEAD
# alias "parity-scale-code" to "codec"
[dependencies.codec]
default-features = false
features = ['derive']
package = 'parity-scale-codec'
version = '2.0.0'

[dependencies]
serde = { default-features = false, version = "1.0.119", features = ["derive"] }
frame-support = { default-features = false, version = '3.0.0', git = "https://github.com/paritytech/substrate.git", branch = "frontier" }
frame-system = { default-features = false, version = '3.0.0', git = "https://github.com/paritytech/substrate.git", branch = "frontier" }
pallet-balances = { default-features = false, version = '3.0.0', git = "https://github.com/paritytech/substrate.git", branch = "frontier" }
pallet-timestamp = { default-features = false, version = '3.0.0', git = "https://github.com/paritytech/substrate.git", branch = "frontier" }
pallet-randomness-collective-flip = { default-features = false, version = '3.0.0', git = "https://github.com/paritytech/substrate.git", branch = "frontier" }
sp-std = { default-features = false, version = '3.0.0', git = "https://github.com/paritytech/substrate.git", branch = "frontier" }
frame-benchmarking = { default-features = false, version = "3.0.0", optional = true, git = "https://github.com/paritytech/substrate.git", branch = "frontier" }
sp-core = { default-features = false, version = '3.0.0', git = "https://github.com/paritytech/substrate.git", branch = "frontier" }
sp-io = { default-features = false, version = '3.0.0', git = "https://github.com/paritytech/substrate.git", branch = "frontier" }
sp-runtime = { default-features = false, version = '3.0.0', git = "https://github.com/paritytech/substrate.git", branch = "frontier" }

=======
>>>>>>> dc9fdbfc
[features]
default = ['std']
runtime-benchmarks = ['frame-benchmarking']
std = [
    'codec/std',
    'serde/std',
    'frame-support/std',
    'frame-system/std',
    'pallet-balances/std',
    'pallet-timestamp/std',
    'pallet-randomness-collective-flip/std',
    'sp-std/std',
    'sp-runtime/std',
    'frame-benchmarking/std',
]

################################################################################
# Substrate Dependencies

[dependencies.codec]
default-features = false
features = ['derive']
package = 'parity-scale-codec'
version = '2.0.0'

[dependencies.frame-benchmarking]
default-features = false
optional = true
git = 'https://github.com/paritytech/substrate.git'
branch = 'polkadot-v0.9.3'
version = '3.0.0'

[dependencies.frame-support]
default-features = false
git = 'https://github.com/paritytech/substrate.git'
branch = 'polkadot-v0.9.3'
version = '3.0.0'

[dependencies.frame-system]
default-features = false
git = 'https://github.com/paritytech/substrate.git'
branch = 'polkadot-v0.9.3'
version = '3.0.0'

[dependencies.pallet-balances]
default-features = false
git = 'https://github.com/paritytech/substrate.git'
branch = 'polkadot-v0.9.3'
version = '3.0.0'

[dependencies.pallet-timestamp]
default-features = false
git = 'https://github.com/paritytech/substrate.git'
branch = 'polkadot-v0.9.3'
version = '3.0.0'

[dependencies.pallet-randomness-collective-flip]
default-features = false
git = 'https://github.com/paritytech/substrate.git'
branch = 'polkadot-v0.9.3'
version = '3.0.0'

[dependencies.sp-std]
default-features = false
git = 'https://github.com/paritytech/substrate.git'
branch = 'polkadot-v0.9.3'
version = '3.0.0'

[dependencies.serde]
features = ['derive']
version = '1.0.119'

[dependencies.sp-runtime]
default-features = false
git = 'https://github.com/paritytech/substrate.git'
branch = 'polkadot-v0.9.3'
version = '3.0.0'

[dependencies.sp-core]
default-features = false
git = 'https://github.com/paritytech/substrate.git'
branch = 'polkadot-v0.9.3'
version = '3.0.0'

[dependencies.sp-io]
default-features = false
git = 'https://github.com/paritytech/substrate.git'
branch = 'polkadot-v0.9.3'
version = '3.0.0'
<|MERGE_RESOLUTION|>--- conflicted
+++ resolved
@@ -14,29 +14,6 @@
 [package.metadata.docs.rs]
 targets = ['x86_64-unknown-linux-gnu']
 
-<<<<<<< HEAD
-# alias "parity-scale-code" to "codec"
-[dependencies.codec]
-default-features = false
-features = ['derive']
-package = 'parity-scale-codec'
-version = '2.0.0'
-
-[dependencies]
-serde = { default-features = false, version = "1.0.119", features = ["derive"] }
-frame-support = { default-features = false, version = '3.0.0', git = "https://github.com/paritytech/substrate.git", branch = "frontier" }
-frame-system = { default-features = false, version = '3.0.0', git = "https://github.com/paritytech/substrate.git", branch = "frontier" }
-pallet-balances = { default-features = false, version = '3.0.0', git = "https://github.com/paritytech/substrate.git", branch = "frontier" }
-pallet-timestamp = { default-features = false, version = '3.0.0', git = "https://github.com/paritytech/substrate.git", branch = "frontier" }
-pallet-randomness-collective-flip = { default-features = false, version = '3.0.0', git = "https://github.com/paritytech/substrate.git", branch = "frontier" }
-sp-std = { default-features = false, version = '3.0.0', git = "https://github.com/paritytech/substrate.git", branch = "frontier" }
-frame-benchmarking = { default-features = false, version = "3.0.0", optional = true, git = "https://github.com/paritytech/substrate.git", branch = "frontier" }
-sp-core = { default-features = false, version = '3.0.0', git = "https://github.com/paritytech/substrate.git", branch = "frontier" }
-sp-io = { default-features = false, version = '3.0.0', git = "https://github.com/paritytech/substrate.git", branch = "frontier" }
-sp-runtime = { default-features = false, version = '3.0.0', git = "https://github.com/paritytech/substrate.git", branch = "frontier" }
-
-=======
->>>>>>> dc9fdbfc
 [features]
 default = ['std']
 runtime-benchmarks = ['frame-benchmarking']
@@ -106,6 +83,7 @@
 version = '3.0.0'
 
 [dependencies.serde]
+default-features = false
 features = ['derive']
 version = '1.0.119'
 
