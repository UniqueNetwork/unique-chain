[package]
name = "pallet-unq-scheduler"
version = "0.1.0"
authors = ["Unique Network <support@uniquenetwork.io>"]
edition = "2021"
license = "GPLv3"
homepage = "https://unique.network"
repository = "https://github.com/UniqueNetwork/unique-chain"
description = "Unique Scheduler pallet"
readme = "README.md"

[dependencies]
serde = { version = "1.0.130", default-features = false }
<<<<<<< HEAD
codec = { package = "parity-scale-codec", version = "2.3.0", default-features = false }
scale-info = { version = "1.0.0", default-features = false, features = ["derive"] }
frame-support = { default-features = false, git = 'https://github.com/paritytech/substrate.git', branch = 'polkadot-v0.9.17' }
frame-system = { default-features = false, git = 'https://github.com/paritytech/substrate.git', branch = 'polkadot-v0.9.17' }
sp-runtime = { default-features = false, git = 'https://github.com/paritytech/substrate.git', branch = 'polkadot-v0.9.17' }
sp-std = { default-features = false, git = 'https://github.com/paritytech/substrate.git', branch = 'polkadot-v0.9.17' }
sp-io = { default-features = false, git = 'https://github.com/paritytech/substrate.git', branch = 'polkadot-v0.9.17' }
frame-benchmarking = { default-features = false, optional = true, git = 'https://github.com/paritytech/substrate.git', branch = 'polkadot-v0.9.17' }
sp-core = { default-features = false, git = 'https://github.com/paritytech/substrate.git', branch = 'polkadot-v0.9.17' }
up-sponsorship = { version = "0.1.0", default-features = false, git = "https://github.com/UniqueNetwork/pallet-sponsoring", branch = 'polkadot-v0.9.17' }
=======
codec = { package = "parity-scale-codec", version = "3.1.2", default-features = false }
scale-info = { version = "2.0.1", default-features = false, features = [
	"derive",
] }
frame-support = { default-features = false, git = 'https://github.com/paritytech/substrate.git', branch = 'polkadot-v0.9.18' }
frame-system = { default-features = false, git = 'https://github.com/paritytech/substrate.git', branch = 'polkadot-v0.9.18' }
sp-runtime = { default-features = false, git = 'https://github.com/paritytech/substrate.git', branch = 'polkadot-v0.9.18' }
sp-std = { default-features = false, git = 'https://github.com/paritytech/substrate.git', branch = 'polkadot-v0.9.18' }
sp-io = { default-features = false, git = 'https://github.com/paritytech/substrate.git', branch = 'polkadot-v0.9.18' }
frame-benchmarking = { default-features = false, optional = true, git = 'https://github.com/paritytech/substrate.git', branch = 'polkadot-v0.9.18' }

up-sponsorship = { version = "0.1.0", default-features = false, git = "https://github.com/UniqueNetwork/pallet-sponsoring", branch = 'polkadot-v0.9.18' }
>>>>>>> 268adbec
log = { version = "0.4.14", default-features = false }

[dev-dependencies]
sp-core = { default-features = false, git = 'https://github.com/paritytech/substrate.git', branch = 'polkadot-v0.9.18' }
substrate-test-utils = { git = 'https://github.com/paritytech/substrate.git', branch = 'polkadot-v0.9.18' }

[features]
default = ["std"]
std = [
	"codec/std",
	"sp-runtime/std",
	"frame-benchmarking/std",
	"frame-support/std",
	"frame-system/std",
	"up-sponsorship/std",
	"sp-io/std",
	"sp-std/std",
	"sp-core/std",
	"log/std",
]
runtime-benchmarks = [
	"frame-benchmarking",
	"frame-support/runtime-benchmarks",
	"frame-system/runtime-benchmarks",
]
#try-runtime = ["frame-support/try-runtime"]<|MERGE_RESOLUTION|>--- conflicted
+++ resolved
@@ -11,18 +11,6 @@
 
 [dependencies]
 serde = { version = "1.0.130", default-features = false }
-<<<<<<< HEAD
-codec = { package = "parity-scale-codec", version = "2.3.0", default-features = false }
-scale-info = { version = "1.0.0", default-features = false, features = ["derive"] }
-frame-support = { default-features = false, git = 'https://github.com/paritytech/substrate.git', branch = 'polkadot-v0.9.17' }
-frame-system = { default-features = false, git = 'https://github.com/paritytech/substrate.git', branch = 'polkadot-v0.9.17' }
-sp-runtime = { default-features = false, git = 'https://github.com/paritytech/substrate.git', branch = 'polkadot-v0.9.17' }
-sp-std = { default-features = false, git = 'https://github.com/paritytech/substrate.git', branch = 'polkadot-v0.9.17' }
-sp-io = { default-features = false, git = 'https://github.com/paritytech/substrate.git', branch = 'polkadot-v0.9.17' }
-frame-benchmarking = { default-features = false, optional = true, git = 'https://github.com/paritytech/substrate.git', branch = 'polkadot-v0.9.17' }
-sp-core = { default-features = false, git = 'https://github.com/paritytech/substrate.git', branch = 'polkadot-v0.9.17' }
-up-sponsorship = { version = "0.1.0", default-features = false, git = "https://github.com/UniqueNetwork/pallet-sponsoring", branch = 'polkadot-v0.9.17' }
-=======
 codec = { package = "parity-scale-codec", version = "3.1.2", default-features = false }
 scale-info = { version = "2.0.1", default-features = false, features = [
 	"derive",
@@ -33,13 +21,11 @@
 sp-std = { default-features = false, git = 'https://github.com/paritytech/substrate.git', branch = 'polkadot-v0.9.18' }
 sp-io = { default-features = false, git = 'https://github.com/paritytech/substrate.git', branch = 'polkadot-v0.9.18' }
 frame-benchmarking = { default-features = false, optional = true, git = 'https://github.com/paritytech/substrate.git', branch = 'polkadot-v0.9.18' }
-
+sp-core = { default-features = false, git = 'https://github.com/paritytech/substrate.git', branch = 'polkadot-v0.9.18' }
 up-sponsorship = { version = "0.1.0", default-features = false, git = "https://github.com/UniqueNetwork/pallet-sponsoring", branch = 'polkadot-v0.9.18' }
->>>>>>> 268adbec
 log = { version = "0.4.14", default-features = false }
 
 [dev-dependencies]
-sp-core = { default-features = false, git = 'https://github.com/paritytech/substrate.git', branch = 'polkadot-v0.9.18' }
 substrate-test-utils = { git = 'https://github.com/paritytech/substrate.git', branch = 'polkadot-v0.9.18' }
 
 [features]
