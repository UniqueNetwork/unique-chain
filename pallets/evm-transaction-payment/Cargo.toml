--- conflicted
+++ resolved
@@ -13,17 +13,10 @@
 sp-std = { default-features = false, git = 'https://github.com/paritytech/substrate.git', branch = 'polkadot-v0.9.12' }
 sp-io = { default-features = false, git = 'https://github.com/paritytech/substrate.git', branch = 'polkadot-v0.9.12' }
 sp-core = { default-features = false, git = 'https://github.com/paritytech/substrate.git', branch = 'polkadot-v0.9.12' }
-<<<<<<< HEAD
 pallet-evm = { default-features = false, git = "https://github.com/uniquenetwork/frontier.git", branch = "unique-polkadot-v0.9.12-weights" }
 fp-evm = { default-features = false, git = "https://github.com/uniquenetwork/frontier.git", branch = "unique-polkadot-v0.9.12-weights" }
 pallet-ethereum = { default-features = false, git = "https://github.com/uniquenetwork/frontier.git", branch = "unique-polkadot-v0.9.12-weights" }
-up-sponsorship = { default-features = false, path = '../../primitives/sponsorship' }
-=======
-pallet-evm = { default-features = false, git = "https://github.com/uniquenetwork/frontier.git", branch = "unique-polkadot-v0.9.12" }
-fp-evm = { default-features = false, git = "https://github.com/uniquenetwork/frontier.git", branch = "unique-polkadot-v0.9.12" }
-pallet-ethereum = { default-features = false, git = "https://github.com/uniquenetwork/frontier.git", branch = "unique-polkadot-v0.9.12" }
 up-sponsorship = { version = "0.1.0", default-features = false, git = "https://github.com/UniqueNetwork/pallet-sponsoring" } 
->>>>>>> 516bf2b3
 
 [dependencies.codec]
 default-features = false
