################################################################################
# Package

[package]
authors = ['Unique Network <support@uniquenetwork.io>']
description = 'Unique Pallet'
edition = '2021'
homepage = 'https://unique.network'
license = 'GPLv3'
name = 'pallet-unique'
repository = 'https://github.com/UniqueNetwork/unique-chain'
version = '0.1.0'

[package.metadata.docs.rs]
targets = ['x86_64-unknown-linux-gnu']

[features]
default = ['std']
runtime-benchmarks = ['frame-benchmarking', 'pallet-common/runtime-benchmarks']
std = [
    'codec/std',
    'frame-support/std',
    'frame-system/std',
    'pallet-evm/std',
    'pallet-common/std',
    'up-data-structs/std',
    'sp-std/std',
    'sp-runtime/std',
    'frame-benchmarking/std',
]
limit-testing = ["up-data-structs/limit-testing"]

################################################################################
# Substrate Dependencies

[dependencies.codec]
default-features = false
features = ['derive']
package = 'parity-scale-codec'
version = '3.1.2'

[dependencies.frame-benchmarking]
default-features = false
optional = true
git = "https://github.com/paritytech/substrate"
branch = "polkadot-v0.9.21"

[dependencies.frame-support]
default-features = false
git = "https://github.com/paritytech/substrate"
branch = "polkadot-v0.9.21"

[dependencies.frame-system]
default-features = false
git = "https://github.com/paritytech/substrate"
branch = "polkadot-v0.9.21"

<<<<<<< HEAD
=======
[dependencies.pallet-balances]
default-features = false
git = "https://github.com/paritytech/substrate"
branch = "polkadot-v0.9.21"

[dependencies.pallet-timestamp]
default-features = false
git = "https://github.com/paritytech/substrate"
branch = "polkadot-v0.9.21"

[dependencies.pallet-randomness-collective-flip]
default-features = false
git = "https://github.com/paritytech/substrate"
branch = "polkadot-v0.9.21"

>>>>>>> fcefd819
[dependencies.sp-std]
default-features = false
git = "https://github.com/paritytech/substrate"
branch = "polkadot-v0.9.21"

<<<<<<< HEAD
=======
[dependencies.pallet-transaction-payment]
default-features = false
git = "https://github.com/paritytech/substrate"
branch = "polkadot-v0.9.21"

[dependencies.serde]
default-features = false
features = ['derive']
version = '1.0.130'

>>>>>>> fcefd819
[dependencies.sp-runtime]
default-features = false
git = "https://github.com/paritytech/substrate"
branch = "polkadot-v0.9.21"

[dependencies.sp-core]
default-features = false
git = "https://github.com/paritytech/substrate"
branch = "polkadot-v0.9.21"

[dependencies.sp-io]
default-features = false
git = "https://github.com/paritytech/substrate"
branch = "polkadot-v0.9.21"


################################################################################
# Local Dependencies
[dependencies]
up-data-structs = { default-features = false, path = "../../primitives/data-structs" }
scale-info = { version = "2.0.1", default-features = false, features = [
    "derive",
] }
<<<<<<< HEAD
pallet-evm = { default-features = false, git = "https://github.com/uniquenetwork/frontier", branch = "unique-polkadot-v0.9.20" }
pallet-common = { default-features = false, path = "../common" }
=======
ethereum = { version = "0.12.0", default-features = false }
rlp = { default-features = false, version = "0.5.0" }
sp-api = { default-features = false, git = "https://github.com/paritytech/substrate", branch = "polkadot-v0.9.21" }

up-sponsorship = { version = "0.1.0", default-features = false, git = "https://github.com/uniquenetwork/pallet-sponsoring", branch = "polkadot-v0.9.21" }
fp-evm-mapping = { default-features = false, git = "https://github.com/uniquenetwork/frontier", branch = "unique-polkadot-v0.9.21" }
evm-coder = { default-features = false, path = "../../crates/evm-coder" }
pallet-evm-coder-substrate = { default-features = false, path = "../../pallets/evm-coder-substrate" }
primitive-types = { version = "0.11.1", default-features = false, features = [
    "serde_no_std",
] }

pallet-evm = { default-features = false, git = "https://github.com/uniquenetwork/frontier", branch = "unique-polkadot-v0.9.21" }
pallet-ethereum = { default-features = false, git = "https://github.com/uniquenetwork/frontier", branch = "unique-polkadot-v0.9.21" }
fp-evm = { default-features = false, git = "https://github.com/uniquenetwork/frontier", branch = "unique-polkadot-v0.9.21" }
hex-literal = "0.3.3"

pallet-common = { default-features = false, path = "../common" }
pallet-fungible = { default-features = false, path = "../fungible" }
pallet-nonfungible = { default-features = false, path = "../nonfungible" }
pallet-refungible = { default-features = false, path = "../refungible" }
>>>>>>> fcefd819
<|MERGE_RESOLUTION|>--- conflicted
+++ resolved
@@ -55,42 +55,11 @@
 git = "https://github.com/paritytech/substrate"
 branch = "polkadot-v0.9.21"
 
-<<<<<<< HEAD
-=======
-[dependencies.pallet-balances]
-default-features = false
-git = "https://github.com/paritytech/substrate"
-branch = "polkadot-v0.9.21"
-
-[dependencies.pallet-timestamp]
-default-features = false
-git = "https://github.com/paritytech/substrate"
-branch = "polkadot-v0.9.21"
-
-[dependencies.pallet-randomness-collective-flip]
-default-features = false
-git = "https://github.com/paritytech/substrate"
-branch = "polkadot-v0.9.21"
-
->>>>>>> fcefd819
 [dependencies.sp-std]
 default-features = false
 git = "https://github.com/paritytech/substrate"
 branch = "polkadot-v0.9.21"
 
-<<<<<<< HEAD
-=======
-[dependencies.pallet-transaction-payment]
-default-features = false
-git = "https://github.com/paritytech/substrate"
-branch = "polkadot-v0.9.21"
-
-[dependencies.serde]
-default-features = false
-features = ['derive']
-version = '1.0.130'
-
->>>>>>> fcefd819
 [dependencies.sp-runtime]
 default-features = false
 git = "https://github.com/paritytech/substrate"
@@ -114,29 +83,5 @@
 scale-info = { version = "2.0.1", default-features = false, features = [
     "derive",
 ] }
-<<<<<<< HEAD
 pallet-evm = { default-features = false, git = "https://github.com/uniquenetwork/frontier", branch = "unique-polkadot-v0.9.20" }
-pallet-common = { default-features = false, path = "../common" }
-=======
-ethereum = { version = "0.12.0", default-features = false }
-rlp = { default-features = false, version = "0.5.0" }
-sp-api = { default-features = false, git = "https://github.com/paritytech/substrate", branch = "polkadot-v0.9.21" }
-
-up-sponsorship = { version = "0.1.0", default-features = false, git = "https://github.com/uniquenetwork/pallet-sponsoring", branch = "polkadot-v0.9.21" }
-fp-evm-mapping = { default-features = false, git = "https://github.com/uniquenetwork/frontier", branch = "unique-polkadot-v0.9.21" }
-evm-coder = { default-features = false, path = "../../crates/evm-coder" }
-pallet-evm-coder-substrate = { default-features = false, path = "../../pallets/evm-coder-substrate" }
-primitive-types = { version = "0.11.1", default-features = false, features = [
-    "serde_no_std",
-] }
-
-pallet-evm = { default-features = false, git = "https://github.com/uniquenetwork/frontier", branch = "unique-polkadot-v0.9.21" }
-pallet-ethereum = { default-features = false, git = "https://github.com/uniquenetwork/frontier", branch = "unique-polkadot-v0.9.21" }
-fp-evm = { default-features = false, git = "https://github.com/uniquenetwork/frontier", branch = "unique-polkadot-v0.9.21" }
-hex-literal = "0.3.3"
-
-pallet-common = { default-features = false, path = "../common" }
-pallet-fungible = { default-features = false, path = "../fungible" }
-pallet-nonfungible = { default-features = false, path = "../nonfungible" }
-pallet-refungible = { default-features = false, path = "../refungible" }
->>>>>>> fcefd819
+pallet-common = { default-features = false, path = "../common" }