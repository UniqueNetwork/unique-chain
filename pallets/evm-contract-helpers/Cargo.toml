--- conflicted
+++ resolved
@@ -14,13 +14,8 @@
 sp-core = { default-features = false, git = 'https://github.com/paritytech/substrate.git', branch = 'polkadot-v0.9.12' }
 evm-coder = { default-features = false, path = '../../crates/evm-coder' }
 pallet-evm-coder-substrate = { default-features = false, path = '../../pallets/evm-coder-substrate' }
-<<<<<<< HEAD
 pallet-evm = { default-features = false, git = "https://github.com/uniquenetwork/frontier.git", branch = "unique-polkadot-v0.9.12-weights" }
-up-sponsorship = { default-features = false, path = '../../primitives/sponsorship' }
-=======
-pallet-evm = { default-features = false, git = "https://github.com/uniquenetwork/frontier.git", branch = "unique-polkadot-v0.9.12" }
 up-sponsorship = { version = "0.1.0", default-features = false, git = "https://github.com/UniqueNetwork/pallet-sponsoring" } 
->>>>>>> 516bf2b3
 log = "0.4.14"
 
 [dependencies.codec]
