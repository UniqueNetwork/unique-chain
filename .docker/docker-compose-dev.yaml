version: "3.5"

services:
  node-dev:
    build:
<<<<<<< HEAD
      context: .
      dockerfile: Dockerfile-chain-dev
    image: node-dev
    container_name: node-dev
=======
      context: ../
      dockerfile: .docker/Dockerfile-chain-dev
    image: node-o
    container_name: node-o
>>>>>>> 19daf00a
    expose:
      - 9944
      - 9933
    ports:
      - 127.0.0.1:9944:9944
      - 127.0.0.1:9933:9933
    logging:
      options:
        max-size: "1m"
        max-file: "3"<|MERGE_RESOLUTION|>--- conflicted
+++ resolved
@@ -3,17 +3,10 @@
 services:
   node-dev:
     build:
-<<<<<<< HEAD
-      context: .
-      dockerfile: Dockerfile-chain-dev
+      context: ../
+      dockerfile: .docker/Dockerfile-chain-dev
     image: node-dev
     container_name: node-dev
-=======
-      context: ../
-      dockerfile: .docker/Dockerfile-chain-dev
-    image: node-o
-    container_name: node-o
->>>>>>> 19daf00a
     expose:
       - 9944
       - 9933
