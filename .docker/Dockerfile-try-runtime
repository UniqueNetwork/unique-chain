--- conflicted
+++ resolved
@@ -40,14 +40,11 @@
 
 WORKDIR /unique_parachain
 
-<<<<<<< HEAD
+
 RUN echo "Requested features: $FEATURE\n" && \
     echo "Fork from: $FORK_FROM\n" && \
     echo "Repositry URL: $REPO_URL\n" && \
     echo "Branch: $BRANCH\n" && \
     git clone $REPO_URL -b $BRANCH . && \
     cargo run --features=$FEATURE --release -- try-runtime on-runtime-upgrade live --uri $FORK_FROM
-=======
-RUN git clone $REPO_URL -b $BRANCH . && \
-    cargo run --features=FEATURE --release -- try-runtime on-runtime-upgrade live --uri $FORK_FROM
->>>>>>> a9253837
+ 