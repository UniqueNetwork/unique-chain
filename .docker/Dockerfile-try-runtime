# ===== Rust builder =====
FROM ubuntu:20.04 as rust-builder
LABEL maintainer="Unique.Network"

ARG RUST_TOOLCHAIN=

ENV RUST_TOOLCHAIN $RUST_TOOLCHAIN
ENV CARGO_HOME="/cargo-home"
ENV PATH="/cargo-home/bin:$PATH"
ENV TZ=UTC
RUN ln -snf /usr/share/zoneinfo/$TZ /etc/localtime && echo $TZ > /etc/timezone


RUN apt-get update && \
    apt-get install -y curl cmake pkg-config libssl-dev git clang && \
    apt-get clean && \
    rm -r /var/lib/apt/lists/*

RUN curl https://sh.rustup.rs -sSf | sh -s -- -y --default-toolchain none

RUN rustup toolchain uninstall $(rustup toolchain list) && \
    rustup toolchain install $RUST_TOOLCHAIN && \
    rustup default $RUST_TOOLCHAIN && \
    rustup target list --installed && \
    rustup show
RUN rustup target add wasm32-unknown-unknown --toolchain $RUST_TOOLCHAIN

RUN mkdir /unique_parachain
WORKDIR /unique_parachain


# ===== BUILD ======
FROM rust-builder as builder-unique

ARG PROFILE=release
ARG FEATURE=
ARG REPO_URL=
ARG BRANCH=
ARG FORK_FROM=

WORKDIR /unique_parachain

<<<<<<< HEAD

=======
>>>>>>> 032326eb
RUN echo "Requested features: $FEATURE\n" && \
    echo "Fork from: $FORK_FROM\n" && \
    echo "Repositry URL: $REPO_URL\n" && \
    echo "Branch: $BRANCH\n" && \
    git clone $REPO_URL -b $BRANCH . && \
    cargo run --features=$FEATURE --release -- try-runtime on-runtime-upgrade live --uri $FORK_FROM
<<<<<<< HEAD
 
=======
>>>>>>> 032326eb
<|MERGE_RESOLUTION|>--- conflicted
+++ resolved
@@ -34,23 +34,12 @@
 
 ARG PROFILE=release
 ARG FEATURE=
-ARG REPO_URL=
-ARG BRANCH=
 ARG FORK_FROM=
 
+COPY . /unique_parachain
 WORKDIR /unique_parachain
 
-<<<<<<< HEAD
 
-=======
->>>>>>> 032326eb
 RUN echo "Requested features: $FEATURE\n" && \
     echo "Fork from: $FORK_FROM\n" && \
-    echo "Repositry URL: $REPO_URL\n" && \
-    echo "Branch: $BRANCH\n" && \
-    git clone $REPO_URL -b $BRANCH . && \
-    cargo run --features=$FEATURE --release -- try-runtime on-runtime-upgrade live --uri $FORK_FROM
-<<<<<<< HEAD
- 
-=======
->>>>>>> 032326eb
+    cargo run --features=$FEATURE --release -- try-runtime on-runtime-upgrade live --uri $FORK_FROM