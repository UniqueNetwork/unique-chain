// Copyright 2019-2022 Unique Network (Gibraltar) Ltd.
// This file is part of Unique Network.

// Unique Network is free software: you can redistribute it and/or modify
// it under the terms of the GNU General Public License as published by
// the Free Software Foundation, either version 3 of the License, or
// (at your option) any later version.

// Unique Network is distributed in the hope that it will be useful,
// but WITHOUT ANY WARRANTY; without even the implied warranty of
// MERCHANTABILITY or FITNESS FOR A PARTICULAR PURPOSE.  See the
// GNU General Public License for more details.

// You should have received a copy of the GNU General Public License
// along with Unique Network. If not, see <http://www.gnu.org/licenses/>.

//! The Substrate Node Template runtime. This can be compiled with `#[no_std]`, ready for Wasm.

#![cfg_attr(not(feature = "std"), no_std)]
// `construct_runtime!` does a lot of recursion and requires us to increase the limit to 256.
#![recursion_limit = "1024"]
#![allow(clippy::from_over_into, clippy::identity_op)]
#![allow(clippy::fn_to_numeric_cast_with_truncation)]

// use scale_info::TypeInfo;
use codec::{Decode, Encode};
use fp_rpc::TransactionStatus;
use fp_self_contained::*;
pub use frame_support::{
	ConsensusEngineId, construct_runtime,
	dispatch::DispatchResult,
	match_types, PalletId, parameter_types, StorageValue,
	traits::{
		ConstU32, Contains, Currency, Everything, ExistenceRequirement, FindAuthor,
		fungibles::{self, Balanced, CreditOf},
<<<<<<< HEAD
		tokens::currency::Currency as CurrencyT,
		OnUnbalanced as OnUnbalancedT, Everything, Contains, Currency, ExistenceRequirement, Get,
		IsInVec, KeyOwnerProofSystem, LockIdentifier, OnUnbalanced, Randomness, FindAuthor,
		ConstU32, Imbalance, PrivilegeCmp,
=======
		Get, Imbalance, IsInVec, KeyOwnerProofSystem, LockIdentifier,
		OnUnbalanced as OnUnbalancedT, OnUnbalanced, PrivilegeCmp, Randomness,
		tokens::currency::Currency as CurrencyT,
>>>>>>> 5d39615f
	},
	weights::{
		ConstantMultiplier,
		constants::{BlockExecutionWeight, ExtrinsicBaseWeight, RocksDbWeight, WEIGHT_PER_SECOND},
		DispatchClass, DispatchInfo, GetDispatchInfo, IdentityFee, Pays, PostDispatchInfo, Weight,
		WeightToFee, WeightToFeeCoefficient, WeightToFeeCoefficients, WeightToFeePolynomial,
	},
};
use frame_support::traits::NamedReservableCurrency;
// use pallet_contracts::weights::WeightInfo;
// #[cfg(any(feature = "std", test))]
use frame_system::{
	self as frame_system, EnsureRoot, EnsureSigned,
	limits::{BlockLength, BlockWeights},
};
// A few exports that help ease life for downstream crates.
pub use pallet_balances::Call as BalancesCall;
pub use pallet_evm::{
	Account as EVMAccount, account::CrossAccountId as _, EnsureAddressTruncated, FeeCalculator,
	GasWeightMapping, HashedAddressMapping, OnMethodCall, Runner,
};
pub use pallet_transaction_payment::{
	FeeDetails, Multiplier, RuntimeDispatchInfo, TargetedFeeAdjustment,
};
// Polkadot imports
use smallvec::smallvec;
use sp_api::impl_runtime_apis;
use sp_arithmetic::{
	traits::{BaseArithmetic, Unsigned},
};
// pub use pallet_timestamp::Call as TimestampCall;
pub use sp_consensus_aura::sr25519::AuthorityId as AuraId;
use sp_core::{crypto::KeyTypeId, H160, H256, OpaqueMetadata, U256};
use sp_runtime::{
	ApplyExtrinsicResult, create_runtime_str, DispatchError, DispatchErrorWithPostInfo, generic,
	generic::Era,
	impl_opaque_keys, Perbill, Percent, Permill, RuntimeAppPublic,
	traits::{
		AccountIdConversion, AccountIdLookup, Applyable, BlakeTwo256, Block as BlockT,
		BlockNumberProvider, Dispatchable, DispatchInfoOf, Member, PostDispatchInfoOf,
	},
	transaction_validity::{TransactionSource, TransactionValidity, TransactionValidityError},
};
use sp_std::{cmp::Ordering, prelude::*};
#[cfg(feature = "std")]
use sp_version::NativeVersion;
use sp_version::RuntimeVersion;

<<<<<<< HEAD
use orml_traits::{
	parameter_type_with_key, MultiReservableCurrency,
	location::{AbsoluteReserveProvider, RelativeReserveProvider},
};
// pub use pallet_timestamp::Call as TimestampCall;
pub use sp_consensus_aura::sr25519::AuthorityId as AuraId;

// Polkadot imports
use pallet_xcm::XcmPassthrough;
use polkadot_parachain::primitives::Sibling;
use xcm::v1::{BodyId, Junction::*, MultiLocation, NetworkId, Junctions::*};
use xcm_builder::{
	AccountId32Aliases, AllowTopLevelPaidExecutionFrom, AllowUnpaidExecutionFrom,
	AsPrefixedGeneralIndex, CurrencyAdapter, ConvertedConcreteAssetId, EnsureXcmOrigin,
	FixedWeightBounds, FungiblesAdapter, LocationInverter, NativeAsset, ParentAsSuperuser,
	RelayChainAsNative, SiblingParachainAsNative, SiblingParachainConvertsVia,
	SignedAccountId32AsNative, SignedToAccountId32, SovereignSignedViaLocation, TakeWeightCredit,
	ParentIsPreset,
};
use xcm_executor::{Config, XcmExecutor, Assets};
use xcm_executor::traits::JustTry;
use sp_std::{cmp::Ordering, marker::PhantomData};

use xcm::latest::{
	//	Xcm,
	AssetId::{Concrete},
	Fungibility::Fungible as XcmFungible,
	MultiAsset,
	Error as XcmError,
};
use xcm_executor::traits::{MatchesFungible, WeightTrader};
use pallet_foreing_assets::{
	AssetIds, AssetIdMapping, XcmForeignAssetIdMapping, CurrencyId, NativeCurrency,
	UsingAnyCurrencyComponents, TryAsForeing, ForeignAssetId,
};

=======
use pallet_unique_scheduler::DispatchCall;
>>>>>>> 5d39615f
use unique_runtime_common::{
	constants::*,
	dispatch::{CollectionDispatch, CollectionDispatchT},
	eth_sponsoring::UniqueEthSponsorshipHandler,
	impl_common_runtime_apis,
	sponsoring::UniqueSponsorshipHandler,
	types::*,
	weights::CommonWeights,
};
use up_data_structs::{
	CollectionId, CollectionLimits, CollectionStats,
	mapping::{CrossTokenAddressMapping, EvmTokenAddressMapping},
	Property, PropertyKeyPermission, RmrkBaseId, RmrkBaseInfo, RmrkCollectionId,
	RmrkCollectionInfo, RmrkInstanceInfo, RmrkNftChild, RmrkNftId, RmrkPartType, RmrkPropertyInfo,
	RmrkPropertyKey, RmrkResourceId, RmrkResourceInfo, RmrkTheme, RmrkThemeName, RpcCollection,
	TokenChild, TokenData, TokenId,
};
pub use xcm_config::*;

// Make the WASM binary available.
#[cfg(feature = "std")]
include!(concat!(env!("OUT_DIR"), "/wasm_binary.rs"));

// #[cfg(any(feature = "std", test))]
// pub use sp_runtime::BuildStorage;

//use xcm_executor::traits::MatchesFungible;

pub mod xcm_config;

pub const RUNTIME_NAME: &str = "opal";
pub const TOKEN_SYMBOL: &str = "OPL";

type CrossAccountId = pallet_evm::account::BasicCrossAccountId<Runtime>;

impl RuntimeInstance for Runtime {
	type CrossAccountId = self::CrossAccountId;
	type TransactionConverter = self::TransactionConverter;

	fn get_transaction_converter() -> TransactionConverter {
		TransactionConverter
	}
}

/// The type for looking up accounts. We don't expect more than 4 billion of them, but you
/// never know...
pub type AccountIndex = u32;

/// Balance of an account.
pub type Balance = u128;

// Signed version of balance
pub type Amount = i128;

/// Index of a transaction in the chain.
pub type Index = u32;

/// A hash of some data used by the chain.
pub type Hash = sp_core::H256;

/// Digest item type.
pub type DigestItem = generic::DigestItem;

/// Opaque types. These are used by the CLI to instantiate machinery that don't need to know
/// the specifics of the runtime. They can then be made to be agnostic over specific formats
/// of data like extrinsics, allowing for them to continue syncing the network through upgrades
/// to even the core data structures.
pub mod opaque {
	use sp_runtime::impl_opaque_keys;
	use sp_std::prelude::*;

	pub use unique_runtime_common::types::*;

	use super::Aura;

	impl_opaque_keys! {
		pub struct SessionKeys {
			pub aura: Aura,
		}
	}
}

/// This runtime version.
pub const VERSION: RuntimeVersion = RuntimeVersion {
	spec_name: create_runtime_str!(RUNTIME_NAME),
	impl_name: create_runtime_str!(RUNTIME_NAME),
	authoring_version: 1,
	spec_version: 923000,
	impl_version: 0,
	apis: RUNTIME_API_VERSIONS,
	transaction_version: 1,
	state_version: 0,
};

#[derive(codec::Encode, codec::Decode)]
pub enum XCMPMessage<XAccountId, XBalance> {
	/// Transfer tokens to the given account from the Parachain account.
	TransferToken(XAccountId, XBalance),
}

/// The version information used to identify this runtime when compiled natively.
#[cfg(feature = "std")]
pub fn native_version() -> NativeVersion {
	NativeVersion {
		runtime_version: VERSION,
		can_author_with: Default::default(),
	}
}

type NegativeImbalance = <Balances as Currency<AccountId>>::NegativeImbalance;

pub struct DealWithFees;

impl OnUnbalanced<NegativeImbalance> for DealWithFees {
	fn on_unbalanceds<B>(mut fees_then_tips: impl Iterator<Item = NegativeImbalance>) {
		if let Some(fees) = fees_then_tips.next() {
			// for fees, 100% to treasury
			let mut split = fees.ration(100, 0);
			if let Some(tips) = fees_then_tips.next() {
				// for tips, if any, 100% to treasury
				tips.ration_merge_into(100, 0, &mut split);
			}
			Treasury::on_unbalanced(split.0);
			// Author::on_unbalanced(split.1);
		}
	}
}

parameter_types! {
	pub const BlockHashCount: BlockNumber = 2400;
	pub RuntimeBlockLength: BlockLength =
		BlockLength::max_with_normal_ratio(5 * 1024 * 1024, NORMAL_DISPATCH_RATIO);
	pub const AvailableBlockRatio: Perbill = Perbill::from_percent(75);
	pub const MaximumBlockLength: u32 = 5 * 1024 * 1024;
	pub RuntimeBlockWeights: BlockWeights = BlockWeights::builder()
		.base_block(BlockExecutionWeight::get())
		.for_class(DispatchClass::all(), |weights| {
			weights.base_extrinsic = ExtrinsicBaseWeight::get();
		})
		.for_class(DispatchClass::Normal, |weights| {
			weights.max_total = Some(NORMAL_DISPATCH_RATIO * MAXIMUM_BLOCK_WEIGHT);
		})
		.for_class(DispatchClass::Operational, |weights| {
			weights.max_total = Some(MAXIMUM_BLOCK_WEIGHT);
			// Operational transactions have some extra reserved space, so that they
			// are included even if block reached `MAXIMUM_BLOCK_WEIGHT`.
			weights.reserved = Some(
				MAXIMUM_BLOCK_WEIGHT - NORMAL_DISPATCH_RATIO * MAXIMUM_BLOCK_WEIGHT
			);
		})
		.avg_block_initialization(AVERAGE_ON_INITIALIZE_RATIO)
		.build_or_panic();
	pub const Version: RuntimeVersion = VERSION;
	pub const SS58Prefix: u8 = 42;
}

parameter_types! {
	pub const ChainId: u64 = 8882;
}

pub struct FixedFee;

impl FeeCalculator for FixedFee {
	fn min_gas_price() -> (U256, u64) {
		(MIN_GAS_PRICE.into(), 0)
	}
}

// Assuming slowest ethereum opcode is SSTORE, with gas price of 20000 as our worst case
// (contract, which only writes a lot of data),
// approximating on top of our real store write weight
parameter_types! {
	pub const WritesPerSecond: u64 = WEIGHT_PER_SECOND / <Runtime as frame_system::Config>::DbWeight::get().write;
	pub const GasPerSecond: u64 = WritesPerSecond::get() * 20000;
	pub const WeightPerGas: u64 = WEIGHT_PER_SECOND / GasPerSecond::get();
}

/// Limiting EVM execution to 50% of block for substrate users and management tasks
/// EVM transaction consumes more weight than substrate's, so we can't rely on them being
/// scheduled fairly
const EVM_DISPATCH_RATIO: Perbill = Perbill::from_percent(50);
parameter_types! {
	pub BlockGasLimit: U256 = U256::from(NORMAL_DISPATCH_RATIO * EVM_DISPATCH_RATIO * MAXIMUM_BLOCK_WEIGHT / WeightPerGas::get());
}

pub enum FixedGasWeightMapping {}

impl GasWeightMapping for FixedGasWeightMapping {
	fn gas_to_weight(gas: u64) -> Weight {
		gas.saturating_mul(WeightPerGas::get())
	}
	fn weight_to_gas(weight: Weight) -> u64 {
		weight / WeightPerGas::get()
	}
}

impl pallet_evm::account::Config for Runtime {
	type CrossAccountId = pallet_evm::account::BasicCrossAccountId<Self>;
	type EvmAddressMapping = pallet_evm::HashedAddressMapping<Self::Hashing>;
	type EvmBackwardsAddressMapping = fp_evm_mapping::MapBackwardsAddressTruncated;
}

impl pallet_evm::Config for Runtime {
	type BlockGasLimit = BlockGasLimit;
	type FeeCalculator = FixedFee;
	type GasWeightMapping = FixedGasWeightMapping;
	type BlockHashMapping = pallet_ethereum::EthereumBlockHashMapping<Self>;
	type CallOrigin = EnsureAddressTruncated<Self>;
	type WithdrawOrigin = EnsureAddressTruncated<Self>;
	type AddressMapping = HashedAddressMapping<Self::Hashing>;
	type PrecompilesType = ();
	type PrecompilesValue = ();
	type Currency = Balances;
	type Event = Event;
	type OnMethodCall = (
		pallet_evm_migration::OnMethodCall<Self>,
		pallet_evm_contract_helpers::HelpersOnMethodCall<Self>,
		CollectionDispatchT<Self>,
		pallet_unique::eth::CollectionHelpersOnMethodCall<Self>,
	);
	type OnCreate = pallet_evm_contract_helpers::HelpersOnCreate<Self>;
	type ChainId = ChainId;
	type Runner = pallet_evm::runner::stack::Runner<Self>;
	type OnChargeTransaction = pallet_evm::EVMCurrencyAdapter<Balances, DealWithFees>;
	type TransactionValidityHack = pallet_evm_transaction_payment::TransactionValidityHack<Self>;
	type FindAuthor = EthereumFindAuthor<Aura>;
}

impl pallet_evm_migration::Config for Runtime {
	type WeightInfo = pallet_evm_migration::weights::SubstrateWeight<Self>;
}

pub struct EthereumFindAuthor<F>(core::marker::PhantomData<F>);

impl<F: FindAuthor<u32>> FindAuthor<H160> for EthereumFindAuthor<F> {
	fn find_author<'a, I>(digests: I) -> Option<H160>
	where
		I: 'a + IntoIterator<Item = (ConsensusEngineId, &'a [u8])>,
	{
		if let Some(author_index) = F::find_author(digests) {
			let authority_id = Aura::authorities()[author_index as usize].clone();
			return Some(H160::from_slice(&authority_id.to_raw_vec()[4..24]));
		}
		None
	}
}

impl pallet_ethereum::Config for Runtime {
	type Event = Event;
	type StateRoot = pallet_ethereum::IntermediateStateRoot<Self>;
}

impl pallet_randomness_collective_flip::Config for Runtime {}

impl frame_system::Config for Runtime {
	/// The data to be stored in an account.
	type AccountData = pallet_balances::AccountData<Balance>;
	/// The identifier used to distinguish between accounts.
	type AccountId = AccountId;
	/// The basic call filter to use in dispatchable.
	type BaseCallFilter = Everything;
	/// Maximum number of block number to block hash mappings to keep (oldest pruned first).
	type BlockHashCount = BlockHashCount;
	/// The maximum length of a block (in bytes).
	type BlockLength = RuntimeBlockLength;
	/// The index type for blocks.
	type BlockNumber = BlockNumber;
	/// The weight of the overhead invoked on the block import process, independent of the extrinsics included in that block.
	type BlockWeights = RuntimeBlockWeights;
	/// The aggregated dispatch type that is available for extrinsics.
	type Call = Call;
	/// The weight of database operations that the runtime can invoke.
	type DbWeight = RocksDbWeight;
	/// The ubiquitous event type.
	type Event = Event;
	/// The type for hashing blocks and tries.
	type Hash = Hash;
	/// The hashing algorithm used.
	type Hashing = BlakeTwo256;
	/// The header type.
	type Header = generic::Header<BlockNumber, BlakeTwo256>;
	/// The index type for storing how many extrinsics an account has signed.
	type Index = Index;
	/// The lookup mechanism to get account ID from whatever is passed in dispatchers.
	type Lookup = AccountIdLookup<AccountId, ()>;
	/// What to do if an account is fully reaped from the system.
	type OnKilledAccount = ();
	/// What to do if a new account is created.
	type OnNewAccount = ();
	type OnSetCode = cumulus_pallet_parachain_system::ParachainSetCode<Self>;
	/// The ubiquitous origin type.
	type Origin = Origin;
	/// This type is being generated by `construct_runtime!`.
	type PalletInfo = PalletInfo;
	/// This is used as an identifier of the chain. 42 is the generic substrate prefix.
	type SS58Prefix = SS58Prefix;
	/// Weight information for the extrinsics of this pallet.
	type SystemWeightInfo = frame_system::weights::SubstrateWeight<Self>;
	/// Version of the runtime.
	type Version = Version;
	type MaxConsumers = ConstU32<16>;
}

parameter_types! {
	pub const MinimumPeriod: u64 = SLOT_DURATION / 2;
}

impl pallet_timestamp::Config for Runtime {
	/// A timestamp: milliseconds since the unix epoch.
	type Moment = u64;
	type OnTimestampSet = ();
	type MinimumPeriod = MinimumPeriod;
	type WeightInfo = ();
}

parameter_types! {
	// pub const ExistentialDeposit: u128 = 500;
	pub const ExistentialDeposit: u128 = 0;
	pub const MaxLocks: u32 = 50;
	pub const MaxReserves: u32 = 50;
}

impl pallet_balances::Config for Runtime {
	type MaxLocks = MaxLocks;
	type MaxReserves = MaxReserves;
	type ReserveIdentifier = [u8; 16];
	/// The type for recording an account's balance.
	type Balance = Balance;
	/// The ubiquitous event type.
	type Event = Event;
	type DustRemoval = Treasury;
	type ExistentialDeposit = ExistentialDeposit;
	type AccountStore = System;
	type WeightInfo = pallet_balances::weights::SubstrateWeight<Self>;
}

pub const fn deposit(items: u32, bytes: u32) -> Balance {
	items as Balance * 15 * CENTIUNIQUE + (bytes as Balance) * 6 * CENTIUNIQUE
}

/*
parameter_types! {
	pub TombstoneDeposit: Balance = deposit(
		1,
		sp_std::mem::size_of::<pallet_contracts::Pallet<Runtime>> as u32,
	);
	pub DepositPerContract: Balance = TombstoneDeposit::get();
	pub const DepositPerStorageByte: Balance = deposit(0, 1);
	pub const DepositPerStorageItem: Balance = deposit(1, 0);
	pub RentFraction: Perbill = Perbill::from_rational(1u32, 30 * DAYS);
	pub const SurchargeReward: Balance = 150 * MILLIUNIQUE;
	pub const SignedClaimHandicap: u32 = 2;
	pub const MaxDepth: u32 = 32;
	pub const MaxValueSize: u32 = 16 * 1024;
	pub const MaxCodeSize: u32 = 1024 * 1024 * 25; // 25 Mb
	// The lazy deletion runs inside on_initialize.
	pub DeletionWeightLimit: Weight = AVERAGE_ON_INITIALIZE_RATIO *
		RuntimeBlockWeights::get().max_block;
	// The weight needed for decoding the queue should be less or equal than a fifth
	// of the overall weight dedicated to the lazy deletion.
	pub DeletionQueueDepth: u32 = ((DeletionWeightLimit::get() / (
			<Runtime as pallet_contracts::Config>::WeightInfo::on_initialize_per_queue_item(1) -
			<Runtime as pallet_contracts::Config>::WeightInfo::on_initialize_per_queue_item(0)
		)) / 5) as u32;
	pub Schedule: pallet_contracts::Schedule<Runtime> = Default::default();
}

impl pallet_contracts::Config for Runtime {
	type Time = Timestamp;
	type Randomness = RandomnessCollectiveFlip;
	type Currency = Balances;
	type Event = Event;
	type RentPayment = ();
	type SignedClaimHandicap = SignedClaimHandicap;
	type TombstoneDeposit = TombstoneDeposit;
	type DepositPerContract = DepositPerContract;
	type DepositPerStorageByte = DepositPerStorageByte;
	type DepositPerStorageItem = DepositPerStorageItem;
	type RentFraction = RentFraction;
	type SurchargeReward = SurchargeReward;
	type WeightPrice = pallet_transaction_payment::Pallet<Self>;
	type WeightInfo = pallet_contracts::weights::SubstrateWeight<Self>;
	type ChainExtension = NFTExtension;
	type DeletionQueueDepth = DeletionQueueDepth;
	type DeletionWeightLimit = DeletionWeightLimit;
	type Schedule = Schedule;
	type CallStack = [pallet_contracts::Frame<Self>; 31];
}
*/

parameter_types! {
	/// This value increases the priority of `Operational` transactions by adding
	/// a "virtual tip" that's equal to the `OperationalFeeMultiplier * final_fee`.
	pub const OperationalFeeMultiplier: u8 = 5;
}

/// Linear implementor of `WeightToFeePolynomial`
pub struct LinearFee<T>(sp_std::marker::PhantomData<T>);

impl<T> WeightToFeePolynomial for LinearFee<T>
where
	T: BaseArithmetic + From<u32> + Copy + Unsigned,
{
	type Balance = T;

	fn polynomial() -> WeightToFeeCoefficients<Self::Balance> {
		smallvec!(WeightToFeeCoefficient {
			coeff_integer: WEIGHT_TO_FEE_COEFF.into(),
			coeff_frac: Perbill::zero(),
			negative: false,
			degree: 1,
		})
	}
}

impl pallet_transaction_payment::Config for Runtime {
	type OnChargeTransaction = pallet_transaction_payment::CurrencyAdapter<Balances, DealWithFees>;
	type LengthToFee = ConstantMultiplier<Balance, TransactionByteFee>;
	type OperationalFeeMultiplier = OperationalFeeMultiplier;
	type WeightToFee = LinearFee<Balance>;
	type FeeMultiplierUpdate = ();
}

parameter_types! {
	pub const ProposalBond: Permill = Permill::from_percent(5);
	pub const ProposalBondMinimum: Balance = 1 * UNIQUE;
	pub const ProposalBondMaximum: Balance = 1000 * UNIQUE;
	pub const SpendPeriod: BlockNumber = 5 * MINUTES;
	pub const Burn: Permill = Permill::from_percent(0);
	pub const TipCountdown: BlockNumber = 1 * DAYS;
	pub const TipFindersFee: Percent = Percent::from_percent(20);
	pub const TipReportDepositBase: Balance = 1 * UNIQUE;
	pub const DataDepositPerByte: Balance = 1 * CENTIUNIQUE;
	pub const BountyDepositBase: Balance = 1 * UNIQUE;
	pub const BountyDepositPayoutDelay: BlockNumber = 1 * DAYS;
	pub const TreasuryModuleId: PalletId = PalletId(*b"py/trsry");
	pub const BountyUpdatePeriod: BlockNumber = 14 * DAYS;
	pub const MaximumReasonLength: u32 = 16384;
	pub const BountyCuratorDeposit: Permill = Permill::from_percent(50);
	pub const BountyValueMinimum: Balance = 5 * UNIQUE;
	pub const MaxApprovals: u32 = 100;
}

impl pallet_treasury::Config for Runtime {
	type PalletId = TreasuryModuleId;
	type Currency = Balances;
	type ApproveOrigin = EnsureRoot<AccountId>;
	type RejectOrigin = EnsureRoot<AccountId>;
	type Event = Event;
	type OnSlash = ();
	type ProposalBond = ProposalBond;
	type ProposalBondMinimum = ProposalBondMinimum;
	type ProposalBondMaximum = ProposalBondMaximum;
	type SpendPeriod = SpendPeriod;
	type Burn = Burn;
	type BurnDestination = ();
	type SpendFunds = ();
	type WeightInfo = pallet_treasury::weights::SubstrateWeight<Self>;
	type MaxApprovals = MaxApprovals;
}

impl pallet_sudo::Config for Runtime {
	type Event = Event;
	type Call = Call;
}

pub struct RelayChainBlockNumberProvider<T>(sp_std::marker::PhantomData<T>);

impl<T: cumulus_pallet_parachain_system::Config> BlockNumberProvider
	for RelayChainBlockNumberProvider<T>
{
	type BlockNumber = BlockNumber;

	fn current_block_number() -> Self::BlockNumber {
		cumulus_pallet_parachain_system::Pallet::<T>::validation_data()
			.map(|d| d.relay_parent_number)
			.unwrap_or_default()
	}
}

parameter_types! {
	pub const MinVestedTransfer: Balance = 10 * UNIQUE;
	pub const MaxVestingSchedules: u32 = 28;
}

impl orml_vesting::Config for Runtime {
	type Event = Event;
	type Currency = pallet_balances::Pallet<Runtime>;
	type MinVestedTransfer = MinVestedTransfer;
	type VestedTransferOrigin = EnsureSigned<AccountId>;
	type WeightInfo = ();
	type MaxVestingSchedules = MaxVestingSchedules;
	type BlockNumberProvider = RelayChainBlockNumberProvider<Runtime>;
}

<<<<<<< HEAD
parameter_types! {
	pub const ReservedDmpWeight: Weight = MAXIMUM_BLOCK_WEIGHT / 4;
	pub const ReservedXcmpWeight: Weight = MAXIMUM_BLOCK_WEIGHT / 4;
}

impl cumulus_pallet_parachain_system::Config for Runtime {
	type Event = Event;
	type SelfParaId = parachain_info::Pallet<Self>;
	type OnSystemEvent = ();
	type OutboundXcmpMessageSource = XcmpQueue;
	type DmpMessageHandler = DmpQueue;
	type ReservedDmpWeight = ReservedDmpWeight;
	type ReservedXcmpWeight = ReservedXcmpWeight;
	type XcmpMessageHandler = XcmpQueue;
}

impl parachain_info::Config for Runtime {}

impl cumulus_pallet_aura_ext::Config for Runtime {}

parameter_types! {
	pub const RelayLocation: MultiLocation = MultiLocation::parent();
	pub const RelayNetwork: NetworkId = NetworkId::Polkadot;
	pub RelayOrigin: Origin = cumulus_pallet_xcm::Origin::Relay.into();
	pub Ancestry: MultiLocation = Parachain(ParachainInfo::parachain_id().into()).into();
	pub SelfLocation: MultiLocation = MultiLocation::new(1, X1(Parachain(ParachainInfo::get().into())));
}

/// Type for specifying how a `MultiLocation` can be converted into an `AccountId`. This is used
/// when determining ownership of accounts for asset transacting and when attempting to use XCM
/// `Transact` in order to determine the dispatch Origin.
pub type LocationToAccountId = (
	// The parent (Relay-chain) origin converts to the default `AccountId`.
	ParentIsPreset<AccountId>,
	// Sibling parachain origins convert to AccountId via the `ParaId::into`.
	SiblingParachainConvertsVia<Sibling, AccountId>,
	// Straight up local `AccountId32` origins just alias directly to `AccountId`.
	AccountId32Aliases<RelayNetwork, AccountId>,
);

parameter_types! {
	pub CheckingAccount: AccountId = PolkadotXcm::check_account();
}

/// Allow checking in assets that have issuance > 0.
pub struct NonZeroIssuance<AccountId, ForeingAssets>(PhantomData<(AccountId, ForeingAssets)>);
impl<AccountId, ForeingAssets> Contains<<ForeingAssets as fungibles::Inspect<AccountId>>::AssetId>
	for NonZeroIssuance<AccountId, ForeingAssets>
where
	ForeingAssets: fungibles::Inspect<AccountId>,
{
	fn contains(id: &<ForeingAssets as fungibles::Inspect<AccountId>>::AssetId) -> bool {
		!ForeingAssets::total_issuance(*id).is_zero()
	}
}

use xcm_executor::traits::{
	Convert as ConvertXcm, Error as MatchError, MatchesFungibles, TransactAsset,
};
use sp_runtime::traits::Convert;
use xcm::opaque::latest::Junction;
use sp_std::{borrow::Borrow};

pub struct AsInnerId<AssetId, ConvertAssetId>(PhantomData<(AssetId, ConvertAssetId)>);
impl<AssetId: Clone + PartialEq, ConvertAssetId: ConvertXcm<AssetId, AssetId>>
	ConvertXcm<MultiLocation, AssetId> for AsInnerId<AssetId, ConvertAssetId>
where
	AssetId: Borrow<AssetId>,
	AssetId: TryAsForeing<AssetId, ForeignAssetId>,
	AssetIds: Borrow<AssetId>,
{
	fn convert_ref(id: impl Borrow<MultiLocation>) -> Result<AssetId, ()> {
		let id = id.borrow();

		log::trace!(
			target: "xcm::AsInnerId::Convert",
			"AsInnerId {:?}",
			id
		);

		let parent = MultiLocation::parent();
		let here = MultiLocation::here();
		let self_location = MultiLocation::new(1, X1(Parachain(ParachainInfo::get().into())));

		if *id == parent {
			return ConvertAssetId::convert_ref(AssetIds::NativeAssetId(NativeCurrency::Parent));
		}

		if *id == here || *id == self_location {
			return ConvertAssetId::convert_ref(AssetIds::NativeAssetId(NativeCurrency::Here));
		}

		match XcmForeignAssetIdMapping::<Runtime>::get_currency_id(id.clone()) {
			Some(AssetIds::ForeignAssetId(foreign_asset_id)) => {
				ConvertAssetId::convert_ref(AssetIds::ForeignAssetId(foreign_asset_id))
			}
			_ => ConvertAssetId::convert_ref(AssetIds::ForeignAssetId(0)),
		}
	}

	fn reverse_ref(what: impl Borrow<AssetId>) -> Result<MultiLocation, ()> {
		log::trace!(
			target: "xcm::AsInnerId::Reverse",
			"AsInnerId",
		);

		let asset_id = what.borrow();

		let parent_id =
			ConvertAssetId::convert_ref(AssetIds::NativeAssetId(NativeCurrency::Parent)).unwrap();
		let here_id = ConvertAssetId::convert_ref(AssetIds::NativeAssetId(NativeCurrency::Here)).unwrap();

		if asset_id.clone() == parent_id
		{
			return Ok(MultiLocation::parent());
		}

		if asset_id.clone() == here_id
		{
			return Ok(MultiLocation::new(1, X1(Parachain(ParachainInfo::get().into()))));
		}

		match <AssetId as TryAsForeing<AssetId, ForeignAssetId>>::try_as_foreing(
			asset_id.clone()) 
		{
			Some(fid) => match XcmForeignAssetIdMapping::<Runtime>::get_multi_location(fid){
				Some(location) => Ok(location),
				None => Err(())
			} ,
			None => Err(()),
		}
	}
}

/// Means for transacting assets besides the native currency on this chain.
pub type FungiblesTransactor = FungiblesAdapter<
	// Use this fungibles implementation:
	ForeingAssets,
	// Use this currency when it is a fungible asset matching the given location or name:
	ConvertedConcreteAssetId<AssetIds, Balance, AsInnerId<AssetIds, JustTry>, JustTry>,
	// Convert an XCM MultiLocation into a local account id:
	LocationToAccountId,
	// Our chain's account ID type (we can't get away without mentioning it explicitly):
	AccountId,
	// We only want to allow teleports of known assets. We use non-zero issuance as an indication
	// that this asset is known.
	NonZeroIssuance<AccountId, ForeingAssets>,
	// The account to use for tracking teleports.
	CheckingAccount,
>;

/// Means for transacting assets on this chain.
pub type AssetTransactors = FungiblesTransactor;

/// This is the type we use to convert an (incoming) XCM origin into a local `Origin` instance,
/// ready for dispatching a transaction with Xcm's `Transact`. There is an `OriginKind` which can
/// biases the kind of local `Origin` it will become.
pub type XcmOriginToTransactDispatchOrigin = (
	// Sovereign account converter; this attempts to derive an `AccountId` from the origin location
	// using `LocationToAccountId` and then turn that into the usual `Signed` origin. Useful for
	// foreign chains who want to have a local sovereign account on this chain which they control.
	SovereignSignedViaLocation<LocationToAccountId, Origin>,
	// Native converter for Relay-chain (Parent) location; will converts to a `Relay` origin when
	// recognised.
	RelayChainAsNative<RelayOrigin, Origin>,
	// Native converter for sibling Parachains; will convert to a `SiblingPara` origin when
	// recognised.
	SiblingParachainAsNative<cumulus_pallet_xcm::Origin, Origin>,
	// Superuser converter for the Relay-chain (Parent) location. This will allow it to issue a
	// transaction from the Root origin.
	ParentAsSuperuser<Origin>,
	// Native signed account converter; this just converts an `AccountId32` origin into a normal
	// `Origin::Signed` origin of the same 32-byte value.
	SignedAccountId32AsNative<RelayNetwork, Origin>,
	// Xcm origins can be represented natively under the Xcm pallet's Xcm origin.
	XcmPassthrough<Origin>,
);

parameter_types! {
	// One XCM operation is 1_000_000 weight - almost certainly a conservative estimate.
	pub UnitWeightCost: Weight = 1_000_000;
	// 1200 UNIQUEs buy 1 second of weight.
	pub const WeightPrice: (MultiLocation, u128) = (MultiLocation::parent(), 1_200 * UNIQUE);
	pub const MaxInstructions: u32 = 100;
	pub const MaxAuthorities: u32 = 100_000;
}

match_types! {
	pub type ParentOrParentsUnitPlurality: impl Contains<MultiLocation> = {
		MultiLocation { parents: 1, interior: Here } |
		MultiLocation { parents: 1, interior: X1(Plurality { id: BodyId::Unit, .. }) }
	};
}

use xcm_executor::traits::{ShouldExecute};
use xcm::latest::{Xcm};
/// Execution barrier that just takes `max_weight` from `weight_credit`.
///
/// Useful to allow XCM execution by local chain users via extrinsics.
/// E.g. `pallet_xcm::reserve_asset_transfer` to transfer a reserve asset
/// out of the local chain to another one.
pub struct AllowAllDebug;
impl ShouldExecute for AllowAllDebug {
	fn should_execute<Call>(
		_origin: &MultiLocation,
		_message: &mut Xcm<Call>,
		max_weight: Weight,
		weight_credit: &mut Weight,
	) -> Result<(), ()> {
		Ok(())
	}
}

pub type Barrier = (
	TakeWeightCredit,
	AllowTopLevelPaidExecutionFrom<Everything>,
	AllowUnpaidExecutionFrom<ParentOrParentsUnitPlurality>,
	// ^^^ Parent & its unit plurality gets free execution
	AllowAllDebug,
);

use xcm_executor::traits::FilterAssetLocation;
pub struct AllAsset;
impl FilterAssetLocation for AllAsset {
	fn filter_asset_location(asset: &MultiAsset, origin: &MultiLocation) -> bool {
		true
	}
}

pub struct XcmConfig;
impl Config for XcmConfig {
	type Call = Call;
	type XcmSender = XcmRouter;
	// How to withdraw and deposit an asset.
	type AssetTransactor = AssetTransactors;
	type OriginConverter = XcmOriginToTransactDispatchOrigin;
	type IsReserve = AllAsset; //NativeAsset;
	type IsTeleporter = (); // Teleportation is disabled
	type LocationInverter = LocationInverter<Ancestry>;
	type Barrier = Barrier;
	type Weigher = FixedWeightBounds<UnitWeightCost, Call, MaxInstructions>;
	type Trader =
		UsingAnyCurrencyComponents<LinearFee<Balance>, RelayLocation, AccountId, Balances, ()>;
	type ResponseHandler = (); // Don't handle responses for now.
	type SubscriptionService = PolkadotXcm;

	type AssetTrap = PolkadotXcm;
	type AssetClaims = PolkadotXcm;
}

// parameter_types! {
// 	pub const MaxDownwardMessageWeight: Weight = MAXIMUM_BLOCK_WEIGHT / 10;
// }

/// No local origins on this chain are allowed to dispatch XCM sends/executions.
pub type LocalOriginToLocation = (SignedToAccountId32<Origin, AccountId, RelayNetwork>,);

/// The means for routing XCM messages which are not for local execution into the right message
/// queues.
pub type XcmRouter = (
	// Two routers - use UMP to communicate with the relay chain:
	cumulus_primitives_utility::ParentAsUmp<ParachainSystem, ()>,
	// ..and XCMP to communicate with the sibling chains.
	XcmpQueue,
);

impl pallet_evm_coder_substrate::Config for Runtime {}

impl pallet_xcm::Config for Runtime {
	type Event = Event;
	type SendXcmOrigin = EnsureXcmOrigin<Origin, LocalOriginToLocation>;
	type XcmRouter = XcmRouter;
	type ExecuteXcmOrigin = EnsureXcmOrigin<Origin, LocalOriginToLocation>;
	type XcmExecuteFilter = Everything;
	type XcmExecutor = XcmExecutor<XcmConfig>;
	type XcmTeleportFilter = Everything;
	type XcmReserveTransferFilter = Everything;
	type Weigher = FixedWeightBounds<UnitWeightCost, Call, MaxInstructions>;
	type LocationInverter = LocationInverter<Ancestry>;
	type Origin = Origin;
	type Call = Call;
	const VERSION_DISCOVERY_QUEUE_SIZE: u32 = 100;
	type AdvertisedXcmVersion = pallet_xcm::CurrentXcmVersion;
}

impl cumulus_pallet_xcm::Config for Runtime {
	type Event = Event;
	type XcmExecutor = XcmExecutor<XcmConfig>;
}

impl cumulus_pallet_xcmp_queue::Config for Runtime {
	type WeightInfo = ();
	type Event = Event;
	type XcmExecutor = XcmExecutor<XcmConfig>;
	type ChannelInfo = ParachainSystem;
	type VersionWrapper = ();
	type ExecuteOverweightOrigin = frame_system::EnsureRoot<AccountId>;
	type ControllerOrigin = EnsureRoot<AccountId>;
	type ControllerOriginConverter = XcmOriginToTransactDispatchOrigin;
}

impl cumulus_pallet_dmp_queue::Config for Runtime {
	type Event = Event;
	type XcmExecutor = XcmExecutor<XcmConfig>;
	type ExecuteOverweightOrigin = frame_system::EnsureRoot<AccountId>;
}

=======
>>>>>>> 5d39615f
impl pallet_aura::Config for Runtime {
	type AuthorityId = AuraId;
	type DisabledValidators = ();
	type MaxAuthorities = MaxAuthorities;
}

parameter_types! {
	pub TreasuryAccountId: AccountId = TreasuryModuleId::get().into_account_truncating();
	pub const CollectionCreationPrice: Balance = 2 * UNIQUE;
}

impl pallet_common::Config for Runtime {
	type WeightInfo = pallet_common::weights::SubstrateWeight<Self>;
	type Event = Event;
	type Currency = Balances;
	type CollectionCreationPrice = CollectionCreationPrice;
	type TreasuryAccountId = TreasuryAccountId;
	type CollectionDispatch = CollectionDispatchT<Self>;

	type EvmTokenAddressMapping = EvmTokenAddressMapping;
	type CrossTokenAddressMapping = CrossTokenAddressMapping<Self::AccountId>;
	type ContractAddress = EvmCollectionHelpersAddress;
}

impl pallet_structure::Config for Runtime {
	type Event = Event;
	type Call = Call;
	type WeightInfo = pallet_structure::weights::SubstrateWeight<Self>;
}

impl pallet_fungible::Config for Runtime {
	type WeightInfo = pallet_fungible::weights::SubstrateWeight<Self>;
}

impl pallet_refungible::Config for Runtime {
	type WeightInfo = pallet_refungible::weights::SubstrateWeight<Self>;
}

impl pallet_nonfungible::Config for Runtime {
	type WeightInfo = pallet_nonfungible::weights::SubstrateWeight<Self>;
}

impl pallet_proxy_rmrk_core::Config for Runtime {
	type WeightInfo = pallet_proxy_rmrk_core::weights::SubstrateWeight<Self>;
	type Event = Event;
}

impl pallet_proxy_rmrk_equip::Config for Runtime {
	type WeightInfo = pallet_proxy_rmrk_equip::weights::SubstrateWeight<Self>;
	type Event = Event;
}

impl pallet_unique::Config for Runtime {
	type Event = Event;
	type WeightInfo = pallet_unique::weights::SubstrateWeight<Self>;
	type CommonWeightInfo = CommonWeights<Self>;
}

parameter_types! {
	pub const InflationBlockInterval: BlockNumber = 100; // every time per how many blocks inflation is applied
}

/// Used for the pallet inflation
impl pallet_inflation::Config for Runtime {
	type Currency = Balances;
	type TreasuryAccountId = TreasuryAccountId;
	type InflationBlockInterval = InflationBlockInterval;
	type BlockNumberProvider = RelayChainBlockNumberProvider<Runtime>;
}

parameter_types! {
	pub MaximumSchedulerWeight: Weight = Perbill::from_percent(50) *
		RuntimeBlockWeights::get().max_block;
	pub const MaxScheduledPerBlock: u32 = 50;
}

type ChargeTransactionPayment = pallet_charge_transaction::ChargeTransactionPayment<Runtime>;

fn get_signed_extras(from: <Runtime as frame_system::Config>::AccountId) -> SignedExtraScheduler {
	(
		frame_system::CheckSpecVersion::<Runtime>::new(),
		frame_system::CheckGenesis::<Runtime>::new(),
		frame_system::CheckEra::<Runtime>::from(Era::Immortal),
		frame_system::CheckNonce::<Runtime>::from(frame_system::Pallet::<Runtime>::account_nonce(
			from,
		)),
		frame_system::CheckWeight::<Runtime>::new(),
		// sponsoring transaction logic
		// pallet_charge_transaction::ChargeTransactionPayment::<Runtime>::new(0),
	)
}

pub struct SchedulerPaymentExecutor;

impl<T: frame_system::Config + pallet_unique_scheduler::Config, SelfContainedSignedInfo>
	DispatchCall<T, SelfContainedSignedInfo> for SchedulerPaymentExecutor
where
	<T as frame_system::Config>::Call: Member
		+ Dispatchable<Origin = Origin, Info = DispatchInfo>
		+ SelfContainedCall<SignedInfo = SelfContainedSignedInfo>
		+ GetDispatchInfo
		+ From<frame_system::Call<Runtime>>,
	SelfContainedSignedInfo: Send + Sync + 'static,
	Call: From<<T as frame_system::Config>::Call>
		+ From<<T as pallet_unique_scheduler::Config>::Call>
		+ SelfContainedCall<SignedInfo = SelfContainedSignedInfo>,
	sp_runtime::AccountId32: From<<T as frame_system::Config>::AccountId>,
{
	fn dispatch_call(
		signer: <T as frame_system::Config>::AccountId,
		call: <T as pallet_unique_scheduler::Config>::Call,
	) -> Result<
		Result<PostDispatchInfo, DispatchErrorWithPostInfo<PostDispatchInfo>>,
		TransactionValidityError,
	> {
		let dispatch_info = call.get_dispatch_info();
		let extrinsic = fp_self_contained::CheckedExtrinsic::<
			AccountId,
			Call,
			SignedExtraScheduler,
			SelfContainedSignedInfo,
		> {
			signed:
				CheckedSignature::<AccountId, SignedExtraScheduler, SelfContainedSignedInfo>::Signed(
					signer.clone().into(),
					get_signed_extras(signer.into()),
				),
			function: call.into(),
		};

		extrinsic.apply::<Runtime>(&dispatch_info, 0)
	}

	fn reserve_balance(
		id: [u8; 16],
		sponsor: <T as frame_system::Config>::AccountId,
		call: <T as pallet_unique_scheduler::Config>::Call,
		count: u32,
	) -> Result<(), DispatchError> {
		let dispatch_info = call.get_dispatch_info();
		let weight: Balance = ChargeTransactionPayment::traditional_fee(0, &dispatch_info, 0)
			.saturating_mul(count.into());

		<Balances as NamedReservableCurrency<AccountId>>::reserve_named(
			&id,
			&(sponsor.into()),
			weight,
		)
	}

	fn pay_for_call(
		id: [u8; 16],
		sponsor: <T as frame_system::Config>::AccountId,
		call: <T as pallet_unique_scheduler::Config>::Call,
	) -> Result<u128, DispatchError> {
		let dispatch_info = call.get_dispatch_info();
		let weight: Balance = ChargeTransactionPayment::traditional_fee(0, &dispatch_info, 0);
		Ok(
			<Balances as NamedReservableCurrency<AccountId>>::unreserve_named(
				&id,
				&(sponsor.into()),
				weight,
			),
		)
	}

	fn cancel_reserve(
		id: [u8; 16],
		sponsor: <T as frame_system::Config>::AccountId,
	) -> Result<u128, DispatchError> {
		Ok(
			<Balances as NamedReservableCurrency<AccountId>>::unreserve_named(
				&id,
				&(sponsor.into()),
				u128::MAX,
			),
		)
	}
}

parameter_types! {
	pub const NoPreimagePostponement: Option<u32> = Some(10);
	pub const Preimage: Option<u32> = Some(10);
}

/// Used the compare the privilege of an origin inside the scheduler.
pub struct OriginPrivilegeCmp;

impl PrivilegeCmp<OriginCaller> for OriginPrivilegeCmp {
	fn cmp_privilege(_left: &OriginCaller, _right: &OriginCaller) -> Option<Ordering> {
		Some(Ordering::Equal)
	}
}

impl pallet_unique_scheduler::Config for Runtime {
	type Event = Event;
	type Origin = Origin;
	type Currency = Balances;
	type PalletsOrigin = OriginCaller;
	type Call = Call;
	type MaximumWeight = MaximumSchedulerWeight;
	type ScheduleOrigin = EnsureSigned<AccountId>;
	type MaxScheduledPerBlock = MaxScheduledPerBlock;
	type WeightInfo = ();
	type CallExecutor = SchedulerPaymentExecutor;
	type OriginPrivilegeCmp = OriginPrivilegeCmp;
	type PreimageProvider = ();
	type NoPreimagePostponement = NoPreimagePostponement;
}

type EvmSponsorshipHandler = (
	UniqueEthSponsorshipHandler<Runtime>,
	pallet_evm_contract_helpers::HelpersContractSponsoring<Runtime>,
);

type SponsorshipHandler = (
	UniqueSponsorshipHandler<Runtime>,
	//pallet_contract_helpers::ContractSponsorshipHandler<Runtime>,
	pallet_evm_transaction_payment::BridgeSponsorshipHandler<Runtime>,
);

impl pallet_evm_transaction_payment::Config for Runtime {
	type EvmSponsorshipHandler = EvmSponsorshipHandler;
	type Currency = Balances;
}

impl pallet_charge_transaction::Config for Runtime {
	type SponsorshipHandler = SponsorshipHandler;
}

impl pallet_foreing_assets::Config for Runtime {
	type Event = Event;
	type Currency = Balances;
	type RegisterOrigin = frame_system::EnsureRoot<AccountId>;
<<<<<<< HEAD
	type WeightInfo = ();
}

pub struct CurrencyIdConvert;
impl Convert<AssetIds, Option<MultiLocation>> for CurrencyIdConvert {
	fn convert(id: AssetIds) -> Option<MultiLocation> {
		match id {
			AssetIds::NativeAssetId(NativeCurrency::Here) => Some(MultiLocation::new(
				1,
				X1(Parachain(ParachainInfo::get().into())),
			)),
			AssetIds::NativeAssetId(NativeCurrency::Parent) => Some(MultiLocation::parent()),
			AssetIds::ForeignAssetId(foreign_asset_id) => {
				XcmForeignAssetIdMapping::<Runtime>::get_multi_location(foreign_asset_id)
			}
		}
	}
}
impl Convert<MultiLocation, Option<CurrencyId>> for CurrencyIdConvert {
	fn convert(location: MultiLocation) -> Option<CurrencyId> {
		if location == MultiLocation::here()
			|| location == MultiLocation::new(1, X1(Parachain(ParachainInfo::get().into())))
		{
			return Some(AssetIds::NativeAssetId(NativeCurrency::Here));
		}

		if location == MultiLocation::parent() {
			return Some(AssetIds::NativeAssetId(NativeCurrency::Parent));
		}

		if let Some(currency_id) =
			XcmForeignAssetIdMapping::<Runtime>::get_currency_id(location.clone())
		{
			return Some(currency_id);
		}

		None
	}
}

pub fn get_all_module_accounts() -> Vec<AccountId> {
	vec![TreasuryModuleId::get().into_account_truncating()]
}

pub struct DustRemovalWhitelist;
impl Contains<AccountId> for DustRemovalWhitelist {
	fn contains(a: &AccountId) -> bool {
		get_all_module_accounts().contains(a)
	}
}

parameter_type_with_key! {
	pub ExistentialDeposits: |currency_id: CurrencyId| -> Balance {
		match currency_id {
			CurrencyId::NativeAssetId(symbol) => match symbol {
				NativeCurrency::Here => 0,
				NativeCurrency::Parent=> 0,
			},
			_ => 100_000
		}
	};
}

impl orml_tokens::Config for Runtime {
	type Event = Event;
	type Balance = Balance;
	type Amount = Amount;
	type CurrencyId = CurrencyId;
	type WeightInfo = (); //weights::orml_tokens::WeightInfo<Runtime>;
	type ExistentialDeposits = ExistentialDeposits;
	type OnDust = orml_tokens::TransferDust<Runtime, TreasuryAccountId>;
	type MaxLocks = MaxLocks;
	type MaxReserves = MaxReserves;
	// TODO: Add all module accounts
	type DustRemovalWhitelist = DustRemovalWhitelist;
	/// The id type for named reserves.
	type ReserveIdentifier = ();
}

parameter_types! {
	pub const BaseXcmWeight: Weight = 100_000_000; // TODO: recheck this
	pub const MaxAssetsForTransfer: usize = 2;
}

parameter_type_with_key! {
	pub ParachainMinFee: |_location: MultiLocation| -> Option<u128> {
		Some(100_000_000)
	};
}

pub struct AccountIdToMultiLocation;
impl Convert<AccountId, MultiLocation> for AccountIdToMultiLocation {
	fn convert(account: AccountId) -> MultiLocation {
		X1(AccountId32 {
			network: NetworkId::Any,
			id: account.into(),
		})
		.into()
	}
}

impl orml_xtokens::Config for Runtime {
	type Event = Event;
	type Balance = Balance;
	type CurrencyId = AssetIds;
	type CurrencyIdConvert = CurrencyIdConvert;
	type AccountIdToMultiLocation = AccountIdToMultiLocation;
	type SelfLocation = SelfLocation;
	type XcmExecutor = XcmExecutor<XcmConfig>;
	type Weigher = FixedWeightBounds<UnitWeightCost, Call, MaxInstructions>;
	type BaseXcmWeight = BaseXcmWeight;
	type LocationInverter = LocationInverter<Ancestry>;
	type MaxAssetsForTransfer = MaxAssetsForTransfer;
	type MinXcmFee = ParachainMinFee;
	type MultiLocationsFilter = Everything;
	type ReserveProvider = AbsoluteReserveProvider;
=======
	//EnsureRootOrHalfGeneralCouncil;
	type WeightInfo = (); //weights::module_asset_registry::WeightInfo<Runtime>;
>>>>>>> 5d39615f
}

parameter_types! {
	// 0x842899ECF380553E8a4de75bF534cdf6fBF64049
	pub const HelpersContractAddress: H160 = H160([
		0x84, 0x28, 0x99, 0xec, 0xf3, 0x80, 0x55, 0x3e, 0x8a, 0x4d, 0xe7, 0x5b, 0xf5, 0x34, 0xcd, 0xf6, 0xfb, 0xf6, 0x40, 0x49,
	]);

	// 0x6c4e9fe1ae37a41e93cee429e8e1881abdcbb54f
	pub const EvmCollectionHelpersAddress: H160 = H160([
		0x6c, 0x4e, 0x9f, 0xe1, 0xae, 0x37, 0xa4, 0x1e, 0x93, 0xce, 0xe4, 0x29, 0xe8, 0xe1, 0x88, 0x1a, 0xbd, 0xcb, 0xb5, 0x4f,
	]);
}

impl pallet_evm_contract_helpers::Config for Runtime {
	type ContractAddress = HelpersContractAddress;
	type DefaultSponsoringRateLimit = DefaultSponsoringRateLimit;
}

construct_runtime!(
	pub enum Runtime where
		Block = Block,
		NodeBlock = opaque::Block,
		UncheckedExtrinsic = UncheckedExtrinsic
	{
		ParachainSystem: cumulus_pallet_parachain_system::{Pallet, Call, Config, Storage, Inherent, Event<T>, ValidateUnsigned} = 20,
		ParachainInfo: parachain_info::{Pallet, Storage, Config} = 21,

		Aura: pallet_aura::{Pallet, Config<T>} = 22,
		AuraExt: cumulus_pallet_aura_ext::{Pallet, Config} = 23,

		Balances: pallet_balances::{Pallet, Call, Storage, Config<T>, Event<T>} = 30,
		RandomnessCollectiveFlip: pallet_randomness_collective_flip::{Pallet, Storage} = 31,
		Timestamp: pallet_timestamp::{Pallet, Call, Storage, Inherent} = 32,
		TransactionPayment: pallet_transaction_payment::{Pallet, Storage} = 33,
		Treasury: pallet_treasury::{Pallet, Call, Storage, Config, Event<T>} = 34,
		Sudo: pallet_sudo::{Pallet, Call, Storage, Config<T>, Event<T>} = 35,
		System: frame_system::{Pallet, Call, Storage, Config, Event<T>} = 36,
		Vesting: orml_vesting::{Pallet, Storage, Call, Event<T>, Config<T>} = 37,
		XTokens: orml_xtokens = 38,
		Tokens: orml_tokens = 40,
		// Vesting: pallet_vesting::{Pallet, Call, Config<T>, Storage, Event<T>} = 37,
		// Contracts: pallet_contracts::{Pallet, Call, Storage, Event<T>} = 38,

		// XCM helpers.
		XcmpQueue: cumulus_pallet_xcmp_queue::{Pallet, Call, Storage, Event<T>} = 50,
		PolkadotXcm: pallet_xcm::{Pallet, Call, Event<T>, Origin} = 51,
		CumulusXcm: cumulus_pallet_xcm::{Pallet, Call, Event<T>, Origin} = 52,
		DmpQueue: cumulus_pallet_dmp_queue::{Pallet, Call, Storage, Event<T>} = 53,

		// Unique Pallets
		Inflation: pallet_inflation::{Pallet, Call, Storage} = 60,
		Unique: pallet_unique::{Pallet, Call, Storage, Event<T>} = 61,
		Scheduler: pallet_unique_scheduler::{Pallet, Call, Storage, Event<T>} = 62,
		// free = 63
		Charging: pallet_charge_transaction::{Pallet, Call, Storage } = 64,
		// ContractHelpers: pallet_contract_helpers::{Pallet, Call, Storage} = 65,
		Common: pallet_common::{Pallet, Storage, Event<T>} = 66,
		Fungible: pallet_fungible::{Pallet, Storage} = 67,
		Refungible: pallet_refungible::{Pallet, Storage} = 68,
		Nonfungible: pallet_nonfungible::{Pallet, Storage} = 69,
		Structure: pallet_structure::{Pallet, Call, Storage, Event<T>} = 70,
		RmrkCore: pallet_proxy_rmrk_core::{Pallet, Call, Storage, Event<T>} = 71,
		RmrkEquip: pallet_proxy_rmrk_equip::{Pallet, Call, Storage, Event<T>} = 72,

		ForeingAssets: pallet_foreing_assets::{Pallet, Call, Storage, Event<T>} = 80,

		// Frontier
		EVM: pallet_evm::{Pallet, Config, Call, Storage, Event<T>} = 100,
		Ethereum: pallet_ethereum::{Pallet, Config, Call, Storage, Event, Origin} = 101,

		EvmCoderSubstrate: pallet_evm_coder_substrate::{Pallet, Storage} = 150,
		EvmContractHelpers: pallet_evm_contract_helpers::{Pallet, Storage} = 151,
		EvmTransactionPayment: pallet_evm_transaction_payment::{Pallet} = 152,
		EvmMigration: pallet_evm_migration::{Pallet, Call, Storage} = 153,
	}
);

pub struct TransactionConverter;

impl fp_rpc::ConvertTransaction<UncheckedExtrinsic> for TransactionConverter {
	fn convert_transaction(&self, transaction: pallet_ethereum::Transaction) -> UncheckedExtrinsic {
		UncheckedExtrinsic::new_unsigned(
			pallet_ethereum::Call::<Runtime>::transact { transaction }.into(),
		)
	}
}

impl fp_rpc::ConvertTransaction<opaque::UncheckedExtrinsic> for TransactionConverter {
	fn convert_transaction(
		&self,
		transaction: pallet_ethereum::Transaction,
	) -> opaque::UncheckedExtrinsic {
		let extrinsic = UncheckedExtrinsic::new_unsigned(
			pallet_ethereum::Call::<Runtime>::transact { transaction }.into(),
		);
		let encoded = extrinsic.encode();
		opaque::UncheckedExtrinsic::decode(&mut &encoded[..])
			.expect("Encoded extrinsic is always valid")
	}
}

/// The address format for describing accounts.
pub type Address = sp_runtime::MultiAddress<AccountId, ()>;
/// Block header type as expected by this runtime.
pub type Header = generic::Header<BlockNumber, BlakeTwo256>;
/// Block type as expected by this runtime.
pub type Block = generic::Block<Header, UncheckedExtrinsic>;
/// A Block signed with a Justification
pub type SignedBlock = generic::SignedBlock<Block>;
/// BlockId type as expected by this runtime.
pub type BlockId = generic::BlockId<Block>;
/// The SignedExtension to the basic transaction logic.
pub type SignedExtra = (
	frame_system::CheckSpecVersion<Runtime>,
	// system::CheckTxVersion<Runtime>,
	frame_system::CheckGenesis<Runtime>,
	frame_system::CheckEra<Runtime>,
	frame_system::CheckNonce<Runtime>,
	frame_system::CheckWeight<Runtime>,
	ChargeTransactionPayment,
	//pallet_contract_helpers::ContractHelpersExtension<Runtime>,
	pallet_ethereum::FakeTransactionFinalizer<Runtime>,
);
pub type SignedExtraScheduler = (
	frame_system::CheckSpecVersion<Runtime>,
	frame_system::CheckGenesis<Runtime>,
	frame_system::CheckEra<Runtime>,
	frame_system::CheckNonce<Runtime>,
	frame_system::CheckWeight<Runtime>,
);
/// Unchecked extrinsic type as expected by this runtime.
pub type UncheckedExtrinsic =
	fp_self_contained::UncheckedExtrinsic<Address, Call, Signature, SignedExtra>;
/// Extrinsic type that has already been checked.
pub type CheckedExtrinsic = fp_self_contained::CheckedExtrinsic<AccountId, Call, SignedExtra, H160>;
/// Executive: handles dispatch to the various modules.
pub type Executive = frame_executive::Executive<
	Runtime,
	Block,
	frame_system::ChainContext<Runtime>,
	Runtime,
	AllPalletsReversedWithSystemFirst,
>;

impl_opaque_keys! {
	pub struct SessionKeys {
		pub aura: Aura,
	}
}

impl fp_self_contained::SelfContainedCall for Call {
	type SignedInfo = H160;

	fn is_self_contained(&self) -> bool {
		match self {
			Call::Ethereum(call) => call.is_self_contained(),
			_ => false,
		}
	}

	fn check_self_contained(&self) -> Option<Result<Self::SignedInfo, TransactionValidityError>> {
		match self {
			Call::Ethereum(call) => call.check_self_contained(),
			_ => None,
		}
	}

	fn validate_self_contained(
		&self,
		info: &Self::SignedInfo,
		dispatch_info: &DispatchInfoOf<Call>,
		len: usize,
	) -> Option<TransactionValidity> {
		match self {
			Call::Ethereum(call) => call.validate_self_contained(info, dispatch_info, len),
			_ => None,
		}
	}

	fn pre_dispatch_self_contained(
		&self,
		info: &Self::SignedInfo,
	) -> Option<Result<(), TransactionValidityError>> {
		match self {
			Call::Ethereum(call) => call.pre_dispatch_self_contained(info),
			_ => None,
		}
	}

	fn apply_self_contained(
		self,
		info: Self::SignedInfo,
	) -> Option<sp_runtime::DispatchResultWithInfo<PostDispatchInfoOf<Self>>> {
		match self {
			call @ Call::Ethereum(pallet_ethereum::Call::transact { .. }) => Some(call.dispatch(
				Origin::from(pallet_ethereum::RawOrigin::EthereumTransaction(info)),
			)),
			_ => None,
		}
	}
}

macro_rules! dispatch_unique_runtime {
	($collection:ident.$method:ident($($name:ident),*)) => {{
		let collection = <Runtime as pallet_common::Config>::CollectionDispatch::dispatch(<pallet_common::CollectionHandle<Runtime>>::try_get($collection)?);
		let dispatch = collection.as_dyn();

		Ok::<_, DispatchError>(dispatch.$method($($name),*))
	}};
}

impl_common_runtime_apis! {
	#![custom_apis]

	impl rmrk_rpc::RmrkApi<
		Block,
		AccountId,
		RmrkCollectionInfo<AccountId>,
		RmrkInstanceInfo<AccountId>,
		RmrkResourceInfo,
		RmrkPropertyInfo,
		RmrkBaseInfo<AccountId>,
		RmrkPartType,
		RmrkTheme
	> for Runtime {
		fn last_collection_idx() -> Result<RmrkCollectionId, DispatchError> {
			pallet_proxy_rmrk_core::rpc::last_collection_idx::<Runtime>()
		}

		fn collection_by_id(collection_id: RmrkCollectionId) -> Result<Option<RmrkCollectionInfo<AccountId>>, DispatchError> {
			pallet_proxy_rmrk_core::rpc::collection_by_id::<Runtime>(collection_id)
		}

		fn nft_by_id(collection_id: RmrkCollectionId, nft_by_id: RmrkNftId) -> Result<Option<RmrkInstanceInfo<AccountId>>, DispatchError> {
			pallet_proxy_rmrk_core::rpc::nft_by_id::<Runtime>(collection_id, nft_by_id)
		}

		fn account_tokens(account_id: AccountId, collection_id: RmrkCollectionId) -> Result<Vec<RmrkNftId>, DispatchError> {
			pallet_proxy_rmrk_core::rpc::account_tokens::<Runtime>(account_id, collection_id)
		}

		fn nft_children(collection_id: RmrkCollectionId, nft_id: RmrkNftId) -> Result<Vec<RmrkNftChild>, DispatchError> {
			pallet_proxy_rmrk_core::rpc::nft_children::<Runtime>(collection_id, nft_id)
		}

		fn collection_properties(collection_id: RmrkCollectionId, filter_keys: Option<Vec<RmrkPropertyKey>>) -> Result<Vec<RmrkPropertyInfo>, DispatchError> {
			pallet_proxy_rmrk_core::rpc::collection_properties::<Runtime>(collection_id, filter_keys)
		}

		fn nft_properties(collection_id: RmrkCollectionId, nft_id: RmrkNftId, filter_keys: Option<Vec<RmrkPropertyKey>>) -> Result<Vec<RmrkPropertyInfo>, DispatchError> {
			pallet_proxy_rmrk_core::rpc::nft_properties::<Runtime>(collection_id, nft_id, filter_keys)
		}

		fn nft_resources(collection_id: RmrkCollectionId, nft_id: RmrkNftId) -> Result<Vec<RmrkResourceInfo>, DispatchError> {
			pallet_proxy_rmrk_core::rpc::nft_resources::<Runtime>(collection_id, nft_id)
		}

		fn nft_resource_priority(collection_id: RmrkCollectionId, nft_id: RmrkNftId, resource_id: RmrkResourceId) -> Result<Option<u32>, DispatchError> {
			pallet_proxy_rmrk_core::rpc::nft_resource_priority::<Runtime>(collection_id, nft_id, resource_id)
		}

		fn base(base_id: RmrkBaseId) -> Result<Option<RmrkBaseInfo<AccountId>>, DispatchError> {
			pallet_proxy_rmrk_equip::rpc::base::<Runtime>(base_id)
		}

		fn base_parts(base_id: RmrkBaseId) -> Result<Vec<RmrkPartType>, DispatchError> {
			pallet_proxy_rmrk_equip::rpc::base_parts::<Runtime>(base_id)
		}

		fn theme_names(base_id: RmrkBaseId) -> Result<Vec<RmrkThemeName>, DispatchError> {
			pallet_proxy_rmrk_equip::rpc::theme_names::<Runtime>(base_id)
		}

		fn theme(base_id: RmrkBaseId, theme_name: RmrkThemeName, filter_keys: Option<Vec<RmrkPropertyKey>>) -> Result<Option<RmrkTheme>, DispatchError> {
			pallet_proxy_rmrk_equip::rpc::theme::<Runtime>(base_id, theme_name, filter_keys)
		}
	}
}

struct CheckInherents;

impl cumulus_pallet_parachain_system::CheckInherents<Block> for CheckInherents {
	fn check_inherents(
		block: &Block,
		relay_state_proof: &cumulus_pallet_parachain_system::RelayChainStateProof,
	) -> sp_inherents::CheckInherentsResult {
		let relay_chain_slot = relay_state_proof
			.read_slot()
			.expect("Could not read the relay chain slot from the proof");

		let inherent_data =
			cumulus_primitives_timestamp::InherentDataProvider::from_relay_chain_slot_and_duration(
				relay_chain_slot,
				sp_std::time::Duration::from_secs(6),
			)
			.create_inherent_data()
			.expect("Could not create the timestamp inherent data");

		inherent_data.check_extrinsics(block)
	}
}

cumulus_pallet_parachain_system::register_validate_block!(
	Runtime = Runtime,
	BlockExecutor = cumulus_pallet_aura_ext::BlockExecutor::<Runtime, Executive>,
	CheckInherents = CheckInherents,
);<|MERGE_RESOLUTION|>--- conflicted
+++ resolved
@@ -33,16 +33,9 @@
 	traits::{
 		ConstU32, Contains, Currency, Everything, ExistenceRequirement, FindAuthor,
 		fungibles::{self, Balanced, CreditOf},
-<<<<<<< HEAD
 		tokens::currency::Currency as CurrencyT,
-		OnUnbalanced as OnUnbalancedT, Everything, Contains, Currency, ExistenceRequirement, Get,
-		IsInVec, KeyOwnerProofSystem, LockIdentifier, OnUnbalanced, Randomness, FindAuthor,
-		ConstU32, Imbalance, PrivilegeCmp,
-=======
-		Get, Imbalance, IsInVec, KeyOwnerProofSystem, LockIdentifier,
-		OnUnbalanced as OnUnbalancedT, OnUnbalanced, PrivilegeCmp, Randomness,
-		tokens::currency::Currency as CurrencyT,
->>>>>>> 5d39615f
+		Get, IsInVec, KeyOwnerProofSystem, LockIdentifier, OnUnbalanced, Randomness, Imbalance,
+		PrivilegeCmp,
 	},
 	weights::{
 		ConstantMultiplier,
@@ -91,46 +84,7 @@
 use sp_version::NativeVersion;
 use sp_version::RuntimeVersion;
 
-<<<<<<< HEAD
-use orml_traits::{
-	parameter_type_with_key, MultiReservableCurrency,
-	location::{AbsoluteReserveProvider, RelativeReserveProvider},
-};
-// pub use pallet_timestamp::Call as TimestampCall;
-pub use sp_consensus_aura::sr25519::AuthorityId as AuraId;
-
-// Polkadot imports
-use pallet_xcm::XcmPassthrough;
-use polkadot_parachain::primitives::Sibling;
-use xcm::v1::{BodyId, Junction::*, MultiLocation, NetworkId, Junctions::*};
-use xcm_builder::{
-	AccountId32Aliases, AllowTopLevelPaidExecutionFrom, AllowUnpaidExecutionFrom,
-	AsPrefixedGeneralIndex, CurrencyAdapter, ConvertedConcreteAssetId, EnsureXcmOrigin,
-	FixedWeightBounds, FungiblesAdapter, LocationInverter, NativeAsset, ParentAsSuperuser,
-	RelayChainAsNative, SiblingParachainAsNative, SiblingParachainConvertsVia,
-	SignedAccountId32AsNative, SignedToAccountId32, SovereignSignedViaLocation, TakeWeightCredit,
-	ParentIsPreset,
-};
-use xcm_executor::{Config, XcmExecutor, Assets};
-use xcm_executor::traits::JustTry;
-use sp_std::{cmp::Ordering, marker::PhantomData};
-
-use xcm::latest::{
-	//	Xcm,
-	AssetId::{Concrete},
-	Fungibility::Fungible as XcmFungible,
-	MultiAsset,
-	Error as XcmError,
-};
-use xcm_executor::traits::{MatchesFungible, WeightTrader};
-use pallet_foreing_assets::{
-	AssetIds, AssetIdMapping, XcmForeignAssetIdMapping, CurrencyId, NativeCurrency,
-	UsingAnyCurrencyComponents, TryAsForeing, ForeignAssetId,
-};
-
-=======
 use pallet_unique_scheduler::DispatchCall;
->>>>>>> 5d39615f
 use unique_runtime_common::{
 	constants::*,
 	dispatch::{CollectionDispatch, CollectionDispatchT},
@@ -181,9 +135,6 @@
 
 /// Balance of an account.
 pub type Balance = u128;
-
-// Signed version of balance
-pub type Amount = i128;
 
 /// Index of a transaction in the chain.
 pub type Index = u32;
@@ -626,316 +577,8 @@
 	type BlockNumberProvider = RelayChainBlockNumberProvider<Runtime>;
 }
 
-<<<<<<< HEAD
-parameter_types! {
-	pub const ReservedDmpWeight: Weight = MAXIMUM_BLOCK_WEIGHT / 4;
-	pub const ReservedXcmpWeight: Weight = MAXIMUM_BLOCK_WEIGHT / 4;
-}
-
-impl cumulus_pallet_parachain_system::Config for Runtime {
-	type Event = Event;
-	type SelfParaId = parachain_info::Pallet<Self>;
-	type OnSystemEvent = ();
-	type OutboundXcmpMessageSource = XcmpQueue;
-	type DmpMessageHandler = DmpQueue;
-	type ReservedDmpWeight = ReservedDmpWeight;
-	type ReservedXcmpWeight = ReservedXcmpWeight;
-	type XcmpMessageHandler = XcmpQueue;
-}
-
-impl parachain_info::Config for Runtime {}
-
-impl cumulus_pallet_aura_ext::Config for Runtime {}
-
-parameter_types! {
-	pub const RelayLocation: MultiLocation = MultiLocation::parent();
-	pub const RelayNetwork: NetworkId = NetworkId::Polkadot;
-	pub RelayOrigin: Origin = cumulus_pallet_xcm::Origin::Relay.into();
-	pub Ancestry: MultiLocation = Parachain(ParachainInfo::parachain_id().into()).into();
-	pub SelfLocation: MultiLocation = MultiLocation::new(1, X1(Parachain(ParachainInfo::get().into())));
-}
-
-/// Type for specifying how a `MultiLocation` can be converted into an `AccountId`. This is used
-/// when determining ownership of accounts for asset transacting and when attempting to use XCM
-/// `Transact` in order to determine the dispatch Origin.
-pub type LocationToAccountId = (
-	// The parent (Relay-chain) origin converts to the default `AccountId`.
-	ParentIsPreset<AccountId>,
-	// Sibling parachain origins convert to AccountId via the `ParaId::into`.
-	SiblingParachainConvertsVia<Sibling, AccountId>,
-	// Straight up local `AccountId32` origins just alias directly to `AccountId`.
-	AccountId32Aliases<RelayNetwork, AccountId>,
-);
-
-parameter_types! {
-	pub CheckingAccount: AccountId = PolkadotXcm::check_account();
-}
-
-/// Allow checking in assets that have issuance > 0.
-pub struct NonZeroIssuance<AccountId, ForeingAssets>(PhantomData<(AccountId, ForeingAssets)>);
-impl<AccountId, ForeingAssets> Contains<<ForeingAssets as fungibles::Inspect<AccountId>>::AssetId>
-	for NonZeroIssuance<AccountId, ForeingAssets>
-where
-	ForeingAssets: fungibles::Inspect<AccountId>,
-{
-	fn contains(id: &<ForeingAssets as fungibles::Inspect<AccountId>>::AssetId) -> bool {
-		!ForeingAssets::total_issuance(*id).is_zero()
-	}
-}
-
-use xcm_executor::traits::{
-	Convert as ConvertXcm, Error as MatchError, MatchesFungibles, TransactAsset,
-};
-use sp_runtime::traits::Convert;
-use xcm::opaque::latest::Junction;
-use sp_std::{borrow::Borrow};
-
-pub struct AsInnerId<AssetId, ConvertAssetId>(PhantomData<(AssetId, ConvertAssetId)>);
-impl<AssetId: Clone + PartialEq, ConvertAssetId: ConvertXcm<AssetId, AssetId>>
-	ConvertXcm<MultiLocation, AssetId> for AsInnerId<AssetId, ConvertAssetId>
-where
-	AssetId: Borrow<AssetId>,
-	AssetId: TryAsForeing<AssetId, ForeignAssetId>,
-	AssetIds: Borrow<AssetId>,
-{
-	fn convert_ref(id: impl Borrow<MultiLocation>) -> Result<AssetId, ()> {
-		let id = id.borrow();
-
-		log::trace!(
-			target: "xcm::AsInnerId::Convert",
-			"AsInnerId {:?}",
-			id
-		);
-
-		let parent = MultiLocation::parent();
-		let here = MultiLocation::here();
-		let self_location = MultiLocation::new(1, X1(Parachain(ParachainInfo::get().into())));
-
-		if *id == parent {
-			return ConvertAssetId::convert_ref(AssetIds::NativeAssetId(NativeCurrency::Parent));
-		}
-
-		if *id == here || *id == self_location {
-			return ConvertAssetId::convert_ref(AssetIds::NativeAssetId(NativeCurrency::Here));
-		}
-
-		match XcmForeignAssetIdMapping::<Runtime>::get_currency_id(id.clone()) {
-			Some(AssetIds::ForeignAssetId(foreign_asset_id)) => {
-				ConvertAssetId::convert_ref(AssetIds::ForeignAssetId(foreign_asset_id))
-			}
-			_ => ConvertAssetId::convert_ref(AssetIds::ForeignAssetId(0)),
-		}
-	}
-
-	fn reverse_ref(what: impl Borrow<AssetId>) -> Result<MultiLocation, ()> {
-		log::trace!(
-			target: "xcm::AsInnerId::Reverse",
-			"AsInnerId",
-		);
-
-		let asset_id = what.borrow();
-
-		let parent_id =
-			ConvertAssetId::convert_ref(AssetIds::NativeAssetId(NativeCurrency::Parent)).unwrap();
-		let here_id = ConvertAssetId::convert_ref(AssetIds::NativeAssetId(NativeCurrency::Here)).unwrap();
-
-		if asset_id.clone() == parent_id
-		{
-			return Ok(MultiLocation::parent());
-		}
-
-		if asset_id.clone() == here_id
-		{
-			return Ok(MultiLocation::new(1, X1(Parachain(ParachainInfo::get().into()))));
-		}
-
-		match <AssetId as TryAsForeing<AssetId, ForeignAssetId>>::try_as_foreing(
-			asset_id.clone()) 
-		{
-			Some(fid) => match XcmForeignAssetIdMapping::<Runtime>::get_multi_location(fid){
-				Some(location) => Ok(location),
-				None => Err(())
-			} ,
-			None => Err(()),
-		}
-	}
-}
-
-/// Means for transacting assets besides the native currency on this chain.
-pub type FungiblesTransactor = FungiblesAdapter<
-	// Use this fungibles implementation:
-	ForeingAssets,
-	// Use this currency when it is a fungible asset matching the given location or name:
-	ConvertedConcreteAssetId<AssetIds, Balance, AsInnerId<AssetIds, JustTry>, JustTry>,
-	// Convert an XCM MultiLocation into a local account id:
-	LocationToAccountId,
-	// Our chain's account ID type (we can't get away without mentioning it explicitly):
-	AccountId,
-	// We only want to allow teleports of known assets. We use non-zero issuance as an indication
-	// that this asset is known.
-	NonZeroIssuance<AccountId, ForeingAssets>,
-	// The account to use for tracking teleports.
-	CheckingAccount,
->;
-
-/// Means for transacting assets on this chain.
-pub type AssetTransactors = FungiblesTransactor;
-
-/// This is the type we use to convert an (incoming) XCM origin into a local `Origin` instance,
-/// ready for dispatching a transaction with Xcm's `Transact`. There is an `OriginKind` which can
-/// biases the kind of local `Origin` it will become.
-pub type XcmOriginToTransactDispatchOrigin = (
-	// Sovereign account converter; this attempts to derive an `AccountId` from the origin location
-	// using `LocationToAccountId` and then turn that into the usual `Signed` origin. Useful for
-	// foreign chains who want to have a local sovereign account on this chain which they control.
-	SovereignSignedViaLocation<LocationToAccountId, Origin>,
-	// Native converter for Relay-chain (Parent) location; will converts to a `Relay` origin when
-	// recognised.
-	RelayChainAsNative<RelayOrigin, Origin>,
-	// Native converter for sibling Parachains; will convert to a `SiblingPara` origin when
-	// recognised.
-	SiblingParachainAsNative<cumulus_pallet_xcm::Origin, Origin>,
-	// Superuser converter for the Relay-chain (Parent) location. This will allow it to issue a
-	// transaction from the Root origin.
-	ParentAsSuperuser<Origin>,
-	// Native signed account converter; this just converts an `AccountId32` origin into a normal
-	// `Origin::Signed` origin of the same 32-byte value.
-	SignedAccountId32AsNative<RelayNetwork, Origin>,
-	// Xcm origins can be represented natively under the Xcm pallet's Xcm origin.
-	XcmPassthrough<Origin>,
-);
-
-parameter_types! {
-	// One XCM operation is 1_000_000 weight - almost certainly a conservative estimate.
-	pub UnitWeightCost: Weight = 1_000_000;
-	// 1200 UNIQUEs buy 1 second of weight.
-	pub const WeightPrice: (MultiLocation, u128) = (MultiLocation::parent(), 1_200 * UNIQUE);
-	pub const MaxInstructions: u32 = 100;
-	pub const MaxAuthorities: u32 = 100_000;
-}
-
-match_types! {
-	pub type ParentOrParentsUnitPlurality: impl Contains<MultiLocation> = {
-		MultiLocation { parents: 1, interior: Here } |
-		MultiLocation { parents: 1, interior: X1(Plurality { id: BodyId::Unit, .. }) }
-	};
-}
-
-use xcm_executor::traits::{ShouldExecute};
-use xcm::latest::{Xcm};
-/// Execution barrier that just takes `max_weight` from `weight_credit`.
-///
-/// Useful to allow XCM execution by local chain users via extrinsics.
-/// E.g. `pallet_xcm::reserve_asset_transfer` to transfer a reserve asset
-/// out of the local chain to another one.
-pub struct AllowAllDebug;
-impl ShouldExecute for AllowAllDebug {
-	fn should_execute<Call>(
-		_origin: &MultiLocation,
-		_message: &mut Xcm<Call>,
-		max_weight: Weight,
-		weight_credit: &mut Weight,
-	) -> Result<(), ()> {
-		Ok(())
-	}
-}
-
-pub type Barrier = (
-	TakeWeightCredit,
-	AllowTopLevelPaidExecutionFrom<Everything>,
-	AllowUnpaidExecutionFrom<ParentOrParentsUnitPlurality>,
-	// ^^^ Parent & its unit plurality gets free execution
-	AllowAllDebug,
-);
-
-use xcm_executor::traits::FilterAssetLocation;
-pub struct AllAsset;
-impl FilterAssetLocation for AllAsset {
-	fn filter_asset_location(asset: &MultiAsset, origin: &MultiLocation) -> bool {
-		true
-	}
-}
-
-pub struct XcmConfig;
-impl Config for XcmConfig {
-	type Call = Call;
-	type XcmSender = XcmRouter;
-	// How to withdraw and deposit an asset.
-	type AssetTransactor = AssetTransactors;
-	type OriginConverter = XcmOriginToTransactDispatchOrigin;
-	type IsReserve = AllAsset; //NativeAsset;
-	type IsTeleporter = (); // Teleportation is disabled
-	type LocationInverter = LocationInverter<Ancestry>;
-	type Barrier = Barrier;
-	type Weigher = FixedWeightBounds<UnitWeightCost, Call, MaxInstructions>;
-	type Trader =
-		UsingAnyCurrencyComponents<LinearFee<Balance>, RelayLocation, AccountId, Balances, ()>;
-	type ResponseHandler = (); // Don't handle responses for now.
-	type SubscriptionService = PolkadotXcm;
-
-	type AssetTrap = PolkadotXcm;
-	type AssetClaims = PolkadotXcm;
-}
-
-// parameter_types! {
-// 	pub const MaxDownwardMessageWeight: Weight = MAXIMUM_BLOCK_WEIGHT / 10;
-// }
-
-/// No local origins on this chain are allowed to dispatch XCM sends/executions.
-pub type LocalOriginToLocation = (SignedToAccountId32<Origin, AccountId, RelayNetwork>,);
-
-/// The means for routing XCM messages which are not for local execution into the right message
-/// queues.
-pub type XcmRouter = (
-	// Two routers - use UMP to communicate with the relay chain:
-	cumulus_primitives_utility::ParentAsUmp<ParachainSystem, ()>,
-	// ..and XCMP to communicate with the sibling chains.
-	XcmpQueue,
-);
-
 impl pallet_evm_coder_substrate::Config for Runtime {}
 
-impl pallet_xcm::Config for Runtime {
-	type Event = Event;
-	type SendXcmOrigin = EnsureXcmOrigin<Origin, LocalOriginToLocation>;
-	type XcmRouter = XcmRouter;
-	type ExecuteXcmOrigin = EnsureXcmOrigin<Origin, LocalOriginToLocation>;
-	type XcmExecuteFilter = Everything;
-	type XcmExecutor = XcmExecutor<XcmConfig>;
-	type XcmTeleportFilter = Everything;
-	type XcmReserveTransferFilter = Everything;
-	type Weigher = FixedWeightBounds<UnitWeightCost, Call, MaxInstructions>;
-	type LocationInverter = LocationInverter<Ancestry>;
-	type Origin = Origin;
-	type Call = Call;
-	const VERSION_DISCOVERY_QUEUE_SIZE: u32 = 100;
-	type AdvertisedXcmVersion = pallet_xcm::CurrentXcmVersion;
-}
-
-impl cumulus_pallet_xcm::Config for Runtime {
-	type Event = Event;
-	type XcmExecutor = XcmExecutor<XcmConfig>;
-}
-
-impl cumulus_pallet_xcmp_queue::Config for Runtime {
-	type WeightInfo = ();
-	type Event = Event;
-	type XcmExecutor = XcmExecutor<XcmConfig>;
-	type ChannelInfo = ParachainSystem;
-	type VersionWrapper = ();
-	type ExecuteOverweightOrigin = frame_system::EnsureRoot<AccountId>;
-	type ControllerOrigin = EnsureRoot<AccountId>;
-	type ControllerOriginConverter = XcmOriginToTransactDispatchOrigin;
-}
-
-impl cumulus_pallet_dmp_queue::Config for Runtime {
-	type Event = Event;
-	type XcmExecutor = XcmExecutor<XcmConfig>;
-	type ExecuteOverweightOrigin = frame_system::EnsureRoot<AccountId>;
-}
-
-=======
->>>>>>> 5d39615f
 impl pallet_aura::Config for Runtime {
 	type AuthorityId = AuraId;
 	type DisabledValidators = ();
@@ -1170,127 +813,7 @@
 	type Event = Event;
 	type Currency = Balances;
 	type RegisterOrigin = frame_system::EnsureRoot<AccountId>;
-<<<<<<< HEAD
 	type WeightInfo = ();
-}
-
-pub struct CurrencyIdConvert;
-impl Convert<AssetIds, Option<MultiLocation>> for CurrencyIdConvert {
-	fn convert(id: AssetIds) -> Option<MultiLocation> {
-		match id {
-			AssetIds::NativeAssetId(NativeCurrency::Here) => Some(MultiLocation::new(
-				1,
-				X1(Parachain(ParachainInfo::get().into())),
-			)),
-			AssetIds::NativeAssetId(NativeCurrency::Parent) => Some(MultiLocation::parent()),
-			AssetIds::ForeignAssetId(foreign_asset_id) => {
-				XcmForeignAssetIdMapping::<Runtime>::get_multi_location(foreign_asset_id)
-			}
-		}
-	}
-}
-impl Convert<MultiLocation, Option<CurrencyId>> for CurrencyIdConvert {
-	fn convert(location: MultiLocation) -> Option<CurrencyId> {
-		if location == MultiLocation::here()
-			|| location == MultiLocation::new(1, X1(Parachain(ParachainInfo::get().into())))
-		{
-			return Some(AssetIds::NativeAssetId(NativeCurrency::Here));
-		}
-
-		if location == MultiLocation::parent() {
-			return Some(AssetIds::NativeAssetId(NativeCurrency::Parent));
-		}
-
-		if let Some(currency_id) =
-			XcmForeignAssetIdMapping::<Runtime>::get_currency_id(location.clone())
-		{
-			return Some(currency_id);
-		}
-
-		None
-	}
-}
-
-pub fn get_all_module_accounts() -> Vec<AccountId> {
-	vec![TreasuryModuleId::get().into_account_truncating()]
-}
-
-pub struct DustRemovalWhitelist;
-impl Contains<AccountId> for DustRemovalWhitelist {
-	fn contains(a: &AccountId) -> bool {
-		get_all_module_accounts().contains(a)
-	}
-}
-
-parameter_type_with_key! {
-	pub ExistentialDeposits: |currency_id: CurrencyId| -> Balance {
-		match currency_id {
-			CurrencyId::NativeAssetId(symbol) => match symbol {
-				NativeCurrency::Here => 0,
-				NativeCurrency::Parent=> 0,
-			},
-			_ => 100_000
-		}
-	};
-}
-
-impl orml_tokens::Config for Runtime {
-	type Event = Event;
-	type Balance = Balance;
-	type Amount = Amount;
-	type CurrencyId = CurrencyId;
-	type WeightInfo = (); //weights::orml_tokens::WeightInfo<Runtime>;
-	type ExistentialDeposits = ExistentialDeposits;
-	type OnDust = orml_tokens::TransferDust<Runtime, TreasuryAccountId>;
-	type MaxLocks = MaxLocks;
-	type MaxReserves = MaxReserves;
-	// TODO: Add all module accounts
-	type DustRemovalWhitelist = DustRemovalWhitelist;
-	/// The id type for named reserves.
-	type ReserveIdentifier = ();
-}
-
-parameter_types! {
-	pub const BaseXcmWeight: Weight = 100_000_000; // TODO: recheck this
-	pub const MaxAssetsForTransfer: usize = 2;
-}
-
-parameter_type_with_key! {
-	pub ParachainMinFee: |_location: MultiLocation| -> Option<u128> {
-		Some(100_000_000)
-	};
-}
-
-pub struct AccountIdToMultiLocation;
-impl Convert<AccountId, MultiLocation> for AccountIdToMultiLocation {
-	fn convert(account: AccountId) -> MultiLocation {
-		X1(AccountId32 {
-			network: NetworkId::Any,
-			id: account.into(),
-		})
-		.into()
-	}
-}
-
-impl orml_xtokens::Config for Runtime {
-	type Event = Event;
-	type Balance = Balance;
-	type CurrencyId = AssetIds;
-	type CurrencyIdConvert = CurrencyIdConvert;
-	type AccountIdToMultiLocation = AccountIdToMultiLocation;
-	type SelfLocation = SelfLocation;
-	type XcmExecutor = XcmExecutor<XcmConfig>;
-	type Weigher = FixedWeightBounds<UnitWeightCost, Call, MaxInstructions>;
-	type BaseXcmWeight = BaseXcmWeight;
-	type LocationInverter = LocationInverter<Ancestry>;
-	type MaxAssetsForTransfer = MaxAssetsForTransfer;
-	type MinXcmFee = ParachainMinFee;
-	type MultiLocationsFilter = Everything;
-	type ReserveProvider = AbsoluteReserveProvider;
-=======
-	//EnsureRootOrHalfGeneralCouncil;
-	type WeightInfo = (); //weights::module_asset_registry::WeightInfo<Runtime>;
->>>>>>> 5d39615f
 }
 
 parameter_types! {
