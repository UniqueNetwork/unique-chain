--- conflicted
+++ resolved
@@ -95,15 +95,11 @@
 use codec::{Encode, Decode};
 use fp_rpc::TransactionStatus;
 use sp_runtime::{
-<<<<<<< HEAD
-	traits::{BlockNumberProvider, Convert, Dispatchable, PostDispatchInfoOf, Saturating},
-=======
 	traits::{
 		Applyable, BlockNumberProvider, Dispatchable, PostDispatchInfoOf, DispatchInfoOf,
 		Saturating, CheckedConversion,
 	},
 	generic::Era,
->>>>>>> 88a8aa61
 	transaction_validity::TransactionValidityError,
 	DispatchErrorWithPostInfo, SaturatedConversion,
 };
@@ -125,12 +121,8 @@
 	ParentIsPreset,
 };
 use xcm_executor::{Config, XcmExecutor, Assets};
-<<<<<<< HEAD
 use xcm_executor::traits::JustTry;
-use sp_std::{marker::PhantomData};
-=======
 use sp_std::{cmp::Ordering, marker::PhantomData};
->>>>>>> 88a8aa61
 
 use xcm::latest::{
 	//	Xcm,
@@ -140,12 +132,8 @@
 	Error as XcmError,
 };
 use xcm_executor::traits::{MatchesFungible, WeightTrader};
-<<<<<<< HEAD
-use sp_runtime::traits::CheckedConversion;
 use pallet_foreing_assets::{AssetIds, AssetIdMapping, XcmForeignAssetIdMapping, CurrencyId};
-=======
 //use xcm_executor::traits::MatchesFungible;
->>>>>>> 88a8aa61
 
 use unique_runtime_common::{
 	impl_common_runtime_apis,
@@ -735,7 +723,11 @@
 	// ALWAYS ensure that the index in PalletInstance stays up-to-date with
 	// Statemint's Assets pallet index
 	pub StatemintAssetsPalletLocation: MultiLocation =
-		MultiLocation::new(1, X2(Parachain(1000), PalletInstance(50)));
+		MultiLocation::new(1, X2(Parachain(2000), PalletInstance(122)));
+
+	pub KaruraPalletLocation: MultiLocation =
+		MultiLocation::new(1, X2(Parachain(2000), PalletInstance(50)));
+
 	pub CheckingAccount: AccountId = PolkadotXcm::check_account();
 }
 
@@ -752,6 +744,7 @@
 }
 
 use xcm_executor::traits::{Convert as ConvertXcm, Error as MatchError, MatchesFungibles, TransactAsset};
+use sp_runtime::traits::Convert;
 
 pub struct ConvertedConcreteAssetId2<AssetId, Balance, ConvertAssetId, ConvertBalance>(
 	PhantomData<(AssetId, Balance, ConvertAssetId, ConvertBalance)>,
@@ -759,29 +752,44 @@
 impl<
 		AssetId: Clone,
 		Balance: Clone,
-		ConvertAssetId: Convert<MultiLocation, AssetId>,
-		ConvertBalance: Convert<u128, Balance>,
+		//ConvertAssetId: ConvertXcm<u128, AssetId>,
+		ConvertAssetId: ConvertXcm<MultiLocation, AssetId>,
+		ConvertBalance: ConvertXcm<u128, Balance>,
 	> MatchesFungibles<AssetId, Balance>
 	for ConvertedConcreteAssetId2<AssetId, Balance, ConvertAssetId, ConvertBalance>
 {
 	fn matches_fungibles(a: &MultiAsset) -> Result<(AssetId, Balance), MatchError> {
-		Err(MatchError::AssetNotFound)
+		//Err(MatchError::AssetNotFound)
 		// match (&a.id, &a.fun) {
 		// 	(Concrete(_), XcmFungible(ref amount)) => CheckedConversion::checked_from(*amount),
 		// 	_ => None,
 		// }
 
-		// let (amount, id) = match (&a.fun, &a.id) {
-		// 	(Fungible(ref amount), Concrete(ref id)) => (amount, id),
-		// 	_ => return Err(MatchError::AssetNotFound),
-		// };
-		// let what =
-		// 	ConvertAssetId::convert_ref(id).map_err(|_| MatchError::AssetIdConversionFailed)?;
-		// let amount = ConvertBalance::convert_ref(amount)
-		// 	.map_err(|_| MatchError::AmountToBalanceConversionFailed)?;
-		// Ok((what, amount))
-	}
-}
+		let (amount, id) = match (&a.fun, &a.id) {
+			(XcmFungible(ref amount), Concrete(ref id)) => (amount, id),
+			_ => return Err(MatchError::AssetNotFound),
+		};
+
+		let what =
+			// ConvertAssetId::convert_ref(id).map_err(|_| MatchError::AssetIdConversionFailed)?;AssetNotFound
+			ConvertAssetId::convert_ref(id).map_err(|_| MatchError::AssetIdConversionFailed)?;
+		let amount = ConvertBalance::convert_ref(amount)
+		 	.map_err(|_| MatchError::AmountToBalanceConversionFailed)?;
+		Ok((what, amount))
+	}
+}
+
+//pub struct JustTry2;
+// impl<Source: TryFrom<Dest> + Clone, Dest: TryFrom<Source> + Clone> ConvertXcm<Source, Dest>
+// 	for JustTry2
+// {
+// 	fn convert(value: Source) -> Result<Dest, Source> {  // Result<Dest, Source>
+// 		Dest::try_from(value.clone()).map_err(|_| value)
+// 	}
+// 	fn reverse(value: Dest) -> Result<Source, Dest> {
+// 		Source::try_from(value.clone()).map_err(|_| value)
+// 	}
+// }
 
 /// Means for transacting assets besides the native currency on this chain.
 pub type FungiblesTransactor = FungiblesAdapter<
@@ -794,8 +802,9 @@
 	// >,
 	ConvertedConcreteAssetId2<
 		AssetId,
-		u128,
-		AsPrefixedGeneralIndex<StatemintAssetsPalletLocation, AssetId, JustTry>,
+		Balance,
+		//AsPrefixedGeneralIndex<StatemintAssetsPalletLocation, AssetId, JustTry>,
+		AsPrefixedGeneralIndex<KaruraPalletLocation, AssetId, JustTry>,
 		JustTry,
 	>,
 
@@ -812,7 +821,7 @@
 >;
 
 /// Means for transacting assets on this chain.
-pub type AssetTransactors = LocalAssetTransactor;// (LocalAssetTransactor, FungiblesTransactor);
+pub type AssetTransactors = FungiblesTransactor;// (LocalAssetTransactor, FungiblesTransactor);
 
 /// This is the type we use to convert an (incoming) XCM origin into a local `Origin` instance,
 /// ready for dispatching a transaction with Xcm's `Transact`. There is an `OriginKind` which can
@@ -854,12 +863,142 @@
 	};
 }
 
+
+use xcm_executor::traits::{ShouldExecute};
+use xcm::latest::{Xcm};
+/// Execution barrier that just takes `max_weight` from `weight_credit`.
+///
+/// Useful to allow XCM execution by local chain users via extrinsics.
+/// E.g. `pallet_xcm::reserve_asset_transfer` to transfer a reserve asset
+/// out of the local chain to another one.
+pub struct AllowAllDebug;
+impl ShouldExecute for AllowAllDebug {
+	fn should_execute<Call>(
+		_origin: &MultiLocation,
+		_message: &mut Xcm<Call>,
+		max_weight: Weight,
+		weight_credit: &mut Weight,
+	) -> Result<(), ()> {
+		// log::trace!(
+		// 	target: "xcm::barriers",
+		// 	"TakeWeightCredit origin: {:?}, message: {:?}, max_weight: {:?}, weight_credit: {:?}",
+		// 	_origin, _message, max_weight, weight_credit,
+		// );
+		// *weight_credit = weight_credit.checked_sub(max_weight).ok_or(())?;
+		Ok(())
+	}
+}
+
 pub type Barrier = (
 	TakeWeightCredit,
 	AllowTopLevelPaidExecutionFrom<Everything>,
 	AllowUnpaidExecutionFrom<ParentOrParentsUnitPlurality>,
 	// ^^^ Parent & its unit plurality gets free execution
+	AllowAllDebug,
 );
+
+
+
+//use xcm::opaque::latest::{prelude::XcmError, Fungibility::Fungible as XcmFungible};
+
+pub struct UsingAnyCurrencyComponents<
+	WeightToFee: WeightToFeePolynomial<Balance = Currency::Balance>,
+	AssetId: Get<MultiLocation>,
+	AccountId,
+	Currency: CurrencyT<AccountId>,
+	OnUnbalanced: OnUnbalancedT<Currency::NegativeImbalance>,
+>(
+	Weight,
+	Currency::Balance,
+	PhantomData<(WeightToFee, AssetId, AccountId, Currency, OnUnbalanced)>,
+);
+impl<
+		WeightToFee: WeightToFeePolynomial<Balance = Currency::Balance>,
+		AssetId: Get<MultiLocation>,
+		AccountId,
+		Currency: CurrencyT<AccountId>,
+		OnUnbalanced: OnUnbalancedT<Currency::NegativeImbalance>,
+	> WeightTrader
+	for UsingAnyCurrencyComponents<WeightToFee, AssetId, AccountId, Currency, OnUnbalanced>
+{
+	fn new() -> Self {
+		Self(0, Zero::zero(), PhantomData)
+	}
+
+	fn buy_weight(&mut self, weight: Weight, payment: Assets) -> Result<Assets, XcmError> {
+		let amount = WeightToFee::weight_to_fee(&weight);
+		let u128_amount: u128 = amount.try_into().map_err(|_| XcmError::Overflow)?;
+
+		let asset_id = payment
+			.fungible
+			.iter()
+			.next()
+			.map_or(Err(XcmError::TooExpensive), |v| Ok(v.0))?;
+
+		// // location to this parachain through relay chain
+		// let option1: xcm::v1::AssetId = Concrete(MultiLocation {
+		// 	parents: 1,
+		// 	interior: X1(Parachain(ParachainInfo::parachain_id().into())),
+		// });
+		// // direct location
+		// let option2: xcm::v1::AssetId = Concrete(MultiLocation {
+		// 	parents: 0,
+		// 	interior: Here,
+		// });
+
+		// let required = if payment.fungible.contains_key(&option1) {
+		// 	(option1, u128_amount).into()
+		// } else if payment.fungible.contains_key(&option2) {
+		// 	(option2, u128_amount).into()
+		// } else {
+		// 	(Concrete(MultiLocation::default()), u128_amount).into()
+		// };
+
+		// let first_asset: xcm::v1::AssetId = payment.fungible.iter().next().unwrap().0.into();
+
+		// First fungible pays fee
+		let required = MultiAsset {
+			id: asset_id.clone(),
+			fun: XcmFungible(u128_amount),
+		};
+
+//		let required: MultiAsset = (first_asset, u128_amount).into();
+
+		let unused = payment
+			.checked_sub(required)
+			.map_err(|_| XcmError::TooExpensive)?;
+		self.0 = self.0.saturating_add(weight);
+		self.1 = self.1.saturating_add(amount);
+		Ok(unused)
+	}
+
+	fn refund_weight(&mut self, weight: Weight) -> Option<MultiAsset> {
+		let weight = weight.min(self.0);
+		let amount = WeightToFee::weight_to_fee(&weight);
+		self.0 -= weight;
+		self.1 = self.1.saturating_sub(amount);
+		let amount: u128 = amount.saturated_into();
+		if amount > 0 {
+			Some((AssetId::get(), amount).into())
+		} else {
+			None
+		}
+	}
+}
+impl<
+		WeightToFee: WeightToFeePolynomial<Balance = Currency::Balance>,
+		AssetId: Get<MultiLocation>,
+		AccountId,
+		Currency: CurrencyT<AccountId>,
+		OnUnbalanced: OnUnbalancedT<Currency::NegativeImbalance>,
+	> Drop
+	for UsingAnyCurrencyComponents<WeightToFee, AssetId, AccountId, Currency, OnUnbalanced>
+{
+	fn drop(&mut self) {
+		OnUnbalanced::on_unbalanced(Currency::issue(self.1));
+	}
+}
+
 
 pub struct UsingOnlySelfCurrencyComponents<
 	WeightToFee: WeightToFeePolynomial<Balance = Currency::Balance>,
@@ -964,7 +1103,7 @@
 	type Barrier = Barrier;
 	type Weigher = FixedWeightBounds<UnitWeightCost, Call, MaxInstructions>;
 	type Trader =
-		UsingOnlySelfCurrencyComponents<LinearFee<Balance>, RelayLocation, AccountId, Balances, ()>;
+		UsingAnyCurrencyComponents<LinearFee<Balance>, RelayLocation, AccountId, Balances, ()>;
 	type ResponseHandler = (); // Don't handle responses for now.
 	type SubscriptionService = PolkadotXcm;
 
@@ -1290,15 +1429,15 @@
 		}
 	}
 }
-// impl Convert<MultiLocation, Option<CurrencyId>> for CurrencyIdConvert {
-// 	fn convert(location: MultiLocation) -> Result<Option<CurrencyId>, MultiLocation> {
-// 		if let Some(currency_id) = XcmForeignAssetIdMapping::<Runtime>::get_currency_id(location.clone()) {
-// 			return Ok(Some(currency_id));
-// 		}
-
-// 		Err(location)
-// 	}
-// }
+impl Convert<MultiLocation, Option<CurrencyId>> for CurrencyIdConvert {
+	fn convert(location: MultiLocation) -> Option<CurrencyId> {
+		if let Some(currency_id) = XcmForeignAssetIdMapping::<Runtime>::get_currency_id(location.clone()) {
+			return Some(currency_id);
+		}
+
+		None
+	}
+}
 // impl Convert<AssetIds, Option<MultiLocation>> for CurrencyIdConvert {
 // 	fn convert(id: AssetIds) -> Result<Option<MultiLocation>, AssetIds> {
 // 		match id {
@@ -1346,8 +1485,8 @@
 }
 
 parameter_type_with_key! {
-	pub ParachainMinFee: |_location: MultiLocation| -> u128 {
-		u128::MAX
+	pub ParachainMinFee: |_location: MultiLocation| -> Option<u128> {
+		Some(u128::MAX)
 	};
 }
 
@@ -1437,13 +1576,11 @@
 		Fungible: pallet_fungible::{Pallet, Storage} = 67,
 		Refungible: pallet_refungible::{Pallet, Storage} = 68,
 		Nonfungible: pallet_nonfungible::{Pallet, Storage} = 69,
-<<<<<<< HEAD
-		ForeingAssets: pallet_foreing_assets::{Pallet, Call, Storage, Event<T>} = 70,
-=======
 		Structure: pallet_structure::{Pallet, Call, Storage, Event<T>} = 70,
 		RmrkCore: pallet_proxy_rmrk_core::{Pallet, Call, Storage, Event<T>} = 71,
 		RmrkEquip: pallet_proxy_rmrk_equip::{Pallet, Call, Storage, Event<T>} = 72,
->>>>>>> 88a8aa61
+
+		ForeingAssets: pallet_foreing_assets::{Pallet, Call, Storage, Event<T>} = 80,
 
 		// Frontier
 		EVM: pallet_evm::{Pallet, Config, Call, Storage, Event<T>} = 100,
