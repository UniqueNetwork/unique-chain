--- conflicted
+++ resolved
@@ -395,13 +395,13 @@
 
 [dependencies.orml-xtokens]
 git = 'https://github.com/UniqueNetwork/open-runtime-module-library'
-branch = 'unique-polkadot-v0.9.18'
+branch = 'unique-polkadot-v0.9.23'
 version = "0.4.1-dev"
 default-features = false
 
 [dependencies.orml-traits]
 git = 'https://github.com/UniqueNetwork/open-runtime-module-library'
-branch = 'unique-polkadot-v0.9.18'
+branch = 'unique-polkadot-v0.9.23'
 version = "0.4.1-dev"
 default-features = false
 
@@ -426,14 +426,10 @@
 pallet-fungible = { default-features = false, path = "../../pallets/fungible" }
 pallet-refungible = { default-features = false, path = "../../pallets/refungible" }
 pallet-nonfungible = { default-features = false, path = "../../pallets/nonfungible" }
-<<<<<<< HEAD
 pallet-foreing-assets = { default-features = false, path = "../../pallets/foreing-assets" }
-pallet-unq-scheduler = { path = '../../pallets/scheduler', default-features = false }
-=======
 pallet-proxy-rmrk-core = { default-features = false, path = "../../pallets/proxy-rmrk-core", package = "pallet-rmrk-core" }
 pallet-proxy-rmrk-equip = { default-features = false, path = "../../pallets/proxy-rmrk-equip", package = "pallet-rmrk-equip" }
 pallet-unique-scheduler = { path = '../../pallets/scheduler', default-features = false }
->>>>>>> 88a8aa61
 # pallet-contract-helpers = { path = '../pallets/contract-helpers', default-features = false, version = '0.1.0' }
 pallet-charge-transaction = { git = "https://github.com/uniquenetwork/pallet-sponsoring", branch = "polkadot-v0.9.23", package = "pallet-template-transaction-payment", default-features = false, version = "3.0.0" }
 pallet-evm-migration = { path = '../../pallets/evm-migration', default-features = false }
