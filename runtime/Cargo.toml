################################################################################
# Package 

[package]
authors = ['Unique Network <support@uniquenetwork.io>']
build = 'build.rs'
description = 'Substrate node nft'
edition = '2018'
homepage = 'https://unique.network'
license = 'All Rights Reserved'
name = 'nft-runtime'
repository = 'https://github.com/usetech-llc/nft_private/'
version = '3.0.0'

[package.metadata.docs.rs]
targets = ['x86_64-unknown-linux-gnu']

<<<<<<< HEAD
[build-dependencies]
substrate-wasm-builder = '4.0.0'

# alias "parity-scale-code" to "codec"
[dependencies.codec]
default-features = false
features = ['derive']
package = 'parity-scale-codec'
version = '2.0.0'

[dependencies]
hex-literal = { optional = true, version = '0.3.1' }
serde = { features = ['derive'], optional = true, version = '1.0.119' }

# local dependencies
pallet-nft = { path = '../pallets/nft', default-features = false, version = '3.0.0' }
pallet-inflation = { path = '../pallets/inflation', default-features = false, version = '3.0.0' }

# Substrate dependencies
frame-benchmarking = { default-features = false, optional = true, version = '3.0.0', git = "https://github.com/paritytech/substrate.git", branch = "frontier" }
frame-executive = { default-features = false, version = '3.0.0', git = "https://github.com/paritytech/substrate.git", branch = "frontier" }
frame-support = { default-features = false, version = '3.0.0', git = "https://github.com/paritytech/substrate.git", branch = "frontier" }
frame-system = { default-features = false, version = '3.0.0', git = "https://github.com/paritytech/substrate.git", branch = "frontier" }
frame-system-benchmarking = { default-features = false, optional = true, version = '3.0.0', git = "https://github.com/paritytech/substrate.git", branch = "frontier" }
frame-system-rpc-runtime-api = { default-features = false, version = '3.0.0', git = "https://github.com/paritytech/substrate.git", branch = "frontier" }
pallet-aura = { default-features = false, version = '3.0.0', git = "https://github.com/paritytech/substrate.git", branch = "frontier" }
pallet-balances = { default-features = false, version = '3.0.0', git = "https://github.com/paritytech/substrate.git", branch = "frontier" }
pallet-contracts = { default-features = false, version = '3.0.0', git = "https://github.com/paritytech/substrate.git", branch = "frontier" }
pallet-contracts-primitives = { default-features = false, version = '3.0.0', git = "https://github.com/paritytech/substrate.git", branch = "frontier" }
pallet-contracts-rpc-runtime-api = { default-features = false, version = '3.0.0', git = "https://github.com/paritytech/substrate.git", branch = "frontier" }
pallet-evm = { default-features = false, version = "4.0.0-dev", git = "https://github.com/usetech-llc/frontier.git", branch = "injected-transactions" }
pallet-ethereum = { default-features = false, version = "2.0.0-dev", git = "https://github.com/usetech-llc/frontier.git", branch = "injected-transactions" }
pallet-grandpa = { default-features = false, version = '3.0.0', git = "https://github.com/paritytech/substrate.git", branch = "frontier" }
pallet-randomness-collective-flip = { default-features = false, version = '3.0.0', git = "https://github.com/paritytech/substrate.git", branch = "frontier" }
pallet-sudo = { default-features = false, version = '3.0.0', git = "https://github.com/paritytech/substrate.git", branch = "frontier" }
pallet-timestamp = { default-features = false, version = '3.0.0', git = "https://github.com/paritytech/substrate.git", branch = "frontier" }
pallet-transaction-payment = { default-features = false, version = '3.0.0', git = "https://github.com/paritytech/substrate.git", branch = "frontier" }
pallet-transaction-payment-rpc-runtime-api = { default-features = false, version = '3.0.0', git = "https://github.com/paritytech/substrate.git", branch = "frontier" }
pallet-treasury = { default-features = false, version = "3.0.0", git = "https://github.com/paritytech/substrate.git", branch = "frontier" }
pallet-vesting = {  default-features = false, version = "3.0.0", git = "https://github.com/paritytech/substrate.git", branch = "frontier" }
fp-rpc = { default-features = false, version = "2.0.0", git = "https://github.com/usetech-llc/frontier.git", branch = "injected-transactions" }
sp-arithmetic = { default-features = false, version = '3.0.0', git = "https://github.com/paritytech/substrate.git", branch = "frontier" }
sp-api = { default-features = false, version = '3.0.0', git = "https://github.com/paritytech/substrate.git", branch = "frontier" }
sp-block-builder = { default-features = false, version = '3.0.0', git = "https://github.com/paritytech/substrate.git", branch = "frontier" }
sp-consensus-aura = { default-features = false, version = '0.9.0', git = "https://github.com/paritytech/substrate.git", branch = "frontier" }
sp-core = { default-features = false, version = '3.0.0', git = "https://github.com/paritytech/substrate.git", branch = "frontier" }
sp-inherents = { default-features = false, version = '3.0.0', git = "https://github.com/paritytech/substrate.git", branch = "frontier" }
sp-offchain = { default-features = false, version = '3.0.0', git = "https://github.com/paritytech/substrate.git", branch = "frontier" }
sp-runtime = { default-features = false, version = '3.0.0', git = "https://github.com/paritytech/substrate.git", branch = "frontier" }
sp-session = { default-features = false, version = '3.0.0', git = "https://github.com/paritytech/substrate.git", branch = "frontier" }
sp-std = { default-features = false, version = '3.0.0', git = "https://github.com/paritytech/substrate.git", branch = "frontier" }
sp-transaction-pool = { default-features = false, version = '3.0.0', git = "https://github.com/paritytech/substrate.git", branch = "frontier" }
sp-version = { default-features = false, version = '3.0.0', git = "https://github.com/paritytech/substrate.git", branch = "frontier" }
smallvec = "1.4.1"

=======
>>>>>>> dc9fdbfc
[features]
default = ['std']
runtime-benchmarks = [
    'hex-literal',
    'frame-benchmarking',
    'frame-support/runtime-benchmarks',
    'frame-system-benchmarking',
    'frame-system/runtime-benchmarks',
    'pallet-balances/runtime-benchmarks',
    'pallet-timestamp/runtime-benchmarks',
    'pallet-nft/runtime-benchmarks',
    'pallet-inflation/runtime-benchmarks',
    'sp-runtime/runtime-benchmarks',
]
std = [
    'codec/std',
	'cumulus-pallet-aura-ext/std',
	'cumulus-pallet-parachain-system/std',
	'cumulus-pallet-xcm/std',
	'cumulus-pallet-xcmp-queue/std',
	'cumulus-primitives-core/std',
	'cumulus-primitives-utility/std',
    'frame-executive/std',
    'frame-support/std',
    'frame-system/std',
    'frame-system-rpc-runtime-api/std',
	'pallet-aura/std',
    'pallet-balances/std',
    'pallet-contracts/std',
    'pallet-contracts-primitives/std',
    'pallet-contracts-rpc-runtime-api/std',
    'pallet-randomness-collective-flip/std',
    'pallet-sudo/std',
    'pallet-timestamp/std',
    'pallet-transaction-payment/std',
    'pallet-transaction-payment-rpc-runtime-api/std',
    'pallet-treasury/std',
    'pallet-vesting/std',
<<<<<<< HEAD
    'pallet-evm/std',
    'pallet-ethereum/std',

    'pallet-inflation/std',
    'pallet-nft/std',
    'fp-rpc/std',
=======
	'parachain-info/std',
    'serde',
    'pallet-inflation/std',
    'pallet-nft/std',
    'pallet-scheduler/std',
    'pallet-nft-charge-transaction/std',
    'pallet-nft-transaction-payment/std', 
    'nft-data-structs/std',
>>>>>>> dc9fdbfc
    'sp-api/std',
    'sp-block-builder/std',
	"sp-consensus-aura/std",
    'sp-core/std',
    'sp-inherents/std',
	'sp-io/std',
    'sp-offchain/std',
    'sp-runtime/std',
    'sp-session/std',
    'sp-std/std',
    'sp-transaction-pool/std',
    'sp-version/std',
	'xcm/std',
	'xcm-builder/std',
	'xcm-executor/std',
]

################################################################################
# Substrate Dependencies

[dependencies.codec]
default-features = false
features = ['derive']
package = 'parity-scale-codec'
version = '2.0.0'

[dependencies.frame-benchmarking]
default-features = false
git = 'https://github.com/paritytech/substrate.git'
optional = true
branch = 'polkadot-v0.9.3'
version = '3.0.0'

[dependencies.frame-executive]
default-features = false
git = 'https://github.com/paritytech/substrate.git'
branch = 'polkadot-v0.9.3'
version = '3.0.0'

[dependencies.frame-support]
default-features = false
git = 'https://github.com/paritytech/substrate.git'
branch = 'polkadot-v0.9.3'
version = '3.0.0'

[dependencies.frame-system]
default-features = false
git = 'https://github.com/paritytech/substrate.git'
branch = 'polkadot-v0.9.3'
version = '3.0.0'

[dependencies.frame-system-benchmarking]
default-features = false
git = 'https://github.com/paritytech/substrate.git'
optional = true
branch = 'polkadot-v0.9.3'
version = '3.0.0'

[dependencies.frame-system-rpc-runtime-api]
default-features = false
git = 'https://github.com/paritytech/substrate.git'
branch = 'polkadot-v0.9.3'
version = '3.0.0'

[dependencies.hex-literal]
optional = true
version = '0.3.1'

[dependencies.serde]
features = ['derive']
optional = true
version = '1.0.119'

[dependencies.pallet-aura]
default-features = false
git = 'https://github.com/paritytech/substrate.git'
branch = 'polkadot-v0.9.3'
version = '3.0.0'

[dependencies.pallet-balances]
default-features = false
git = 'https://github.com/paritytech/substrate.git'
branch = 'polkadot-v0.9.3'
version = '3.0.0'

# Contracts specific packages
[dependencies.pallet-contracts]
git = 'https://github.com/paritytech/substrate.git'
default-features = false
branch = 'polkadot-v0.9.3'
version = '3.0.0'

[dependencies.pallet-contracts-primitives]
git = 'https://github.com/paritytech/substrate.git'
default-features = false
branch = 'polkadot-v0.9.3'
version = '3.0.0'

[dependencies.pallet-contracts-rpc-runtime-api]
git = 'https://github.com/paritytech/substrate.git'
default-features = false
branch = 'polkadot-v0.9.3'
version = '3.0.0'

[dependencies.pallet-randomness-collective-flip]
default-features = false
git = 'https://github.com/paritytech/substrate.git'
branch = 'polkadot-v0.9.3'
version = '3.0.0'

[dependencies.pallet-sudo]
default-features = false
git = 'https://github.com/paritytech/substrate.git'
branch = 'polkadot-v0.9.3'
version = '3.0.0'

[dependencies.pallet-timestamp]
default-features = false
git = 'https://github.com/paritytech/substrate.git'
branch = 'polkadot-v0.9.3'
version = '3.0.0'

[dependencies.pallet-transaction-payment]
default-features = false
git = 'https://github.com/paritytech/substrate.git'
branch = 'polkadot-v0.9.3'
version = '3.0.0'

[dependencies.pallet-transaction-payment-rpc-runtime-api]
default-features = false
git = 'https://github.com/paritytech/substrate.git'
branch = 'polkadot-v0.9.3'
version = '3.0.0'

[dependencies.pallet-treasury]
default-features = false
git = 'https://github.com/paritytech/substrate.git'
branch = 'polkadot-v0.9.3'
version = '3.0.0'

[dependencies.pallet-vesting]
default-features = false
git = 'https://github.com/paritytech/substrate.git'
branch = 'polkadot-v0.9.3'
version = '3.0.0'

[dependencies.sp-arithmetic]
default-features = false
git = 'https://github.com/paritytech/substrate.git'
branch = 'polkadot-v0.9.3'
version = '3.0.0'

[dependencies.sp-api]
default-features = false
git = 'https://github.com/paritytech/substrate.git'
branch = 'polkadot-v0.9.3'
version = '3.0.0'

[dependencies.sp-block-builder]
default-features = false
git = 'https://github.com/paritytech/substrate.git'
branch = 'polkadot-v0.9.3'
version = '3.0.0'

[dependencies.sp-core]
default-features = false
git = 'https://github.com/paritytech/substrate.git'
branch = 'polkadot-v0.9.3'
version = '3.0.0'

[dependencies.sp-consensus-aura]
default-features = false
git = 'https://github.com/paritytech/substrate.git'
branch = 'polkadot-v0.9.3'
version = '0.9.0'

[dependencies.sp-inherents]
default-features = false
git = 'https://github.com/paritytech/substrate.git'
branch = 'polkadot-v0.9.3'
version = '3.0.0'

[dependencies.sp-io]
default-features = false
git = 'https://github.com/paritytech/substrate.git'
branch = 'polkadot-v0.9.3'
version = '3.0.0'

[dependencies.sp-offchain]
default-features = false
git = 'https://github.com/paritytech/substrate.git'
branch = 'polkadot-v0.9.3'
version = '3.0.0'

[dependencies.sp-runtime]
default-features = false
git = 'https://github.com/paritytech/substrate.git'
branch = 'polkadot-v0.9.3'
version = '3.0.0'

[dependencies.sp-session]
default-features = false
git = 'https://github.com/paritytech/substrate.git'
branch = 'polkadot-v0.9.3'
version = '3.0.0'

[dependencies.sp-std]
default-features = false
git = 'https://github.com/paritytech/substrate.git'
branch = 'polkadot-v0.9.3'
version = '3.0.0'

[dependencies.sp-transaction-pool]
default-features = false
git = 'https://github.com/paritytech/substrate.git'
branch = 'polkadot-v0.9.3'
version = '3.0.0'

[dependencies.sp-version]
default-features = false
git = 'https://github.com/paritytech/substrate.git'
branch = 'polkadot-v0.9.3'
version = '3.0.0'

[dependencies.smallvec]
version = '1.4.1'

################################################################################
# Cumulus dependencies

[dependencies.parachain-info]
default-features = false
git = 'https://github.com/paritytech/cumulus.git'
branch = 'polkadot-v0.9.3'
version = '0.1.0'

[dependencies.cumulus-pallet-aura-ext]
git = 'https://github.com/paritytech/cumulus.git'
branch = 'polkadot-v0.9.3'
default-features = false

[dependencies.cumulus-pallet-parachain-system]
git = 'https://github.com/paritytech/cumulus.git'
branch = 'polkadot-v0.9.3'
default-features = false

[dependencies.cumulus-primitives-core]
git = 'https://github.com/paritytech/cumulus.git'
branch = 'polkadot-v0.9.3'
default-features = false

[dependencies.cumulus-pallet-xcm]
git = 'https://github.com/paritytech/cumulus.git'
branch = 'polkadot-v0.9.3'
default-features = false

[dependencies.cumulus-pallet-dmp-queue]
git = 'https://github.com/paritytech/cumulus.git'
branch = 'polkadot-v0.9.3'
default-features = false

[dependencies.cumulus-pallet-xcmp-queue]
git = 'https://github.com/paritytech/cumulus.git'
branch = 'polkadot-v0.9.3'
default-features = false

[dependencies.cumulus-primitives-utility]
git = 'https://github.com/paritytech/cumulus.git'
branch = 'polkadot-v0.9.3'
default-features = false

################################################################################
# Polkadot dependencies

[dependencies.polkadot-parachain]
git = 'https://github.com/paritytech/polkadot'
branch = 'release-v0.9.3'
default-features = false

[dependencies.xcm]
git = 'https://github.com/paritytech/polkadot'
branch = 'release-v0.9.3'
default-features = false

[dependencies.xcm-builder]
git = 'https://github.com/paritytech/polkadot'
branch = 'release-v0.9.3'
default-features = false

[dependencies.xcm-executor]
git = 'https://github.com/paritytech/polkadot'
branch = 'release-v0.9.3'
default-features = false

[dependencies.pallet-xcm]
git = 'https://github.com/paritytech/polkadot'
branch = 'release-v0.9.3'
default-features = false



################################################################################
# local dependencies

[dependencies]
pallet-nft = { path = '../pallets/nft', default-features = false, version = '3.0.0' }
pallet-inflation = { path = '../pallets/inflation', default-features = false, version = '3.0.0' }
nft-data-structs = { path = '../primitives', default-features = false,  version = '0.9.0' }
pallet-scheduler = { path = '../pallets/scheduler', default-features = false, version = '3.0.0' }
pallet-nft-transaction-payment = { path = '../pallets/nft-transaction-payment', default-features = false, version = '3.0.0' }
pallet-nft-charge-transaction = { path = '../pallets/nft-charge-transaction', default-features = false, version = '3.0.0' }

################################################################################
# Build Dependencies

[build-dependencies]
substrate-wasm-builder = '4.0.0'
<|MERGE_RESOLUTION|>--- conflicted
+++ resolved
@@ -15,64 +15,6 @@
 [package.metadata.docs.rs]
 targets = ['x86_64-unknown-linux-gnu']
 
-<<<<<<< HEAD
-[build-dependencies]
-substrate-wasm-builder = '4.0.0'
-
-# alias "parity-scale-code" to "codec"
-[dependencies.codec]
-default-features = false
-features = ['derive']
-package = 'parity-scale-codec'
-version = '2.0.0'
-
-[dependencies]
-hex-literal = { optional = true, version = '0.3.1' }
-serde = { features = ['derive'], optional = true, version = '1.0.119' }
-
-# local dependencies
-pallet-nft = { path = '../pallets/nft', default-features = false, version = '3.0.0' }
-pallet-inflation = { path = '../pallets/inflation', default-features = false, version = '3.0.0' }
-
-# Substrate dependencies
-frame-benchmarking = { default-features = false, optional = true, version = '3.0.0', git = "https://github.com/paritytech/substrate.git", branch = "frontier" }
-frame-executive = { default-features = false, version = '3.0.0', git = "https://github.com/paritytech/substrate.git", branch = "frontier" }
-frame-support = { default-features = false, version = '3.0.0', git = "https://github.com/paritytech/substrate.git", branch = "frontier" }
-frame-system = { default-features = false, version = '3.0.0', git = "https://github.com/paritytech/substrate.git", branch = "frontier" }
-frame-system-benchmarking = { default-features = false, optional = true, version = '3.0.0', git = "https://github.com/paritytech/substrate.git", branch = "frontier" }
-frame-system-rpc-runtime-api = { default-features = false, version = '3.0.0', git = "https://github.com/paritytech/substrate.git", branch = "frontier" }
-pallet-aura = { default-features = false, version = '3.0.0', git = "https://github.com/paritytech/substrate.git", branch = "frontier" }
-pallet-balances = { default-features = false, version = '3.0.0', git = "https://github.com/paritytech/substrate.git", branch = "frontier" }
-pallet-contracts = { default-features = false, version = '3.0.0', git = "https://github.com/paritytech/substrate.git", branch = "frontier" }
-pallet-contracts-primitives = { default-features = false, version = '3.0.0', git = "https://github.com/paritytech/substrate.git", branch = "frontier" }
-pallet-contracts-rpc-runtime-api = { default-features = false, version = '3.0.0', git = "https://github.com/paritytech/substrate.git", branch = "frontier" }
-pallet-evm = { default-features = false, version = "4.0.0-dev", git = "https://github.com/usetech-llc/frontier.git", branch = "injected-transactions" }
-pallet-ethereum = { default-features = false, version = "2.0.0-dev", git = "https://github.com/usetech-llc/frontier.git", branch = "injected-transactions" }
-pallet-grandpa = { default-features = false, version = '3.0.0', git = "https://github.com/paritytech/substrate.git", branch = "frontier" }
-pallet-randomness-collective-flip = { default-features = false, version = '3.0.0', git = "https://github.com/paritytech/substrate.git", branch = "frontier" }
-pallet-sudo = { default-features = false, version = '3.0.0', git = "https://github.com/paritytech/substrate.git", branch = "frontier" }
-pallet-timestamp = { default-features = false, version = '3.0.0', git = "https://github.com/paritytech/substrate.git", branch = "frontier" }
-pallet-transaction-payment = { default-features = false, version = '3.0.0', git = "https://github.com/paritytech/substrate.git", branch = "frontier" }
-pallet-transaction-payment-rpc-runtime-api = { default-features = false, version = '3.0.0', git = "https://github.com/paritytech/substrate.git", branch = "frontier" }
-pallet-treasury = { default-features = false, version = "3.0.0", git = "https://github.com/paritytech/substrate.git", branch = "frontier" }
-pallet-vesting = {  default-features = false, version = "3.0.0", git = "https://github.com/paritytech/substrate.git", branch = "frontier" }
-fp-rpc = { default-features = false, version = "2.0.0", git = "https://github.com/usetech-llc/frontier.git", branch = "injected-transactions" }
-sp-arithmetic = { default-features = false, version = '3.0.0', git = "https://github.com/paritytech/substrate.git", branch = "frontier" }
-sp-api = { default-features = false, version = '3.0.0', git = "https://github.com/paritytech/substrate.git", branch = "frontier" }
-sp-block-builder = { default-features = false, version = '3.0.0', git = "https://github.com/paritytech/substrate.git", branch = "frontier" }
-sp-consensus-aura = { default-features = false, version = '0.9.0', git = "https://github.com/paritytech/substrate.git", branch = "frontier" }
-sp-core = { default-features = false, version = '3.0.0', git = "https://github.com/paritytech/substrate.git", branch = "frontier" }
-sp-inherents = { default-features = false, version = '3.0.0', git = "https://github.com/paritytech/substrate.git", branch = "frontier" }
-sp-offchain = { default-features = false, version = '3.0.0', git = "https://github.com/paritytech/substrate.git", branch = "frontier" }
-sp-runtime = { default-features = false, version = '3.0.0', git = "https://github.com/paritytech/substrate.git", branch = "frontier" }
-sp-session = { default-features = false, version = '3.0.0', git = "https://github.com/paritytech/substrate.git", branch = "frontier" }
-sp-std = { default-features = false, version = '3.0.0', git = "https://github.com/paritytech/substrate.git", branch = "frontier" }
-sp-transaction-pool = { default-features = false, version = '3.0.0', git = "https://github.com/paritytech/substrate.git", branch = "frontier" }
-sp-version = { default-features = false, version = '3.0.0', git = "https://github.com/paritytech/substrate.git", branch = "frontier" }
-smallvec = "1.4.1"
-
-=======
->>>>>>> dc9fdbfc
 [features]
 default = ['std']
 runtime-benchmarks = [
@@ -111,14 +53,9 @@
     'pallet-transaction-payment-rpc-runtime-api/std',
     'pallet-treasury/std',
     'pallet-vesting/std',
-<<<<<<< HEAD
     'pallet-evm/std',
     'pallet-ethereum/std',
-
-    'pallet-inflation/std',
-    'pallet-nft/std',
     'fp-rpc/std',
-=======
 	'parachain-info/std',
     'serde',
     'pallet-inflation/std',
@@ -127,7 +64,6 @@
     'pallet-nft-charge-transaction/std',
     'pallet-nft-transaction-payment/std', 
     'nft-data-structs/std',
->>>>>>> dc9fdbfc
     'sp-api/std',
     'sp-block-builder/std',
 	"sp-consensus-aura/std",
@@ -440,8 +376,11 @@
 pallet-nft-transaction-payment = { path = '../pallets/nft-transaction-payment', default-features = false, version = '3.0.0' }
 pallet-nft-charge-transaction = { path = '../pallets/nft-charge-transaction', default-features = false, version = '3.0.0' }
 
+pallet-evm = { default-features = false, version = "4.0.0-dev", git = "https://github.com/usetech-llc/frontier.git", branch = "injected-transactions" }
+pallet-ethereum = { default-features = false, version = "2.0.0-dev", git = "https://github.com/usetech-llc/frontier.git", branch = "injected-transactions" }
+
 ################################################################################
 # Build Dependencies
 
 [build-dependencies]
-substrate-wasm-builder = '4.0.0'
+substrate-wasm-builder = '4.0.0'