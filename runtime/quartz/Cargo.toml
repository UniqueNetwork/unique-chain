################################################################################
# Package

[package]
authors = ['Unique Network <support@uniquenetwork.io>']
build = 'build.rs'
description = 'Quartz Runtime'
edition = '2021'
homepage = 'https://unique.network'
license = 'GPLv3'
name = 'quartz-runtime'
repository = 'https://github.com/UniqueNetwork/unique-chain'
version.workspace = true

[package.metadata.docs.rs]
targets = ['x86_64-unknown-linux-gnu']

[features]
become-sapphire = []
default = ['quartz-runtime', 'std']
state-version-0 = []
limit-testing = ['pallet-unique/limit-testing', 'up-data-structs/limit-testing']
pov-estimate = []
quartz-runtime = ['app-promotion', 'collator-selection', 'foreign-assets', 'preimage', 'refungible']
runtime-benchmarks = [
	"pallet-preimage/runtime-benchmarks",
	'cumulus-pallet-parachain-system/runtime-benchmarks',
	'frame-benchmarking',
	'frame-support/runtime-benchmarks',
	'frame-system-benchmarking',
	'frame-system/runtime-benchmarks',
	'pallet-app-promotion/runtime-benchmarks',
	'pallet-balances/runtime-benchmarks',
	'pallet-collator-selection/runtime-benchmarks',
	'pallet-common/runtime-benchmarks',
	'pallet-configuration/runtime-benchmarks',
	'pallet-ethereum/runtime-benchmarks',
	'pallet-evm-coder-substrate/runtime-benchmarks',
	'pallet-evm-migration/runtime-benchmarks',
	'pallet-foreign-assets/runtime-benchmarks',
	'pallet-fungible/runtime-benchmarks',
	'pallet-identity/runtime-benchmarks',
	'pallet-inflation/runtime-benchmarks',
	'pallet-maintenance/runtime-benchmarks',
	'pallet-nonfungible/runtime-benchmarks',
	'pallet-refungible/runtime-benchmarks',
	'pallet-structure/runtime-benchmarks',
	'pallet-timestamp/runtime-benchmarks',
	'pallet-unique/runtime-benchmarks',
	'pallet-xcm/runtime-benchmarks',
	'sp-runtime/runtime-benchmarks',
	'xcm-builder/runtime-benchmarks',
]
std = [
	'codec/std',
	'cumulus-pallet-aura-ext/std',
	'cumulus-pallet-parachain-system/std',
	'cumulus-pallet-xcm/std',
	'cumulus-pallet-xcmp-queue/std',
	'cumulus-primitives-core/std',
	'cumulus-primitives-utility/std',
	'frame-executive/std',
	'frame-support/std',
	'frame-system-rpc-runtime-api/std',
	'frame-system/std',
	'frame-try-runtime/std',
	'pallet-aura/std',
	'pallet-balances/std',
	'pallet-balances-adapter/std',
	# 'pallet-contracts/std',
	# 'pallet-contracts-primitives/std',
	# 'pallet-contracts-rpc-runtime-api/std',
	# 'pallet-contract-helpers/std',
	"pallet-authorship/std",
	"pallet-identity/std",
	"pallet-preimage/std",
	"pallet-session/std",
	"pallet-state-trie-migration/std",
	"sp-consensus-aura/std",
	'app-promotion-rpc/std',
	'evm-coder/std',
	'fp-rpc/std',
	'fp-self-contained/std',
	'pallet-app-promotion/std',
	'pallet-base-fee/std',
	'pallet-charge-transaction/std',
	'pallet-collator-selection/std',
	'pallet-common/std',
	'pallet-configuration/std',
	'pallet-ethereum/std',
	'pallet-evm-coder-substrate/std',
	'pallet-evm-contract-helpers/std',
	'pallet-evm-migration/std',
	'pallet-evm-transaction-payment/std',
	'pallet-evm/std',
	'pallet-fungible/std',
	'pallet-inflation/std',
	'pallet-nonfungible/std',
	'pallet-refungible/std',
	'pallet-structure/std',
	'pallet-sudo/std',
	'pallet-timestamp/std',
	'pallet-transaction-payment-rpc-runtime-api/std',
	'pallet-transaction-payment/std',
	'pallet-treasury/std',
	'pallet-unique/std',
	'parachain-info/std',
	'serde',
	'sp-api/std',
	'sp-block-builder/std',
	'sp-core/std',
	'sp-inherents/std',
	'sp-io/std',
	'sp-offchain/std',
	'sp-runtime/std',
	'sp-session/std',
	'sp-std/std',
	'sp-transaction-pool/std',
	'sp-version/std',
	'up-common/std',
	'up-data-structs/std',
	'up-pov-estimate-rpc/std',
	'up-rpc/std',
	'up-sponsorship/std',
	'xcm-builder/std',
	'xcm-executor/std',
	'xcm/std',

	"orml-tokens/std",
	"orml-traits/std",
	"orml-vesting/std",
	"orml-xcm-support/std",
	"orml-xtokens/std",
	"pallet-foreign-assets/std",
	"pallet-maintenance/std",
]
try-runtime = [
	"pallet-authorship/try-runtime",
	"pallet-collator-selection/try-runtime",
	"pallet-identity/try-runtime",
	"pallet-preimage/try-runtime",
	"pallet-session/try-runtime",
<<<<<<< HEAD
=======
	"pallet-state-trie-migration/try-runtime",
>>>>>>> 807186d3
	'cumulus-pallet-aura-ext/try-runtime',
	'cumulus-pallet-dmp-queue/try-runtime',
	'cumulus-pallet-parachain-system/try-runtime',
	'cumulus-pallet-xcm/try-runtime',
	'cumulus-pallet-xcmp-queue/try-runtime',
	'fp-self-contained/try-runtime',
	'frame-executive/try-runtime',
	'frame-support/try-runtime',
	'frame-system/try-runtime',
	'frame-try-runtime',
	'orml-tokens/try-runtime',
	'orml-vesting/try-runtime',
	'orml-xtokens/try-runtime',
	'pallet-app-promotion/try-runtime',
	'pallet-aura/try-runtime',
	'pallet-balances/try-runtime',
	'pallet-balances-adapter/try-runtime',
	'pallet-charge-transaction/try-runtime',
	'pallet-common/try-runtime',
	'pallet-configuration/try-runtime',
	'pallet-ethereum/try-runtime',
	'pallet-evm-coder-substrate/try-runtime',
	'pallet-evm-contract-helpers/try-runtime',
	'pallet-evm-migration/try-runtime',
	'pallet-evm-transaction-payment/try-runtime',
	'pallet-evm/try-runtime',
	'pallet-foreign-assets/try-runtime',
	'pallet-fungible/try-runtime',
	'pallet-inflation/try-runtime',
	'pallet-maintenance/try-runtime',
	'pallet-nonfungible/try-runtime',
	'pallet-refungible/try-runtime',
	'pallet-structure/try-runtime',
	'pallet-sudo/try-runtime',
	'pallet-timestamp/try-runtime',
	'pallet-transaction-payment/try-runtime',
	'pallet-treasury/try-runtime',
	'pallet-unique/try-runtime',
	'pallet-xcm/try-runtime',
	'parachain-info/try-runtime',
]

app-promotion = []
collator-selection = []
foreign-assets = []
preimage = []
refungible = []
scheduler = []

################################################################################
# local dependencies

[dependencies]
# Note: `package = "parity-scale-codec"` must be supplied since the `Encode` macro searches for it.
codec = { workspace = true, package = "parity-scale-codec" }

cumulus-pallet-aura-ext = { workspace = true }
cumulus-pallet-dmp-queue = { workspace = true }
cumulus-pallet-parachain-system = { workspace = true }
cumulus-pallet-xcm = { workspace = true }
cumulus-pallet-xcmp-queue = { workspace = true }
cumulus-primitives-core = { workspace = true }
cumulus-primitives-timestamp = { workspace = true }
cumulus-primitives-utility = { workspace = true }
frame-executive = { workspace = true }
frame-support = { workspace = true }
frame-system = { workspace = true }
frame-system-rpc-runtime-api = { workspace = true }
orml-tokens = { workspace = true }
orml-traits = { workspace = true }
orml-vesting = { workspace = true }
orml-xcm-support = { workspace = true }
orml-xtokens = { workspace = true }
pallet-aura = { workspace = true }
pallet-authorship = { workspace = true }
pallet-balances = { features = ["insecure_zero_ed"], workspace = true }
pallet-preimage = { workspace = true }
pallet-session = { workspace = true }
pallet-state-trie-migration = { workspace = true }
pallet-sudo = { workspace = true }
pallet-timestamp = { workspace = true }
pallet-transaction-payment = { workspace = true }
pallet-transaction-payment-rpc-runtime-api = { workspace = true }
pallet-treasury = { workspace = true }
pallet-xcm = { workspace = true }
parachain-info = { workspace = true }
polkadot-parachain = { workspace = true }
smallvec = { workspace = true }
sp-api = { workspace = true }
sp-arithmetic = { workspace = true }
sp-block-builder = { workspace = true }
sp-consensus-aura = { workspace = true }
sp-core = { workspace = true }
sp-inherents = { workspace = true }
sp-io = { workspace = true }
sp-offchain = { workspace = true }
sp-runtime = { workspace = true }
sp-session = { workspace = true }
sp-std = { workspace = true }
sp-transaction-pool = { workspace = true }
sp-version = { workspace = true }
xcm = { workspace = true }
xcm-builder = { workspace = true }
xcm-executor = { workspace = true }

app-promotion-rpc = { workspace = true }
derivative = { workspace = true }
fp-evm = { workspace = true }
log = { workspace = true }
pallet-app-promotion = { workspace = true }
pallet-balances-adapter = { workspace = true }
pallet-collator-selection = { workspace = true }
pallet-common = { workspace = true }
pallet-configuration = { workspace = true }
pallet-fungible = { workspace = true }
pallet-identity = { workspace = true }
pallet-inflation = { workspace = true }
pallet-nonfungible = { workspace = true }
pallet-refungible = { workspace = true }
pallet-structure = { workspace = true }
pallet-unique = { workspace = true }
scale-info = { workspace = true }
up-common = { workspace = true }
up-data-structs = { workspace = true }
up-pov-estimate-rpc = { workspace = true }
up-rpc = { workspace = true }
# pallet-contract-helpers = { path = '../pallets/contract-helpers', default-features = false, version = '0.1.0' }
evm-coder = { workspace = true }
fp-rpc = { workspace = true }
fp-self-contained = { workspace = true }
num_enum = { version = "0.5.3", default-features = false }
pallet-base-fee = { workspace = true }
pallet-charge-transaction = { workspace = true }
pallet-ethereum = { workspace = true }
pallet-evm = { workspace = true }
pallet-evm-coder-substrate = { workspace = true }
pallet-evm-contract-helpers = { workspace = true }
pallet-evm-migration = { workspace = true }
pallet-evm-precompile-simple = { workspace = true }
pallet-evm-transaction-payment = { workspace = true }
pallet-foreign-assets = { workspace = true }
pallet-maintenance = { workspace = true }
precompile-utils-macro = { workspace = true }
up-sponsorship = { workspace = true }

################################################################################
# Optional dependencies

frame-benchmarking = { workspace = true, optional = true }
frame-system-benchmarking = { workspace = true, optional = true }
frame-try-runtime = { workspace = true, optional = true }
<<<<<<< HEAD
hex-literal = { workspace = true, optional = true }
=======
>>>>>>> 807186d3
serde = { workspace = true, optional = true }


################################################################################
# Test dependencies

pallet-test-utils = { workspace = true }

################################################################################
# Other Dependencies

impl-trait-for-tuples = { workspace = true }
hex-literal = { workspace = true }

[build-dependencies]
substrate-wasm-builder = { workspace = true }<|MERGE_RESOLUTION|>--- conflicted
+++ resolved
@@ -140,10 +140,7 @@
 	"pallet-identity/try-runtime",
 	"pallet-preimage/try-runtime",
 	"pallet-session/try-runtime",
-<<<<<<< HEAD
-=======
 	"pallet-state-trie-migration/try-runtime",
->>>>>>> 807186d3
 	'cumulus-pallet-aura-ext/try-runtime',
 	'cumulus-pallet-dmp-queue/try-runtime',
 	'cumulus-pallet-parachain-system/try-runtime',
@@ -295,10 +292,6 @@
 frame-benchmarking = { workspace = true, optional = true }
 frame-system-benchmarking = { workspace = true, optional = true }
 frame-try-runtime = { workspace = true, optional = true }
-<<<<<<< HEAD
-hex-literal = { workspace = true, optional = true }
-=======
->>>>>>> 807186d3
 serde = { workspace = true, optional = true }
 
 
