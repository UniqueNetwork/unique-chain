--- conflicted
+++ resolved
@@ -27,15 +27,6 @@
 pallet-ethereum = { workspace = true }
 pallet-evm = { workspace = true }
 
-<<<<<<< HEAD
-pallet-balances-adapter.path = "../../pallets/balances-adapter"
-pallet-common.path = "../../pallets/common"
-pallet-fungible.path = "../../pallets/fungible"
-pallet-nonfungible.path = "../../pallets/nonfungible"
-pallet-refungible.path = "../../pallets/refungible"
-pallet-structure.path = "../../pallets/structure"
-pallet-unique.path = "../../pallets/unique"
-=======
 pallet-balances-adapter = { workspace = true }
 pallet-common = { workspace = true }
 pallet-fungible = { workspace = true }
@@ -43,7 +34,6 @@
 pallet-refungible = { workspace = true }
 pallet-structure = { workspace = true }
 pallet-unique = { workspace = true }
->>>>>>> 807186d3
 
 pallet-evm-coder-substrate = { workspace = true }
 
@@ -51,11 +41,5 @@
 scale-info = { workspace = true }
 
 evm-coder = { workspace = true }
-<<<<<<< HEAD
-pallet-configuration = { workspace = true }
-pallet-xcm = { workspace = true }
-up-sponsorship = { default-features = false, git = "https://github.com/uniquenetwork/pallet-sponsoring", branch = "polkadot-v0.9.41" }
-=======
 up-sponsorship = { workspace = true }
->>>>>>> 807186d3
 xcm = { workspace = true }