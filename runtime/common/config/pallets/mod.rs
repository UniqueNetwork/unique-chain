// Copyright 2019-2022 Unique Network (Gibraltar) Ltd.
// This file is part of Unique Network.

// Unique Network is free software: you can redistribute it and/or modify
// it under the terms of the GNU General Public License as published by
// the Free Software Foundation, either version 3 of the License, or
// (at your option) any later version.

// Unique Network is distributed in the hope that it will be useful,
// but WITHOUT ANY WARRANTY; without even the implied warranty of
// MERCHANTABILITY or FITNESS FOR A PARTICULAR PURPOSE.  See the
// GNU General Public License for more details.

// You should have received a copy of the GNU General Public License
// along with Unique Network. If not, see <http://www.gnu.org/licenses/>.

use alloc::string::{String, ToString};
use frame_support::parameter_types;
use sp_runtime::traits::AccountIdConversion;
use crate::{
	runtime_common::{
		dispatch::CollectionDispatchT,
		config::{substrate::TreasuryModuleId, ethereum::EvmCollectionHelpersAddress},
		weights::CommonWeights,
		RelayChainBlockNumberProvider,
	},
	Runtime, RuntimeEvent, RuntimeCall, RuntimeOrigin, RUNTIME_NAME, TOKEN_SYMBOL, DECIMALS,
	Balances,
};
use frame_support::traits::{ConstU32, ConstU64, Currency};
use up_common::{
	types::{AccountId, Balance, BlockNumber},
	constants::*,
};
use up_data_structs::{
	mapping::{EvmTokenAddressMapping, CrossTokenAddressMapping},
};
use sp_arithmetic::Perbill;

#[cfg(feature = "scheduler")]
pub mod scheduler;

#[cfg(feature = "foreign-assets")]
pub mod foreign_asset;

#[cfg(feature = "app-promotion")]
pub mod app_promotion;

#[cfg(feature = "collator-selection")]
pub mod collator_selection;

#[cfg(feature = "preimage")]
pub mod preimage;

parameter_types! {
	pub const CollectionCreationPrice: Balance = 2 * UNIQUE;
	pub TreasuryAccountId: AccountId = TreasuryModuleId::get().into_account_truncating();
}

impl pallet_common::Config for Runtime {
	type WeightInfo = pallet_common::weights::SubstrateWeight<Self>;
	type RuntimeEvent = RuntimeEvent;
	type Currency = Balances;
	type CollectionCreationPrice = CollectionCreationPrice;
	type TreasuryAccountId = TreasuryAccountId;
	type CollectionDispatch = CollectionDispatchT<Self>;

	type EvmTokenAddressMapping = EvmTokenAddressMapping;
	type CrossTokenAddressMapping = CrossTokenAddressMapping<Self::AccountId>;
	type ContractAddress = EvmCollectionHelpersAddress;
}

impl pallet_structure::Config for Runtime {
	type RuntimeEvent = RuntimeEvent;
	type RuntimeCall = RuntimeCall;
	type WeightInfo = pallet_structure::weights::SubstrateWeight<Self>;
}

impl pallet_fungible::Config for Runtime {
	type WeightInfo = pallet_fungible::weights::SubstrateWeight<Self>;
}
impl pallet_refungible::Config for Runtime {
	type WeightInfo = pallet_refungible::weights::SubstrateWeight<Self>;
}
impl pallet_nonfungible::Config for Runtime {
	type WeightInfo = pallet_nonfungible::weights::SubstrateWeight<Self>;
}

parameter_types! {
	pub const Decimals: u8 = DECIMALS;
	pub Name: String = RUNTIME_NAME.to_string();
	pub Symbol: String = TOKEN_SYMBOL.to_string();
}
impl pallet_balances_adapter::Config for Runtime {
<<<<<<< HEAD
	type Currency = Balances;
=======
	type Inspect = Balances;
	type Mutate = Balances;
>>>>>>> 807186d3
	type CurrencyBalance = <Balances as Currency<Self::AccountId>>::Balance;
	type Decimals = Decimals;
	type Name = Name;
	type Symbol = Symbol;
	type WeightInfo = pallet_balances::weights::SubstrateWeight<Self>;
}

parameter_types! {
	pub const InflationBlockInterval: BlockNumber = 100; // every time per how many blocks inflation is applied
}

/// Used for the pallet inflation
impl pallet_inflation::Config for Runtime {
	type Currency = Balances;
	type TreasuryAccountId = TreasuryAccountId;
	type InflationBlockInterval = InflationBlockInterval;
	type BlockNumberProvider = RelayChainBlockNumberProvider<Runtime>;
}

impl pallet_unique::Config for Runtime {
	type WeightInfo = pallet_unique::weights::SubstrateWeight<Self>;
	type CommonWeightInfo = CommonWeights<Self>;
	type RefungibleExtensionsWeightInfo = CommonWeights<Self>;
}

parameter_types! {
	pub AppPromotionDailyRate: Perbill = Perbill::from_rational(5u32, 10_000);
	pub const MaxCollators: u32 = MAX_COLLATORS;
	pub const LicenseBond: Balance = GENESIS_LICENSE_BOND;
	pub const SessionPeriod: BlockNumber = SESSION_LENGTH;
	pub const DayRelayBlocks: BlockNumber = RELAY_DAYS;
}

impl pallet_configuration::Config for Runtime {
	type RuntimeEvent = RuntimeEvent;
	type Currency = Balances;
	type DefaultWeightToFeeCoefficient = ConstU64<{ up_common::constants::WEIGHT_TO_FEE_COEFF }>;
	type DefaultMinGasPrice = ConstU64<{ up_common::constants::MIN_GAS_PRICE }>;
	type DefaultCollatorSelectionMaxCollators = MaxCollators;
	type DefaultCollatorSelectionKickThreshold = SessionPeriod;
	type DefaultCollatorSelectionLicenseBond = LicenseBond;
	type MaxXcmAllowedLocations = ConstU32<16>;
	type AppPromotionDailyRate = AppPromotionDailyRate;
	type DayRelayBlocks = DayRelayBlocks;
	type WeightInfo = pallet_configuration::weights::SubstrateWeight<Self>;
}

impl pallet_maintenance::Config for Runtime {
	type RuntimeEvent = RuntimeEvent;
	type RuntimeOrigin = RuntimeOrigin;
	type RuntimeCall = RuntimeCall;
	#[cfg(feature = "preimage")]
	type Preimages = crate::Preimage;
	#[cfg(not(feature = "preimage"))]
	type Preimages = ();
	type WeightInfo = pallet_maintenance::weights::SubstrateWeight<Self>;
}<|MERGE_RESOLUTION|>--- conflicted
+++ resolved
@@ -92,12 +92,8 @@
 	pub Symbol: String = TOKEN_SYMBOL.to_string();
 }
 impl pallet_balances_adapter::Config for Runtime {
-<<<<<<< HEAD
-	type Currency = Balances;
-=======
 	type Inspect = Balances;
 	type Mutate = Balances;
->>>>>>> 807186d3
 	type CurrencyBalance = <Balances as Currency<Self::AccountId>>::Balance;
 	type Decimals = Decimals;
 	type Name = Name;
