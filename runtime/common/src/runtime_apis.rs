--- conflicted
+++ resolved
@@ -69,18 +69,15 @@
                 fn collection_stats() -> Result<CollectionStats, DispatchError> {
                     Ok(<pallet_common::Pallet<Runtime>>::collection_stats())
                 }
-<<<<<<< HEAD
                 fn next_sponsored(collection: CollectionId, account: CrossAccountId, token: TokenId) -> Result<Option<u64>, DispatchError> {
                     Ok(<pallet_unique::UniqueSponsorshipPredict<Runtime> as
                             pallet_unique::SponsorshipPredict<Runtime>>::predict(
                         collection,
                         account,
                         token))
-=======
 
                 fn effective_collection_limits(collection: CollectionId) -> Result<Option<CollectionLimits>, DispatchError> {
                     Ok(<pallet_common::Pallet<Runtime>>::effective_collection_limits(collection))
->>>>>>> d0079d66
                 }
             }
 
