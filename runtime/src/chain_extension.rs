//! NFT Chain Extension

//
// This file is subject to the terms and conditions defined in
// file 'LICENSE', which is part of this source code package.
//

use codec::{Decode, Encode};

pub use pallet_contracts::chain_extension::RetVal;
use pallet_contracts::chain_extension::{
    ChainExtension, Environment, Ext, InitState, SysConfig, UncheckedFrom,
};

pub use frame_support::debug;
use frame_support::dispatch::DispatchError;

extern crate pallet_nft;
pub use pallet_nft::*;
use pallet_nft::CrossAccountId;
use crate::Vec;

/// Create item parameters
#[derive(Debug, PartialEq, Encode, Decode)]
pub struct NFTExtCreateItem<E: Ext> {
    pub owner: <E::T as SysConfig>::AccountId,
    pub collection_id: u32,
    pub data: CreateItemData,
}

/// Transfer parameters
#[derive(Debug, PartialEq, Encode, Decode)]
pub struct NFTExtTransfer<E: Ext> {
    pub recipient: <E::T as SysConfig>::AccountId,
    pub collection_id: u32,
    pub token_id: u32,
    pub amount: u128,
}

#[derive(Debug, PartialEq, Encode, Decode)]
pub struct NFTExtCreateMultipleItems<E: Ext> {
    pub owner: <E::T as SysConfig>::AccountId,
    pub collection_id: u32,
    pub data: Vec<CreateItemData>,
}

#[derive(Debug, PartialEq, Encode, Decode)]
pub struct NFTExtApprove<E: Ext> {
    pub spender: <E::T as SysConfig>::AccountId,
    pub collection_id: u32,
    pub item_id: u32,
    pub amount: u128,
}

#[derive(Debug, PartialEq, Encode, Decode)]
pub struct NFTExtTransferFrom<E: Ext> {
    pub owner: <E::T as SysConfig>::AccountId,
    pub recipient: <E::T as SysConfig>::AccountId,
    pub collection_id: u32,
    pub item_id: u32,
    pub amount: u128,
}

#[derive(Debug, PartialEq, Encode, Decode)]
pub struct NFTExtSetVariableMetaData {
    pub collection_id: u32,
    pub item_id: u32,
    pub data: Vec<u8>,   
}

#[derive(Debug, PartialEq, Encode, Decode)]
pub struct NFTExtToggleWhiteList<E: Ext> {
    pub collection_id: u32,
    pub address: <E::T as SysConfig>::AccountId,
    pub whitelisted: bool,
}

/// The chain Extension of NFT pallet
pub struct NFTExtension;

pub type NftWeightInfoOf<C> = <C as pallet_nft::Config>::WeightInfo;

impl<C: Config> ChainExtension<C> for NFTExtension {
    fn call<E: Ext>(func_id: u32, env: Environment<E, InitState>) -> Result<RetVal, DispatchError>
    where
        E: Ext<T = C>,
        C: pallet_nft::Config,
        <E::T as SysConfig>::AccountId: UncheckedFrom<<E::T as SysConfig>::Hash> + AsRef<[u8]>,
    {
        // The memory of the vm stores buf in scale-codec
        match func_id {
            0 => {
                let mut env = env.buf_in_buf_out();
                let input: NFTExtTransfer<E> = env.read_as()?;
                env.charge_weight(NftWeightInfoOf::<C>::transfer())?;

                let collection = pallet_nft::Module::<C>::get_collection(input.collection_id)?;

                pallet_nft::Module::<C>::transfer_internal(
<<<<<<< HEAD
                    &C::CrossAccountId::from_sub(env.ext().caller().clone()),
                    &C::CrossAccountId::from_sub(input.recipient),
=======
                    env.ext().caller().clone(),
                    input.recipient,
>>>>>>> 2260ad67
                    &collection,
                    input.token_id,
                    input.amount,
                )?;
<<<<<<< HEAD

                pallet_nft::Module::<C>::submit_logs(collection)?;
                Ok(RetVal::Converging(func_id))
=======
                
                Ok(RetVal::Converging(0))
>>>>>>> 2260ad67
            },
            1 => {
                // Create Item
                let mut env = env.buf_in_buf_out();
                let input: NFTExtCreateItem<E> = env.read_as()?;
                env.charge_weight(NftWeightInfoOf::<C>::create_item(input.data.len()))?;

<<<<<<< HEAD
                let collection = pallet_nft::Module::<C>::get_collection(input.collection_id)?;

                pallet_nft::Module::<C>::create_item_internal(
                    &C::CrossAccountId::from_sub(env.ext().address().clone()),
                    &collection,
                    &C::CrossAccountId::from_sub(input.owner),
                    input.data,
                )?;

                pallet_nft::Module::<C>::submit_logs(collection)?;
                Ok(RetVal::Converging(func_id))
=======
                pallet_nft::Module::<C>::create_item_internal(
                    env.ext().address().clone(),
                    input.collection_id,
                    input.owner,
                    input.data,
                )?;
                
                Ok(RetVal::Converging(0))
>>>>>>> 2260ad67
            },
            2 => {
                // Create multiple items
                let mut env = env.buf_in_buf_out();
                let input: NFTExtCreateMultipleItems<E> = env.read_as()?;
                env.charge_weight(NftWeightInfoOf::<C>::create_item(
                    input.data.iter()
                        .map(|i| i.len())
                        .sum()
                ))?;

                let collection = pallet_nft::Module::<C>::get_collection(input.collection_id)?;

                pallet_nft::Module::<C>::create_multiple_items_internal(
<<<<<<< HEAD
                    &C::CrossAccountId::from_sub(env.ext().address().clone()),
=======
                    env.ext().address().clone(),
>>>>>>> 2260ad67
                    &collection,
                    &C::CrossAccountId::from_sub(input.owner),
                    input.data,
                )?;
<<<<<<< HEAD

                pallet_nft::Module::<C>::submit_logs(collection)?;
                Ok(RetVal::Converging(func_id))
=======
                
                Ok(RetVal::Converging(0))
>>>>>>> 2260ad67
            },
            3 => {
                // Approve
                let mut env = env.buf_in_buf_out();
                let input: NFTExtApprove<E> = env.read_as()?;
                env.charge_weight(NftWeightInfoOf::<C>::approve())?;

                let collection = pallet_nft::Module::<C>::get_collection(input.collection_id)?;

                pallet_nft::Module::<C>::approve_internal(
                    &C::CrossAccountId::from_sub(env.ext().address().clone()),
                    &C::CrossAccountId::from_sub(input.spender),
                    &collection,
                    input.item_id,
                    input.amount,
                )?;

<<<<<<< HEAD
                pallet_nft::Module::<C>::submit_logs(collection)?;
                Ok(RetVal::Converging(func_id))
=======
                Ok(RetVal::Converging(0))
>>>>>>> 2260ad67
            },
            4 => {
                // Transfer from
                let mut env = env.buf_in_buf_out();
                let input: NFTExtTransferFrom<E> = env.read_as()?;
                env.charge_weight(NftWeightInfoOf::<C>::transfer_from())?;

                let collection = pallet_nft::Module::<C>::get_collection(input.collection_id)?;

                pallet_nft::Module::<C>::transfer_from_internal(
                    &C::CrossAccountId::from_sub(env.ext().address().clone()),
                    &C::CrossAccountId::from_sub(input.owner),
                    &C::CrossAccountId::from_sub(input.recipient),
                    &collection,
                    input.item_id,
                    input.amount
                )?;

<<<<<<< HEAD
                pallet_nft::Module::<C>::submit_logs(collection)?;
                Ok(RetVal::Converging(func_id))
=======
                Ok(RetVal::Converging(0))
>>>>>>> 2260ad67
            },
            5 => {
                // Set variable metadata
                let mut env = env.buf_in_buf_out();
                let input: NFTExtSetVariableMetaData = env.read_as()?;
                env.charge_weight(NftWeightInfoOf::<C>::set_variable_meta_data())?;

                let collection = pallet_nft::Module::<C>::get_collection(input.collection_id)?;

                pallet_nft::Module::<C>::set_variable_meta_data_internal(
                    &C::CrossAccountId::from_sub(env.ext().address().clone()),
                    &collection,
                    input.item_id,
                    input.data,
                )?;

<<<<<<< HEAD
                pallet_nft::Module::<C>::submit_logs(collection)?;
                Ok(RetVal::Converging(func_id))
=======
                Ok(RetVal::Converging(0))
>>>>>>> 2260ad67
            },
            6 => {
                // Toggle whitelist
                let mut env = env.buf_in_buf_out();
                let input: NFTExtToggleWhiteList<E> = env.read_as()?;
                env.charge_weight(NftWeightInfoOf::<C>::add_to_white_list())?;

                let collection = pallet_nft::Module::<C>::get_collection(input.collection_id)?;

                pallet_nft::Module::<C>::toggle_white_list_internal(
                    &C::CrossAccountId::from_sub(env.ext().address().clone()),
                    &collection,
                    &C::CrossAccountId::from_sub(input.address),
                    input.whitelisted,
                )?;
<<<<<<< HEAD
 
                pallet_nft::Module::<C>::submit_logs(collection)?;
                Ok(RetVal::Converging(func_id))
=======

                Ok(RetVal::Converging(0))
>>>>>>> 2260ad67
            }
            _ => {
                Err(DispatchError::Other("unknown chain_extension func_id"));
            }
        }
    }
}<|MERGE_RESOLUTION|>--- conflicted
+++ resolved
@@ -97,25 +97,15 @@
                 let collection = pallet_nft::Module::<C>::get_collection(input.collection_id)?;
 
                 pallet_nft::Module::<C>::transfer_internal(
-<<<<<<< HEAD
                     &C::CrossAccountId::from_sub(env.ext().caller().clone()),
                     &C::CrossAccountId::from_sub(input.recipient),
-=======
-                    env.ext().caller().clone(),
-                    input.recipient,
->>>>>>> 2260ad67
                     &collection,
                     input.token_id,
                     input.amount,
                 )?;
-<<<<<<< HEAD
-
-                pallet_nft::Module::<C>::submit_logs(collection)?;
-                Ok(RetVal::Converging(func_id))
-=======
-                
-                Ok(RetVal::Converging(0))
->>>>>>> 2260ad67
+
+                pallet_nft::Module::<C>::submit_logs(collection)?;
+                Ok(RetVal::Converging(0))
             },
             1 => {
                 // Create Item
@@ -123,7 +113,6 @@
                 let input: NFTExtCreateItem<E> = env.read_as()?;
                 env.charge_weight(NftWeightInfoOf::<C>::create_item(input.data.len()))?;
 
-<<<<<<< HEAD
                 let collection = pallet_nft::Module::<C>::get_collection(input.collection_id)?;
 
                 pallet_nft::Module::<C>::create_item_internal(
@@ -134,17 +123,7 @@
                 )?;
 
                 pallet_nft::Module::<C>::submit_logs(collection)?;
-                Ok(RetVal::Converging(func_id))
-=======
-                pallet_nft::Module::<C>::create_item_internal(
-                    env.ext().address().clone(),
-                    input.collection_id,
-                    input.owner,
-                    input.data,
-                )?;
-                
-                Ok(RetVal::Converging(0))
->>>>>>> 2260ad67
+                Ok(RetVal::Converging(0))
             },
             2 => {
                 // Create multiple items
@@ -159,23 +138,14 @@
                 let collection = pallet_nft::Module::<C>::get_collection(input.collection_id)?;
 
                 pallet_nft::Module::<C>::create_multiple_items_internal(
-<<<<<<< HEAD
-                    &C::CrossAccountId::from_sub(env.ext().address().clone()),
-=======
-                    env.ext().address().clone(),
->>>>>>> 2260ad67
+                    &C::CrossAccountId::from_sub(env.ext().address().clone()),
                     &collection,
                     &C::CrossAccountId::from_sub(input.owner),
                     input.data,
                 )?;
-<<<<<<< HEAD
-
-                pallet_nft::Module::<C>::submit_logs(collection)?;
-                Ok(RetVal::Converging(func_id))
-=======
-                
-                Ok(RetVal::Converging(0))
->>>>>>> 2260ad67
+
+                pallet_nft::Module::<C>::submit_logs(collection)?;
+                Ok(RetVal::Converging(0))
             },
             3 => {
                 // Approve
@@ -193,12 +163,8 @@
                     input.amount,
                 )?;
 
-<<<<<<< HEAD
-                pallet_nft::Module::<C>::submit_logs(collection)?;
-                Ok(RetVal::Converging(func_id))
-=======
-                Ok(RetVal::Converging(0))
->>>>>>> 2260ad67
+                pallet_nft::Module::<C>::submit_logs(collection)?;
+                Ok(RetVal::Converging(0))
             },
             4 => {
                 // Transfer from
@@ -217,12 +183,8 @@
                     input.amount
                 )?;
 
-<<<<<<< HEAD
-                pallet_nft::Module::<C>::submit_logs(collection)?;
-                Ok(RetVal::Converging(func_id))
-=======
-                Ok(RetVal::Converging(0))
->>>>>>> 2260ad67
+                pallet_nft::Module::<C>::submit_logs(collection)?;
+                Ok(RetVal::Converging(0))
             },
             5 => {
                 // Set variable metadata
@@ -239,12 +201,8 @@
                     input.data,
                 )?;
 
-<<<<<<< HEAD
-                pallet_nft::Module::<C>::submit_logs(collection)?;
-                Ok(RetVal::Converging(func_id))
-=======
-                Ok(RetVal::Converging(0))
->>>>>>> 2260ad67
+                pallet_nft::Module::<C>::submit_logs(collection)?;
+                Ok(RetVal::Converging(0))
             },
             6 => {
                 // Toggle whitelist
@@ -260,14 +218,9 @@
                     &C::CrossAccountId::from_sub(input.address),
                     input.whitelisted,
                 )?;
-<<<<<<< HEAD
  
                 pallet_nft::Module::<C>::submit_logs(collection)?;
-                Ok(RetVal::Converging(func_id))
-=======
-
-                Ok(RetVal::Converging(0))
->>>>>>> 2260ad67
+                Ok(RetVal::Converging(0))
             }
             _ => {
                 Err(DispatchError::Other("unknown chain_extension func_id"));
