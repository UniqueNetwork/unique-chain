--- conflicted
+++ resolved
@@ -17,13 +17,11 @@
 
 extern crate pallet_nft;
 pub use pallet_nft::*;
-<<<<<<< HEAD
-=======
 use nft_data_structs::*;
 // use crate::Runtime;
+
 use sp_runtime::AccountId32;
 use crate::Vec;
->>>>>>> 2a441390
 
 /// Create item parameters
 #[derive(Debug, PartialEq, Encode, Decode)]
