--- conflicted
+++ resolved
@@ -17,10 +17,8 @@
 
 extern crate pallet_nft;
 pub use pallet_nft::*;
-<<<<<<< HEAD
+
 use crate::Vec;
-=======
->>>>>>> b93e7f42
 
 /// Create item parameters
 #[derive(Debug, PartialEq, Encode, Decode)]
