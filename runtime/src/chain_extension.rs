--- conflicted
+++ resolved
@@ -17,6 +17,7 @@
 
 extern crate pallet_nft;
 pub use pallet_nft::*;
+use pallet_nft::CrossAccountId;
 use crate::Vec;
 
 /// Create item parameters
@@ -92,8 +93,8 @@
                 let collection = pallet_nft::Module::<C>::get_collection(input.collection_id)?;
 
                 match pallet_nft::Module::<C>::transfer_internal(
-                    env.ext().caller().clone(),
-                    input.recipient,
+                    &C::CrossAccountId::from_sub(env.ext().caller().clone()),
+                    &C::CrossAccountId::from_sub(input.recipient),
                     &collection,
                     input.token_id,
                     input.amount,
@@ -107,10 +108,12 @@
                 let mut env = env.buf_in_buf_out();
                 let input: NFTExtCreateItem<E> = env.read_as()?;
 
+                let collection = pallet_nft::Module::<C>::get_collection(input.collection_id)?;
+
                 match pallet_nft::Module::<C>::create_item_internal(
-                    env.ext().address().clone(),
-                    input.collection_id,
-                    input.owner,
+                    &C::CrossAccountId::from_sub(env.ext().address().clone()),
+                    &collection,
+                    &C::CrossAccountId::from_sub(input.owner),
                     input.data,
                 ) {
                     Ok(_) => Ok(RetVal::Converging(func_id)),
@@ -124,20 +127,11 @@
 
                 let collection = pallet_nft::Module::<C>::get_collection(input.collection_id)?;
 
-<<<<<<< HEAD
-                match pallet_nft::Module::<Runtime>::transfer_internal(
-                    <Runtime as Config>::CrossAccountId::from_sub(sender),
-                    <Runtime as Config>::CrossAccountId::from_sub(recipient),
-                    &collection,
-                    input.token_id,
-                    input.amount,
-=======
                 match pallet_nft::Module::<C>::create_multiple_items_internal(
-                    env.ext().address().clone(),
-                    &collection,
-                    input.owner,
+                    &C::CrossAccountId::from_sub(env.ext().address().clone()),
+                    &collection,
+                    &C::CrossAccountId::from_sub(input.owner),
                     input.data,
->>>>>>> b3fda41c
                 ) {
                     Ok(_) => Ok(RetVal::Converging(func_id)),
                     _ => Err(DispatchError::Other("CreateMultipleItems error"))
@@ -151,8 +145,8 @@
                 let collection = pallet_nft::Module::<C>::get_collection(input.collection_id)?;
 
                 pallet_nft::Module::<C>::approve_internal(
-                    env.ext().address().clone(),
-                    input.spender,
+                    &C::CrossAccountId::from_sub(env.ext().address().clone()),
+                    &C::CrossAccountId::from_sub(input.spender),
                     &collection,
                     input.item_id,
                     input.amount,
@@ -167,9 +161,9 @@
                 let collection = pallet_nft::Module::<C>::get_collection(input.collection_id)?;
 
                 pallet_nft::Module::<C>::transfer_from_internal(
-                    env.ext().address().clone(),
-                    input.owner,
-                    input.recipient,
+                    &C::CrossAccountId::from_sub(env.ext().address().clone()),
+                    &C::CrossAccountId::from_sub(input.owner),
+                    &C::CrossAccountId::from_sub(input.recipient),
                     &collection,
                     input.item_id,
                     input.amount
@@ -184,7 +178,7 @@
                 let collection = pallet_nft::Module::<C>::get_collection(input.collection_id)?;
 
                 pallet_nft::Module::<C>::set_variable_meta_data_internal(
-                    env.ext().address().clone(),
+                    &C::CrossAccountId::from_sub(env.ext().address().clone()),
                     &collection,
                     input.item_id,
                     input.data,
@@ -199,9 +193,9 @@
                 let collection = pallet_nft::Module::<C>::get_collection(input.collection_id)?;
 
                 pallet_nft::Module::<C>::toggle_white_list_internal(
-                    &env.ext().address().clone(),
-                    &collection,
-                    &input.address,
+                    &C::CrossAccountId::from_sub(env.ext().address().clone()),
+                    &collection,
+                    &C::CrossAccountId::from_sub(input.address),
                     input.whitelisted,
                 )?;
                 Ok(RetVal::Converging(func_id))
