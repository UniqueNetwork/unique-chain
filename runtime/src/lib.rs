--- conflicted
+++ resolved
@@ -18,7 +18,7 @@
 use sp_core::{crypto::KeyTypeId, OpaqueMetadata, H256, U256, H160};
 use sp_runtime::DispatchError;
 use fp_self_contained::*;
-use sp_runtime::traits::{Applyable, Member};
+use sp_runtime::traits::{SignedExtension, Member};
 // #[cfg(any(feature = "std", test))]
 // pub use sp_runtime::BuildStorage;
 
@@ -56,7 +56,7 @@
 		WeightToFeePolynomial, WeightToFeeCoefficient, WeightToFeeCoefficients,
 	},
 };
-use pallet_unq_scheduler::ApplyCall;
+use pallet_unq_scheduler::DispatchCall;
 use up_data_structs::*;
 // use pallet_contracts::weights::WeightInfo;
 // #[cfg(any(feature = "std", test))]
@@ -68,13 +68,13 @@
 	traits::{BaseArithmetic, Unsigned},
 };
 use smallvec::smallvec;
+use scale_info::TypeInfo;
 use codec::{Encode, Decode};
 use pallet_evm::{Account as EVMAccount, FeeCalculator, GasWeightMapping, OnMethodCall};
 use fp_rpc::TransactionStatus;
 use sp_core::crypto::Public;
 use sp_runtime::{
 	traits::{BlockNumberProvider, Dispatchable, PostDispatchInfoOf},
-	generic::Era,
 	transaction_validity::TransactionValidityError,
 	DispatchErrorWithPostInfo,
 };
@@ -809,45 +809,9 @@
 	pub const MaxScheduledPerBlock: u32 = 50;
 }
 
-type EvmSponsorshipHandler = (
-	pallet_unique::UniqueEthSponsorshipHandler<Runtime>,
-	pallet_evm_contract_helpers::HelpersContractSponsoring<Runtime>,
-);
-type SponsorshipHandler = (
-	pallet_unique::UniqueSponsorshipHandler<Runtime>,
-	//pallet_contract_helpers::ContractSponsorshipHandler<Runtime>,
-	pallet_evm_transaction_payment::BridgeSponsorshipHandler<Runtime>,
-);
-
-<<<<<<< HEAD
-// pub fn sign(xt: CheckedExtrinsic) -> UncheckedExtrinsic {
-// 	node_testing::keyring::sign(xt, SPEC_VERSION, TRANSACTION_VERSION, GENESIS_HASH)
-// }
-
-pub struct SchedulerPaymentExecutor;
-impl<C: Dispatchable> ApplyExtrinsic<C> for SchedulerPaymentExecutor {
-	fn apply_extrinsic(signer: Address, function: C) -> ApplyExtrinsicResult {
-		/*let extrinsic = sign(fp_self_contained::CheckedExtrinsic {
-			signed: fp_self_contained::CheckedSignature::SelfContained(None),
-			function,
-		});
-
-		Executive::apply_extrinsic(extrinsic)*/
-		todo!()
-=======
-impl pallet_unq_scheduler::Config for Runtime {
-	type Event = Event;
-	type Origin = Origin;
-	type PalletsOrigin = OriginCaller;
-	type Call = Call;
-	type MaximumWeight = MaximumSchedulerWeight;
-	type ScheduleOrigin = EnsureSigned<AccountId>;
-	type MaxScheduledPerBlock = MaxScheduledPerBlock;
-	type WeightInfo = ();
-	type Executor = SchedulerPaymentExecutor;
-}
-
-fn get_signed_extras(from: <Runtime as frame_system::Config>::AccountId) -> SignedExtra {
+type ChargeTransactionPayment = pallet_charge_transaction::ChargeTransactionPayment<Runtime>;
+
+/*fn get_signed_extra(from: <Runtime as frame_system::Config>::AccountId) -> SignedExtra {
 	(
 		frame_system::CheckSpecVersion::<Runtime>::new(),
 		frame_system::CheckGenesis::<Runtime>::new(),
@@ -856,13 +820,20 @@
 			from,
 		)),
 		frame_system::CheckWeight::<Runtime>::new(),
-		pallet_charge_transaction::ChargeTransactionPayment::<Runtime>::new(0),
+		ChargeTransactionPayment::new(0),
 	)
+}*/
+
+#[derive(Default, Encode, Decode, Clone, TypeInfo)]
+pub struct SchedulerPreDispatch {
+	tip: Balance,
+	signer: AccountId,
+	fee: Option<Balance>,
 }
 
 pub struct SchedulerPaymentExecutor;
 impl<T: frame_system::Config + pallet_unq_scheduler::Config, SelfContainedSignedInfo>
-	ApplyCall<T, SelfContainedSignedInfo> for SchedulerPaymentExecutor
+	DispatchCall<T, SelfContainedSignedInfo> for SchedulerPaymentExecutor
 where
 	<T as frame_system::Config>::Call: Member
 		+ Dispatchable<Origin = Origin, Info = DispatchInfo>
@@ -875,14 +846,18 @@
 		+ SelfContainedCall<SignedInfo = SelfContainedSignedInfo>,
 	sp_runtime::AccountId32: From<<T as frame_system::Config>::AccountId>,
 {
-	fn apply_call(
-		signer: <T as frame_system::Config>::AccountId,
+	type Pre = SchedulerPreDispatch;
+
+	fn dispatch_call(
+		//signer: <T as frame_system::Config>::AccountId,
+		pre_dispatch: Self::Pre,
 		call: <T as pallet_unq_scheduler::Config>::Call,
 	) -> Result<
 		Result<PostDispatchInfo, DispatchErrorWithPostInfo<PostDispatchInfo>>,
 		TransactionValidityError,
 	> {
-		let dispatch_info = call.get_dispatch_info();
+		/*let dispatch_info = call.get_dispatch_info();
+
 		let extrinsic = fp_self_contained::CheckedExtrinsic::<
 			AccountId,
 			Call,
@@ -891,13 +866,57 @@
 		> {
 			signed: CheckedSignature::<AccountId, SignedExtra, SelfContainedSignedInfo>::Signed(
 				signer.clone().into(),
-				get_signed_extras(signer.into()),
+				get_signed_extra(signer.clone().into()),
 			),
-			function: call.into(),
+			function: call.clone().into(),
 		};
 
-		extrinsic.apply::<Runtime>(&dispatch_info, 0)
->>>>>>> 58ec388f
+		extrinsic.apply::<Runtime>(&dispatch_info, 0)*/
+		let dispatch_info = call.get_dispatch_info();
+		let pre = (
+			pre_dispatch.tip,
+			pre_dispatch.signer.clone().into(),
+			pre_dispatch.fee.map(|fee| NegativeImbalance::new(fee)),
+		);
+
+		let maybe_who = Some(pre_dispatch.signer.clone().into());
+		let res = Call::from(call.clone()).dispatch(Origin::from(maybe_who));
+		let post_info = match res {
+			Ok(dispatch_info) => dispatch_info,
+			Err(err) => err.post_info,
+		};
+		SignedExtra::post_dispatch(
+			((), (), (), (), (), pre),
+			&dispatch_info,
+			&post_info,
+			0,
+			&res.map(|_| ()).map_err(|e| e.error),
+		)?;
+		Ok(res)
+	}
+
+	fn pre_dispatch(
+		signer: <T as frame_system::Config>::AccountId,
+		call: <T as pallet_unq_scheduler::Config>::Call,
+	) -> Result<Self::Pre, TransactionValidityError> {
+		let dispatch_info = call.get_dispatch_info();
+		//<T as Config>::OnChargeTransaction::withdraw_fee();
+		let fee_charger = ChargeTransactionPayment::new(
+			// Linear scaling of the fee tip if the priority is high enough
+			0, //if priority > HARD_DEADLINE { 0 } else { (HARD_DEADLINE - priority + 1) / HARD_DEADLINE * PRIORITY_TIP_MULTIPLIER * total_fee }
+		);
+		let pre = fee_charger.pre_dispatch(&signer.into(), &call.into(), &dispatch_info, 0)?;
+
+		Ok(SchedulerPreDispatch {
+			tip: pre.0,
+			signer: pre.1,
+			fee: pre.2.map(|imbalance| imbalance.peek()),
+		})
+	}
+
+	fn cancel_dispatch(pre_dispatch: Self::Pre) -> Result<(), TransactionValidityError> {
+		todo!()
+		// simply call post_dispatch with 0 actual fee and the whole remaining, already withdrawn, fee
 	}
 }
 
@@ -909,9 +928,21 @@
 	type MaximumWeight = MaximumSchedulerWeight;
 	type ScheduleOrigin = EnsureSigned<AccountId>;
 	type MaxScheduledPerBlock = MaxScheduledPerBlock;
+	type SponsorshipHandler = SponsorshipHandler;
 	type WeightInfo = ();
-	type Executor = SchedulerPaymentExecutor;
-}
+	type CallExecutor = SchedulerPaymentExecutor;
+}
+
+type EvmSponsorshipHandler = (
+	pallet_unique::UniqueEthSponsorshipHandler<Runtime>,
+	pallet_evm_contract_helpers::HelpersContractSponsoring<Runtime>,
+);
+
+type SponsorshipHandler = (
+	pallet_unique::UniqueSponsorshipHandler<Runtime>,
+	//pallet_contract_helpers::ContractSponsorshipHandler<Runtime>,
+	pallet_evm_transaction_payment::BridgeSponsorshipHandler<Runtime>,
+);
 
 impl pallet_evm_transaction_payment::Config for Runtime {
 	type EvmSponsorshipHandler = EvmSponsorshipHandler;
@@ -1034,7 +1065,7 @@
 	frame_system::CheckEra<Runtime>,
 	frame_system::CheckNonce<Runtime>,
 	frame_system::CheckWeight<Runtime>,
-	pallet_charge_transaction::ChargeTransactionPayment<Runtime>,
+	ChargeTransactionPayment,
 	//pallet_contract_helpers::ContractHelpersExtension<Runtime>,
 );
 /// Unchecked extrinsic type as expected by this runtime.
