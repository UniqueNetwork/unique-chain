//
// This file is subject to the terms and conditions defined in
// file 'LICENSE', which is part of this source code package.
//

//! The Substrate Node Template runtime. This can be compiled with `#[no_std]`, ready for Wasm.

#![cfg_attr(not(feature = "std"), no_std)]
// `construct_runtime!` does a lot of recursion and requires us to increase the limit to 256.
#![recursion_limit = "1024"]
#![allow(clippy::from_over_into, clippy::identity_op)]
#![allow(clippy::fn_to_numeric_cast_with_truncation)]
// Make the WASM binary available.
#[cfg(feature = "std")]
include!(concat!(env!("OUT_DIR"), "/wasm_binary.rs"));

use sp_api::impl_runtime_apis;
use sp_core::{crypto::KeyTypeId, OpaqueMetadata, H256, U256, H160};
use sp_runtime::DispatchError;
// #[cfg(any(feature = "std", test))]
// pub use sp_runtime::BuildStorage;

use sp_runtime::{
	Permill, Perbill, Percent, create_runtime_str, generic, impl_opaque_keys,
	traits::{
		AccountIdLookup, BlakeTwo256, Block as BlockT, IdentifyAccount, Verify, AccountIdConversion,
	},
	transaction_validity::{TransactionSource, TransactionValidity},
	ApplyExtrinsicResult, MultiSignature,
};

use sp_std::prelude::*;

#[cfg(feature = "std")]
use sp_version::NativeVersion;
use sp_version::RuntimeVersion;
pub use pallet_transaction_payment::{
	Multiplier, TargetedFeeAdjustment, FeeDetails, RuntimeDispatchInfo,
};
// A few exports that help ease life for downstream crates.
pub use pallet_balances::Call as BalancesCall;
pub use pallet_evm::{EnsureAddressTruncated, HashedAddressMapping, Runner};
pub use frame_support::{
	construct_runtime, match_type,
	dispatch::DispatchResult,
	PalletId, parameter_types, StorageValue, ConsensusEngineId,
	traits::{
		Everything, Currency, ExistenceRequirement, Get, IsInVec, KeyOwnerProofSystem,
		LockIdentifier, OnUnbalanced, Randomness, FindAuthor,
	},
	weights::{
		constants::{BlockExecutionWeight, ExtrinsicBaseWeight, RocksDbWeight, WEIGHT_PER_SECOND},
		DispatchClass, DispatchInfo, GetDispatchInfo, IdentityFee, Pays, PostDispatchInfo, Weight,
		WeightToFeePolynomial, WeightToFeeCoefficient, WeightToFeeCoefficients,
	},
};
use up_data_structs::*;
// use pallet_contracts::weights::WeightInfo;
// #[cfg(any(feature = "std", test))]
use frame_system::{
	self as frame_system, EnsureRoot, EnsureSigned,
	limits::{BlockWeights, BlockLength},
};
use sp_arithmetic::{
	traits::{BaseArithmetic, Unsigned},
};
use smallvec::smallvec;
use codec::{Encode, Decode};
use pallet_evm::{Account as EVMAccount, FeeCalculator, GasWeightMapping, OnMethodCall};
use fp_rpc::TransactionStatus;
use sp_core::crypto::Public;
use sp_runtime::{
	traits::{BlockNumberProvider, Dispatchable, PostDispatchInfoOf},
	transaction_validity::TransactionValidityError,
};

// pub use pallet_timestamp::Call as TimestampCall;
pub use sp_consensus_aura::sr25519::AuthorityId as AuraId;

// Polkadot imports
use pallet_xcm::XcmPassthrough;
use polkadot_parachain::primitives::Sibling;
use xcm::v1::{BodyId, Junction::*, MultiLocation, NetworkId, Junctions::*};
use xcm_builder::{
	AccountId32Aliases, AllowTopLevelPaidExecutionFrom, AllowUnpaidExecutionFrom, CurrencyAdapter,
	EnsureXcmOrigin, FixedWeightBounds, IsConcrete, LocationInverter, NativeAsset,
	ParentAsSuperuser, ParentIsDefault, RelayChainAsNative, SiblingParachainAsNative,
	SiblingParachainConvertsVia, SignedAccountId32AsNative, SignedToAccountId32,
	SovereignSignedViaLocation, TakeWeightCredit, UsingComponents,
};
use xcm_executor::{Config, XcmExecutor};

// mod chain_extension;
// use crate::chain_extension::{NFTExtension, Imbalance};

/// An index to a block.
pub type BlockNumber = u32;

/// Alias to 512-bit hash when used in the context of a transaction signature on the chain.
pub type Signature = MultiSignature;

/// Some way of identifying an account on the chain. We intentionally make it equivalent
/// to the public key of our transaction signing scheme.
pub type AccountId = <<Signature as Verify>::Signer as IdentifyAccount>::AccountId;

pub type CrossAccountId = pallet_common::account::BasicCrossAccountId<Runtime>;

/// The type for looking up accounts. We don't expect more than 4 billion of them, but you
/// never know...
pub type AccountIndex = u32;

/// Balance of an account.
pub type Balance = u128;

/// Index of a transaction in the chain.
pub type Index = u32;

/// A hash of some data used by the chain.
pub type Hash = sp_core::H256;

/// Digest item type.
pub type DigestItem = generic::DigestItem;

/// Opaque types. These are used by the CLI to instantiate machinery that don't need to know
/// the specifics of the runtime. They can then be made to be agnostic over specific formats
/// of data like extrinsics, allowing for them to continue syncing the network through upgrades
/// to even the core data structures.
pub mod opaque {
	use super::*;

	pub use sp_runtime::OpaqueExtrinsic as UncheckedExtrinsic;

	/// Opaque block type.
	pub type Block = generic::Block<Header, UncheckedExtrinsic>;

	pub type SessionHandlers = ();

	impl_opaque_keys! {
		pub struct SessionKeys {
			pub aura: Aura,
		}
	}
}

/// This runtime version.
pub const VERSION: RuntimeVersion = RuntimeVersion {
	spec_name: create_runtime_str!("opal"),
	impl_name: create_runtime_str!("opal"),
	authoring_version: 1,
	spec_version: 913000,
	impl_version: 1,
	apis: RUNTIME_API_VERSIONS,
	transaction_version: 1,
};

pub const MILLISECS_PER_BLOCK: u64 = 12000;

pub const SLOT_DURATION: u64 = MILLISECS_PER_BLOCK;

// These time units are defined in number of blocks.
pub const MINUTES: BlockNumber = 60_000 / (MILLISECS_PER_BLOCK as BlockNumber);
pub const HOURS: BlockNumber = MINUTES * 60;
pub const DAYS: BlockNumber = HOURS * 24;

parameter_types! {
	pub const DefaultSponsoringRateLimit: BlockNumber = 1 * DAYS;
}

#[derive(codec::Encode, codec::Decode)]
pub enum XCMPMessage<XAccountId, XBalance> {
	/// Transfer tokens to the given account from the Parachain account.
	TransferToken(XAccountId, XBalance),
}

/// The version information used to identify this runtime when compiled natively.
#[cfg(feature = "std")]
pub fn native_version() -> NativeVersion {
	NativeVersion {
		runtime_version: VERSION,
		can_author_with: Default::default(),
	}
}

type NegativeImbalance = <Balances as Currency<AccountId>>::NegativeImbalance;

pub struct DealWithFees;
impl OnUnbalanced<NegativeImbalance> for DealWithFees {
	fn on_unbalanceds<B>(mut fees_then_tips: impl Iterator<Item = NegativeImbalance>) {
		if let Some(fees) = fees_then_tips.next() {
			// for fees, 100% to treasury
			let mut split = fees.ration(100, 0);
			if let Some(tips) = fees_then_tips.next() {
				// for tips, if any, 100% to treasury
				tips.ration_merge_into(100, 0, &mut split);
			}
			Treasury::on_unbalanced(split.0);
			// Author::on_unbalanced(split.1);
		}
	}
}

/// We assume that ~10% of the block weight is consumed by `on_initalize` handlers.
/// This is used to limit the maximal weight of a single extrinsic.
const AVERAGE_ON_INITIALIZE_RATIO: Perbill = Perbill::from_percent(10);
/// We allow `Normal` extrinsics to fill up the block up to 75%, the rest can be used
/// by  Operational  extrinsics.
const NORMAL_DISPATCH_RATIO: Perbill = Perbill::from_percent(75);
/// We allow for 2 seconds of compute with a 6 second average block time.
const MAXIMUM_BLOCK_WEIGHT: Weight = WEIGHT_PER_SECOND / 2;

parameter_types! {
	pub const BlockHashCount: BlockNumber = 2400;
	pub RuntimeBlockLength: BlockLength =
		BlockLength::max_with_normal_ratio(5 * 1024 * 1024, NORMAL_DISPATCH_RATIO);
	pub const AvailableBlockRatio: Perbill = Perbill::from_percent(75);
	pub const MaximumBlockLength: u32 = 5 * 1024 * 1024;
	pub RuntimeBlockWeights: BlockWeights = BlockWeights::builder()
		.base_block(BlockExecutionWeight::get())
		.for_class(DispatchClass::all(), |weights| {
			weights.base_extrinsic = ExtrinsicBaseWeight::get();
		})
		.for_class(DispatchClass::Normal, |weights| {
			weights.max_total = Some(NORMAL_DISPATCH_RATIO * MAXIMUM_BLOCK_WEIGHT);
		})
		.for_class(DispatchClass::Operational, |weights| {
			weights.max_total = Some(MAXIMUM_BLOCK_WEIGHT);
			// Operational transactions have some extra reserved space, so that they
			// are included even if block reached `MAXIMUM_BLOCK_WEIGHT`.
			weights.reserved = Some(
				MAXIMUM_BLOCK_WEIGHT - NORMAL_DISPATCH_RATIO * MAXIMUM_BLOCK_WEIGHT
			);
		})
		.avg_block_initialization(AVERAGE_ON_INITIALIZE_RATIO)
		.build_or_panic();
	pub const Version: RuntimeVersion = VERSION;
	pub const SS58Prefix: u8 = 42;
}

parameter_types! {
	pub const ChainId: u64 = 8888;
}

pub struct FixedFee;
impl FeeCalculator for FixedFee {
	fn min_gas_price() -> U256 {
		// Targeting 0.15 UNQ per transfer
		1_024_947_215_000u64.into()
	}
}

// Assuming slowest ethereum opcode is SSTORE, with gas price of 20000 as our worst case
// (contract, which only writes a lot of data),
// approximating on top of our real store write weight
parameter_types! {
	pub const WritesPerSecond: u64 = WEIGHT_PER_SECOND / <Runtime as frame_system::Config>::DbWeight::get().write;
	pub const GasPerSecond: u64 = WritesPerSecond::get() * 20000;
	pub const WeightPerGas: u64 = WEIGHT_PER_SECOND / GasPerSecond::get();
}

/// Limiting EVM execution to 50% of block for substrate users and management tasks
/// EVM transaction consumes more weight than substrate's, so we can't rely on them being
/// scheduled fairly
const EVM_DISPATCH_RATIO: Perbill = Perbill::from_percent(50);
parameter_types! {
	pub BlockGasLimit: U256 = U256::from(NORMAL_DISPATCH_RATIO * EVM_DISPATCH_RATIO * MAXIMUM_BLOCK_WEIGHT / WeightPerGas::get());
}

pub enum FixedGasWeightMapping {}
impl GasWeightMapping for FixedGasWeightMapping {
	fn gas_to_weight(gas: u64) -> Weight {
		gas.saturating_mul(WeightPerGas::get())
	}
	fn weight_to_gas(weight: Weight) -> u64 {
		weight / WeightPerGas::get()
	}
}

impl pallet_evm::Config for Runtime {
	type BlockGasLimit = BlockGasLimit;
	type FeeCalculator = FixedFee;
	type GasWeightMapping = FixedGasWeightMapping;
	type BlockHashMapping = pallet_ethereum::EthereumBlockHashMapping<Self>;
	type CallOrigin = EnsureAddressTruncated;
	type WithdrawOrigin = EnsureAddressTruncated;
	type AddressMapping = HashedAddressMapping<Self::Hashing>;
	type Precompiles = ();
	type Currency = Balances;
	type Event = Event;
	type OnMethodCall = (
		pallet_evm_migration::OnMethodCall<Self>,
		pallet_unique::UniqueErcSupport<Self>,
		pallet_evm_contract_helpers::HelpersOnMethodCall<Self>,
	);
	type OnCreate = pallet_evm_contract_helpers::HelpersOnCreate<Self>;
	type ChainId = ChainId;
	type Runner = pallet_evm::runner::stack::Runner<Self>;
	type OnChargeTransaction = pallet_evm_transaction_payment::OnChargeTransaction<Self>;
	type TransactionValidityHack = pallet_evm_transaction_payment::TransactionValidityHack<Self>;
	type FindAuthor = EthereumFindAuthor<Aura>;
}

impl pallet_evm_migration::Config for Runtime {
	type WeightInfo = pallet_evm_migration::weights::SubstrateWeight<Self>;
}

pub struct EthereumFindAuthor<F>(core::marker::PhantomData<F>);
impl<F: FindAuthor<u32>> FindAuthor<H160> for EthereumFindAuthor<F> {
	fn find_author<'a, I>(digests: I) -> Option<H160>
	where
		I: 'a + IntoIterator<Item = (ConsensusEngineId, &'a [u8])>,
	{
		if let Some(author_index) = F::find_author(digests) {
			let authority_id = Aura::authorities()[author_index as usize].clone();
			return Some(H160::from_slice(&authority_id.to_raw_vec()[4..24]));
		}
		None
	}
}

impl pallet_ethereum::Config for Runtime {
	type Event = Event;
	type StateRoot = pallet_ethereum::IntermediateStateRoot;
}

impl pallet_randomness_collective_flip::Config for Runtime {}

impl frame_system::Config for Runtime {
	/// The data to be stored in an account.
	type AccountData = pallet_balances::AccountData<Balance>;
	/// The identifier used to distinguish between accounts.
	type AccountId = AccountId;
	/// The basic call filter to use in dispatchable.
	type BaseCallFilter = Everything;
	/// Maximum number of block number to block hash mappings to keep (oldest pruned first).
	type BlockHashCount = BlockHashCount;
	/// The maximum length of a block (in bytes).
	type BlockLength = RuntimeBlockLength;
	/// The index type for blocks.
	type BlockNumber = BlockNumber;
	/// The weight of the overhead invoked on the block import process, independent of the extrinsics included in that block.
	type BlockWeights = RuntimeBlockWeights;
	/// The aggregated dispatch type that is available for extrinsics.
	type Call = Call;
	/// The weight of database operations that the runtime can invoke.
	type DbWeight = RocksDbWeight;
	/// The ubiquitous event type.
	type Event = Event;
	/// The type for hashing blocks and tries.
	type Hash = Hash;
	/// The hashing algorithm used.
	type Hashing = BlakeTwo256;
	/// The header type.
	type Header = generic::Header<BlockNumber, BlakeTwo256>;
	/// The index type for storing how many extrinsics an account has signed.
	type Index = Index;
	/// The lookup mechanism to get account ID from whatever is passed in dispatchers.
	type Lookup = AccountIdLookup<AccountId, ()>;
	/// What to do if an account is fully reaped from the system.
	type OnKilledAccount = ();
	/// What to do if a new account is created.
	type OnNewAccount = ();
	type OnSetCode = cumulus_pallet_parachain_system::ParachainSetCode<Self>;
	/// The ubiquitous origin type.
	type Origin = Origin;
	/// This type is being generated by `construct_runtime!`.
	type PalletInfo = PalletInfo;
	/// This is used as an identifier of the chain. 42 is the generic substrate prefix.
	type SS58Prefix = SS58Prefix;
	/// Weight information for the extrinsics of this pallet.
	type SystemWeightInfo = frame_system::weights::SubstrateWeight<Self>;
	/// Version of the runtime.
	type Version = Version;
}

parameter_types! {
	pub const MinimumPeriod: u64 = SLOT_DURATION / 2;
}

impl pallet_timestamp::Config for Runtime {
	/// A timestamp: milliseconds since the unix epoch.
	type Moment = u64;
	type OnTimestampSet = ();
	type MinimumPeriod = MinimumPeriod;
	type WeightInfo = ();
}

parameter_types! {
	// pub const ExistentialDeposit: u128 = 500;
	pub const ExistentialDeposit: u128 = 0;
	pub const MaxLocks: u32 = 50;
}

impl pallet_balances::Config for Runtime {
	type MaxLocks = MaxLocks;
	type MaxReserves = ();
	type ReserveIdentifier = [u8; 8];
	/// The type for recording an account's balance.
	type Balance = Balance;
	/// The ubiquitous event type.
	type Event = Event;
	type DustRemoval = Treasury;
	type ExistentialDeposit = ExistentialDeposit;
	type AccountStore = System;
	type WeightInfo = pallet_balances::weights::SubstrateWeight<Self>;
}

pub const MICROUNIQUE: Balance = 1_000_000_000_000;
pub const MILLIUNIQUE: Balance = 1_000 * MICROUNIQUE;
pub const CENTIUNIQUE: Balance = 10 * MILLIUNIQUE;
pub const UNIQUE: Balance = 100 * CENTIUNIQUE;

pub const fn deposit(items: u32, bytes: u32) -> Balance {
	items as Balance * 15 * CENTIUNIQUE + (bytes as Balance) * 6 * CENTIUNIQUE
}

/*
parameter_types! {
	pub TombstoneDeposit: Balance = deposit(
		1,
		sp_std::mem::size_of::<pallet_contracts::Pallet<Runtime>> as u32,
	);
	pub DepositPerContract: Balance = TombstoneDeposit::get();
	pub const DepositPerStorageByte: Balance = deposit(0, 1);
	pub const DepositPerStorageItem: Balance = deposit(1, 0);
	pub RentFraction: Perbill = Perbill::from_rational(1u32, 30 * DAYS);
	pub const SurchargeReward: Balance = 150 * MILLIUNIQUE;
	pub const SignedClaimHandicap: u32 = 2;
	pub const MaxDepth: u32 = 32;
	pub const MaxValueSize: u32 = 16 * 1024;
	pub const MaxCodeSize: u32 = 1024 * 1024 * 25; // 25 Mb
	// The lazy deletion runs inside on_initialize.
	pub DeletionWeightLimit: Weight = AVERAGE_ON_INITIALIZE_RATIO *
		RuntimeBlockWeights::get().max_block;
	// The weight needed for decoding the queue should be less or equal than a fifth
	// of the overall weight dedicated to the lazy deletion.
	pub DeletionQueueDepth: u32 = ((DeletionWeightLimit::get() / (
			<Runtime as pallet_contracts::Config>::WeightInfo::on_initialize_per_queue_item(1) -
			<Runtime as pallet_contracts::Config>::WeightInfo::on_initialize_per_queue_item(0)
		)) / 5) as u32;
	pub Schedule: pallet_contracts::Schedule<Runtime> = Default::default();
}

impl pallet_contracts::Config for Runtime {
	type Time = Timestamp;
	type Randomness = RandomnessCollectiveFlip;
	type Currency = Balances;
	type Event = Event;
	type RentPayment = ();
	type SignedClaimHandicap = SignedClaimHandicap;
	type TombstoneDeposit = TombstoneDeposit;
	type DepositPerContract = DepositPerContract;
	type DepositPerStorageByte = DepositPerStorageByte;
	type DepositPerStorageItem = DepositPerStorageItem;
	type RentFraction = RentFraction;
	type SurchargeReward = SurchargeReward;
	type WeightPrice = pallet_transaction_payment::Pallet<Self>;
	type WeightInfo = pallet_contracts::weights::SubstrateWeight<Self>;
	type ChainExtension = NFTExtension;
	type DeletionQueueDepth = DeletionQueueDepth;
	type DeletionWeightLimit = DeletionWeightLimit;
	type Schedule = Schedule;
	type CallStack = [pallet_contracts::Frame<Self>; 31];
}
*/

parameter_types! {
	pub const TransactionByteFee: Balance = 501 * MICROUNIQUE; // Targeting 0.1 Unique per NFT transfer
	/// This value increases the priority of `Operational` transactions by adding
	/// a "virtual tip" that's equal to the `OperationalFeeMultiplier * final_fee`.
	pub const OperationalFeeMultiplier: u8 = 5;
}

/// Linear implementor of `WeightToFeePolynomial`
pub struct LinearFee<T>(sp_std::marker::PhantomData<T>);

impl<T> WeightToFeePolynomial for LinearFee<T>
where
	T: BaseArithmetic + From<u32> + Copy + Unsigned,
{
	type Balance = T;

	fn polynomial() -> WeightToFeeCoefficients<Self::Balance> {
		smallvec!(WeightToFeeCoefficient {
			// Targeting 0.1 Unique per NFT transfer
			coeff_integer: 142_688_000u32.into(),
			coeff_frac: Perbill::zero(),
			negative: false,
			degree: 1,
		})
	}
}

impl pallet_transaction_payment::Config for Runtime {
	type OnChargeTransaction = pallet_transaction_payment::CurrencyAdapter<Balances, DealWithFees>;
	type TransactionByteFee = TransactionByteFee;
	type OperationalFeeMultiplier = OperationalFeeMultiplier;
	type WeightToFee = LinearFee<Balance>;
	type FeeMultiplierUpdate = ();
}

parameter_types! {
	pub const ProposalBond: Permill = Permill::from_percent(5);
	pub const ProposalBondMinimum: Balance = 1 * UNIQUE;
	pub const SpendPeriod: BlockNumber = 5 * MINUTES;
	pub const Burn: Permill = Permill::from_percent(0);
	pub const TipCountdown: BlockNumber = 1 * DAYS;
	pub const TipFindersFee: Percent = Percent::from_percent(20);
	pub const TipReportDepositBase: Balance = 1 * UNIQUE;
	pub const DataDepositPerByte: Balance = 1 * CENTIUNIQUE;
	pub const BountyDepositBase: Balance = 1 * UNIQUE;
	pub const BountyDepositPayoutDelay: BlockNumber = 1 * DAYS;
	pub const TreasuryModuleId: PalletId = PalletId(*b"py/trsry");
	pub const BountyUpdatePeriod: BlockNumber = 14 * DAYS;
	pub const MaximumReasonLength: u32 = 16384;
	pub const BountyCuratorDeposit: Permill = Permill::from_percent(50);
	pub const BountyValueMinimum: Balance = 5 * UNIQUE;
	pub const MaxApprovals: u32 = 100;
}

impl pallet_treasury::Config for Runtime {
	type PalletId = TreasuryModuleId;
	type Currency = Balances;
	type ApproveOrigin = EnsureRoot<AccountId>;
	type RejectOrigin = EnsureRoot<AccountId>;
	type Event = Event;
	type OnSlash = ();
	type ProposalBond = ProposalBond;
	type ProposalBondMinimum = ProposalBondMinimum;
	type SpendPeriod = SpendPeriod;
	type Burn = Burn;
	type BurnDestination = ();
	type SpendFunds = ();
	type WeightInfo = pallet_treasury::weights::SubstrateWeight<Self>;
	type MaxApprovals = MaxApprovals;
}

impl pallet_sudo::Config for Runtime {
	type Event = Event;
	type Call = Call;
}

pub struct RelayChainBlockNumberProvider<T>(sp_std::marker::PhantomData<T>);

impl<T: cumulus_pallet_parachain_system::Config> BlockNumberProvider
	for RelayChainBlockNumberProvider<T>
{
	type BlockNumber = BlockNumber;

	fn current_block_number() -> Self::BlockNumber {
		cumulus_pallet_parachain_system::Pallet::<T>::validation_data()
			.map(|d| d.relay_parent_number)
			.unwrap_or_default()
	}
}

parameter_types! {
	pub const MinVestedTransfer: Balance = 10 * UNIQUE;
	pub const MaxVestingSchedules: u32 = 28;
}

impl orml_vesting::Config for Runtime {
	type Event = Event;
	type Currency = pallet_balances::Pallet<Runtime>;
	type MinVestedTransfer = MinVestedTransfer;
	type VestedTransferOrigin = EnsureSigned<AccountId>;
	type WeightInfo = ();
	type MaxVestingSchedules = MaxVestingSchedules;
	type BlockNumberProvider = RelayChainBlockNumberProvider<Runtime>;
}

parameter_types! {
	pub const ReservedDmpWeight: Weight = MAXIMUM_BLOCK_WEIGHT / 4;
	pub const ReservedXcmpWeight: Weight = MAXIMUM_BLOCK_WEIGHT / 4;
}

impl cumulus_pallet_parachain_system::Config for Runtime {
	type Event = Event;
	type OnValidationData = ();
	type SelfParaId = parachain_info::Pallet<Self>;
	// type DownwardMessageHandlers = cumulus_primitives_utility::UnqueuedDmpAsParent<
	// 	MaxDownwardMessageWeight,
	// 	XcmExecutor<XcmConfig>,
	// 	Call,
	// >;
	type OutboundXcmpMessageSource = XcmpQueue;
	type DmpMessageHandler = DmpQueue;
	type ReservedDmpWeight = ReservedDmpWeight;
	type ReservedXcmpWeight = ReservedXcmpWeight;
	type XcmpMessageHandler = XcmpQueue;
}

impl parachain_info::Config for Runtime {}

impl cumulus_pallet_aura_ext::Config for Runtime {}

parameter_types! {
	pub const RelayLocation: MultiLocation = MultiLocation::parent();
	pub const RelayNetwork: NetworkId = NetworkId::Polkadot;
	pub RelayOrigin: Origin = cumulus_pallet_xcm::Origin::Relay.into();
	pub Ancestry: MultiLocation = Parachain(ParachainInfo::parachain_id().into()).into();
}

/// Type for specifying how a `MultiLocation` can be converted into an `AccountId`. This is used
/// when determining ownership of accounts for asset transacting and when attempting to use XCM
/// `Transact` in order to determine the dispatch Origin.
pub type LocationToAccountId = (
	// The parent (Relay-chain) origin converts to the default `AccountId`.
	ParentIsDefault<AccountId>,
	// Sibling parachain origins convert to AccountId via the `ParaId::into`.
	SiblingParachainConvertsVia<Sibling, AccountId>,
	// Straight up local `AccountId32` origins just alias directly to `AccountId`.
	AccountId32Aliases<RelayNetwork, AccountId>,
);

/// Means for transacting assets on this chain.
pub type LocalAssetTransactor = CurrencyAdapter<
	// Use this currency:
	Balances,
	// Use this currency when it is a fungible asset matching the given location or name:
	IsConcrete<RelayLocation>,
	// Do a simple punn to convert an AccountId32 MultiLocation into a native chain account ID:
	LocationToAccountId,
	// Our chain's account ID type (we can't get away without mentioning it explicitly):
	AccountId,
	// We don't track any teleports.
	(),
>;

/// This is the type we use to convert an (incoming) XCM origin into a local `Origin` instance,
/// ready for dispatching a transaction with Xcm's `Transact`. There is an `OriginKind` which can
/// biases the kind of local `Origin` it will become.
pub type XcmOriginToTransactDispatchOrigin = (
	// Sovereign account converter; this attempts to derive an `AccountId` from the origin location
	// using `LocationToAccountId` and then turn that into the usual `Signed` origin. Useful for
	// foreign chains who want to have a local sovereign account on this chain which they control.
	SovereignSignedViaLocation<LocationToAccountId, Origin>,
	// Native converter for Relay-chain (Parent) location; will converts to a `Relay` origin when
	// recognised.
	RelayChainAsNative<RelayOrigin, Origin>,
	// Native converter for sibling Parachains; will convert to a `SiblingPara` origin when
	// recognised.
	SiblingParachainAsNative<cumulus_pallet_xcm::Origin, Origin>,
	// Superuser converter for the Relay-chain (Parent) location. This will allow it to issue a
	// transaction from the Root origin.
	ParentAsSuperuser<Origin>,
	// Native signed account converter; this just converts an `AccountId32` origin into a normal
	// `Origin::Signed` origin of the same 32-byte value.
	SignedAccountId32AsNative<RelayNetwork, Origin>,
	// Xcm origins can be represented natively under the Xcm pallet's Xcm origin.
	XcmPassthrough<Origin>,
);

parameter_types! {
	// One XCM operation is 1_000_000 weight - almost certainly a conservative estimate.
	pub UnitWeightCost: Weight = 1_000_000;
	// 1200 UNIQUEs buy 1 second of weight.
	pub const WeightPrice: (MultiLocation, u128) = (MultiLocation::parent(), 1_200 * UNIQUE);
	pub const MaxInstructions: u32 = 100;
	pub const MaxAuthorities: u32 = 100_000;
}

match_type! {
	pub type ParentOrParentsUnitPlurality: impl Contains<MultiLocation> = {
		MultiLocation { parents: 1, interior: Here } |
		MultiLocation { parents: 1, interior: X1(Plurality { id: BodyId::Unit, .. }) }
	};
}

pub type Barrier = (
	TakeWeightCredit,
	AllowTopLevelPaidExecutionFrom<Everything>,
	AllowUnpaidExecutionFrom<ParentOrParentsUnitPlurality>,
	// ^^^ Parent & its unit plurality gets free execution
);

pub struct XcmConfig;
impl Config for XcmConfig {
	type Call = Call;
	type XcmSender = XcmRouter;
	// How to withdraw and deposit an asset.
	type AssetTransactor = LocalAssetTransactor;
	type OriginConverter = XcmOriginToTransactDispatchOrigin;
	type IsReserve = NativeAsset;
	type IsTeleporter = (); // Teleportation is disabled
	type LocationInverter = LocationInverter<Ancestry>;
	type Barrier = Barrier;
	type Weigher = FixedWeightBounds<UnitWeightCost, Call, MaxInstructions>;
	type Trader = UsingComponents<IdentityFee<Balance>, RelayLocation, AccountId, Balances, ()>;
	type ResponseHandler = (); // Don't handle responses for now.
	type SubscriptionService = PolkadotXcm;

	type AssetTrap = PolkadotXcm;
	type AssetClaims = PolkadotXcm;
}

// parameter_types! {
// 	pub const MaxDownwardMessageWeight: Weight = MAXIMUM_BLOCK_WEIGHT / 10;
// }

/// No local origins on this chain are allowed to dispatch XCM sends/executions.
pub type LocalOriginToLocation = (SignedToAccountId32<Origin, AccountId, RelayNetwork>,);

/// The means for routing XCM messages which are not for local execution into the right message
/// queues.
pub type XcmRouter = (
	// Two routers - use UMP to communicate with the relay chain:
	cumulus_primitives_utility::ParentAsUmp<ParachainSystem, ()>,
	// ..and XCMP to communicate with the sibling chains.
	XcmpQueue,
);

impl pallet_evm_coder_substrate::Config for Runtime {
	type EthereumTransactionSender = pallet_ethereum::Pallet<Self>;
	type GasWeightMapping = FixedGasWeightMapping;
}

impl pallet_xcm::Config for Runtime {
	type Event = Event;
	type SendXcmOrigin = EnsureXcmOrigin<Origin, LocalOriginToLocation>;
	type XcmRouter = XcmRouter;
	type ExecuteXcmOrigin = EnsureXcmOrigin<Origin, LocalOriginToLocation>;
	type XcmExecuteFilter = Everything;
	type XcmExecutor = XcmExecutor<XcmConfig>;
	type XcmTeleportFilter = Everything;
	type XcmReserveTransferFilter = Everything;
	type Weigher = FixedWeightBounds<UnitWeightCost, Call, MaxInstructions>;
	type LocationInverter = LocationInverter<Ancestry>;
	type Origin = Origin;
	type Call = Call;
	const VERSION_DISCOVERY_QUEUE_SIZE: u32 = 100;
	type AdvertisedXcmVersion = pallet_xcm::CurrentXcmVersion;
}

impl cumulus_pallet_xcm::Config for Runtime {
	type Event = Event;
	type XcmExecutor = XcmExecutor<XcmConfig>;
}

impl cumulus_pallet_xcmp_queue::Config for Runtime {
	type Event = Event;
	type XcmExecutor = XcmExecutor<XcmConfig>;
	type ChannelInfo = ParachainSystem;
	type VersionWrapper = ();
}

impl cumulus_pallet_dmp_queue::Config for Runtime {
	type Event = Event;
	type XcmExecutor = XcmExecutor<XcmConfig>;
	type ExecuteOverweightOrigin = frame_system::EnsureRoot<AccountId>;
}

impl pallet_aura::Config for Runtime {
	type AuthorityId = AuraId;
	type DisabledValidators = ();
	type MaxAuthorities = MaxAuthorities;
}

parameter_types! {
	pub TreasuryAccountId: AccountId = TreasuryModuleId::get().into_account();
	pub const CollectionCreationPrice: Balance = 100 * UNIQUE;
}

impl pallet_common::Config for Runtime {
	type Event = Event;
	type EvmBackwardsAddressMapping = up_evm_mapping::MapBackwardsAddressTruncated;
	type EvmAddressMapping = HashedAddressMapping<Self::Hashing>;
	type CrossAccountId = pallet_common::account::BasicCrossAccountId<Self>;

	type Currency = Balances;
	type CollectionCreationPrice = CollectionCreationPrice;
	type TreasuryAccountId = TreasuryAccountId;
}

impl pallet_fungible::Config for Runtime {
	type WeightInfo = pallet_fungible::weights::SubstrateWeight<Self>;
}
impl pallet_refungible::Config for Runtime {
	type WeightInfo = pallet_refungible::weights::SubstrateWeight<Self>;
}
impl pallet_nonfungible::Config for Runtime {
	type WeightInfo = pallet_nonfungible::weights::SubstrateWeight<Self>;
}

impl pallet_unique::Config for Runtime {
	type Event = Event;
	type WeightInfo = pallet_unique::weights::SubstrateWeight<Self>;
}
/*
parameter_types! {
	pub const InflationBlockInterval: BlockNumber = 100; // every time per how many blocks inflation is applied
} */

/// Used for the pallet inflation
/* impl pallet_inflation::Config for Runtime {
	type Currency = Balances;
	type TreasuryAccountId = TreasuryAccountId;
	type InflationBlockInterval = InflationBlockInterval;
<<<<<<< HEAD
	type BlockNumberProvider = RelayChainBlockNumberProvider<Runtime>;
}
=======
} */
>>>>>>> 6388bd84

// parameter_types! {
// 	pub MaximumSchedulerWeight: Weight = Perbill::from_percent(50) *
// 		RuntimeBlockWeights::get().max_block;
// 	pub const MaxScheduledPerBlock: u32 = 50;
// }

type EvmSponsorshipHandler = (
	pallet_unique::UniqueEthSponsorshipHandler<Runtime>,
	pallet_evm_contract_helpers::HelpersContractSponsoring<Runtime>,
);
type SponsorshipHandler = (
	pallet_unique::UniqueSponsorshipHandler<Runtime>,
	//pallet_contract_helpers::ContractSponsorshipHandler<Runtime>,
	pallet_evm_transaction_payment::BridgeSponsorshipHandler<Runtime>,
);

// impl pallet_unq_scheduler::Config for Runtime {
// 	type Event = Event;
// 	type Origin = Origin;
// 	type PalletsOrigin = OriginCaller;
// 	type Call = Call;
// 	type MaximumWeight = MaximumSchedulerWeight;
// 	type ScheduleOrigin = EnsureSigned<AccountId>;
// 	type MaxScheduledPerBlock = MaxScheduledPerBlock;
// 	type SponsorshipHandler = SponsorshipHandler;
// 	type WeightInfo = ();
// }

impl pallet_evm_transaction_payment::Config for Runtime {
	type EvmSponsorshipHandler = EvmSponsorshipHandler;
	type Currency = Balances;
	type EvmAddressMapping = HashedAddressMapping<Self::Hashing>;
	type EvmBackwardsAddressMapping = up_evm_mapping::MapBackwardsAddressTruncated;
}

impl pallet_charge_transaction::Config for Runtime {
	type SponsorshipHandler = SponsorshipHandler;
}

// impl pallet_contract_helpers::Config for Runtime {
//	 type DefaultSponsoringRateLimit = DefaultSponsoringRateLimit;
// }

parameter_types! {
	// 0x842899ECF380553E8a4de75bF534cdf6fBF64049
	pub const HelpersContractAddress: H160 = H160([
		0x84, 0x28, 0x99, 0xec, 0xf3, 0x80, 0x55, 0x3e, 0x8a, 0x4d, 0xe7, 0x5b, 0xf5, 0x34, 0xcd, 0xf6, 0xfb, 0xf6, 0x40, 0x49,
	]);
}

impl pallet_evm_contract_helpers::Config for Runtime {
	type ContractAddress = HelpersContractAddress;
	type DefaultSponsoringRateLimit = DefaultSponsoringRateLimit;
}

construct_runtime!(
	pub enum Runtime where
		Block = Block,
		NodeBlock = opaque::Block,
		UncheckedExtrinsic = UncheckedExtrinsic
	{
		ParachainSystem: cumulus_pallet_parachain_system::{Pallet, Call, Storage, Inherent, Event<T>, ValidateUnsigned} = 20,
		ParachainInfo: parachain_info::{Pallet, Storage, Config} = 21,

		Aura: pallet_aura::{Pallet, Config<T>} = 22,
		AuraExt: cumulus_pallet_aura_ext::{Pallet, Config} = 23,

		Balances: pallet_balances::{Pallet, Call, Storage, Config<T>, Event<T>} = 30,
		RandomnessCollectiveFlip: pallet_randomness_collective_flip::{Pallet, Storage} = 31,
		Timestamp: pallet_timestamp::{Pallet, Call, Storage, Inherent} = 32,
		TransactionPayment: pallet_transaction_payment::{Pallet, Storage} = 33,
		Treasury: pallet_treasury::{Pallet, Call, Storage, Config, Event<T>} = 34,
		Sudo: pallet_sudo::{Pallet, Call, Storage, Config<T>, Event<T>} = 35,
		System: frame_system::{Pallet, Call, Storage, Config, Event<T>} = 36,
		Vesting: orml_vesting::{Pallet, Storage, Call, Event<T>, Config<T>} = 37,
		// Vesting: pallet_vesting::{Pallet, Call, Config<T>, Storage, Event<T>} = 37,
		// Contracts: pallet_contracts::{Pallet, Call, Storage, Event<T>} = 38,

		// XCM helpers.
		XcmpQueue: cumulus_pallet_xcmp_queue::{Pallet, Call, Storage, Event<T>} = 50,
		PolkadotXcm: pallet_xcm::{Pallet, Call, Event<T>, Origin} = 51,
		CumulusXcm: cumulus_pallet_xcm::{Pallet, Call, Event<T>, Origin} = 52,
		DmpQueue: cumulus_pallet_dmp_queue::{Pallet, Call, Storage, Event<T>} = 53,

		// Unique Pallets
		// Inflation: pallet_inflation::{Pallet, Call, Storage} = 60,
		Unique: pallet_unique::{Pallet, Call, Storage, Event<T>} = 61,
		// Scheduler: pallet_unq_scheduler::{Pallet, Call, Storage, Event<T>} = 62,
		// free = 63
		Charging: pallet_charge_transaction::{Pallet, Call, Storage } = 64,
		// ContractHelpers: pallet_contract_helpers::{Pallet, Call, Storage} = 65,
		Common: pallet_common::{Pallet, Storage, Event<T>} = 66,
		Fungible: pallet_fungible::{Pallet, Storage} = 67,
		Refungible: pallet_refungible::{Pallet, Storage} = 68,
		Nonfungible: pallet_nonfungible::{Pallet, Storage} = 69,

		// Frontier
		EVM: pallet_evm::{Pallet, Config, Call, Storage, Event<T>} = 100,
		Ethereum: pallet_ethereum::{Pallet, Config, Call, Storage, Event, Origin} = 101,

		EvmCoderSubstrate: pallet_evm_coder_substrate::{Pallet, Storage} = 150,
		EvmContractHelpers: pallet_evm_contract_helpers::{Pallet, Storage} = 151,
		EvmTransactionPayment: pallet_evm_transaction_payment::{Pallet} = 152,
		EvmMigration: pallet_evm_migration::{Pallet, Call, Storage} = 153,
	}
);

pub struct TransactionConverter;

impl fp_rpc::ConvertTransaction<UncheckedExtrinsic> for TransactionConverter {
	fn convert_transaction(&self, transaction: pallet_ethereum::Transaction) -> UncheckedExtrinsic {
		UncheckedExtrinsic::new_unsigned(
			pallet_ethereum::Call::<Runtime>::transact { transaction }.into(),
		)
	}
}

impl fp_rpc::ConvertTransaction<opaque::UncheckedExtrinsic> for TransactionConverter {
	fn convert_transaction(
		&self,
		transaction: pallet_ethereum::Transaction,
	) -> opaque::UncheckedExtrinsic {
		let extrinsic = UncheckedExtrinsic::new_unsigned(
			pallet_ethereum::Call::<Runtime>::transact { transaction }.into(),
		);
		let encoded = extrinsic.encode();
		opaque::UncheckedExtrinsic::decode(&mut &encoded[..])
			.expect("Encoded extrinsic is always valid")
	}
}

/// The address format for describing accounts.
pub type Address = sp_runtime::MultiAddress<AccountId, ()>;
/// Block header type as expected by this runtime.
pub type Header = generic::Header<BlockNumber, BlakeTwo256>;
/// Block type as expected by this runtime.
pub type Block = generic::Block<Header, UncheckedExtrinsic>;
/// A Block signed with a Justification
pub type SignedBlock = generic::SignedBlock<Block>;
/// BlockId type as expected by this runtime.
pub type BlockId = generic::BlockId<Block>;
/// The SignedExtension to the basic transaction logic.
pub type SignedExtra = (
	frame_system::CheckSpecVersion<Runtime>,
	// system::CheckTxVersion<Runtime>,
	frame_system::CheckGenesis<Runtime>,
	frame_system::CheckEra<Runtime>,
	frame_system::CheckNonce<Runtime>,
	frame_system::CheckWeight<Runtime>,
	pallet_charge_transaction::ChargeTransactionPayment<Runtime>,
	//pallet_contract_helpers::ContractHelpersExtension<Runtime>,
);
/// Unchecked extrinsic type as expected by this runtime.
pub type UncheckedExtrinsic =
	fp_self_contained::UncheckedExtrinsic<Address, Call, Signature, SignedExtra>;
/// Extrinsic type that has already been checked.
pub type CheckedExtrinsic = fp_self_contained::CheckedExtrinsic<AccountId, Call, SignedExtra, H160>;
/// Executive: handles dispatch to the various modules.
pub type Executive = frame_executive::Executive<
	Runtime,
	Block,
	frame_system::ChainContext<Runtime>,
	Runtime,
	AllPallets,
>;

impl_opaque_keys! {
	pub struct SessionKeys {
		pub aura: Aura,
	}
}

impl fp_self_contained::SelfContainedCall for Call {
	type SignedInfo = H160;

	fn is_self_contained(&self) -> bool {
		match self {
			Call::Ethereum(call) => call.is_self_contained(),
			_ => false,
		}
	}

	fn check_self_contained(&self) -> Option<Result<Self::SignedInfo, TransactionValidityError>> {
		match self {
			Call::Ethereum(call) => call.check_self_contained(),
			_ => None,
		}
	}

	fn validate_self_contained(&self, info: &Self::SignedInfo) -> Option<TransactionValidity> {
		match self {
			Call::Ethereum(call) => call.validate_self_contained(info),
			_ => None,
		}
	}

	fn pre_dispatch_self_contained(
		&self,
		info: &Self::SignedInfo,
	) -> Option<Result<(), TransactionValidityError>> {
		match self {
			Call::Ethereum(call) => call.pre_dispatch_self_contained(info),
			_ => None,
		}
	}

	fn apply_self_contained(
		self,
		info: Self::SignedInfo,
	) -> Option<sp_runtime::DispatchResultWithInfo<PostDispatchInfoOf<Self>>> {
		match self {
			call @ Call::Ethereum(pallet_ethereum::Call::transact { .. }) => Some(call.dispatch(
				Origin::from(pallet_ethereum::RawOrigin::EthereumTransaction(info)),
			)),
			_ => None,
		}
	}
}

macro_rules! dispatch_unique_runtime {
	($collection:ident.$method:ident($($name:ident),*)) => {{
		use pallet_unique::dispatch::Dispatched;

		let collection = Dispatched::dispatch(<pallet_common::CollectionHandle<Runtime>>::try_get($collection)?);
		let dispatch = collection.as_dyn();

		Ok(dispatch.$method($($name),*))
	}};
}
impl_runtime_apis! {
	impl up_rpc::UniqueApi<Block, CrossAccountId, AccountId>
		for Runtime
	{
		fn account_tokens(collection: CollectionId, account: CrossAccountId) -> Result<Vec<TokenId>, DispatchError> {
			dispatch_unique_runtime!(collection.account_tokens(account))
		}
		fn token_exists(collection: CollectionId, token: TokenId) -> Result<bool, DispatchError> {
			dispatch_unique_runtime!(collection.token_exists(token))
		}

		fn token_owner(collection: CollectionId, token: TokenId) -> Result<CrossAccountId, DispatchError> {
			dispatch_unique_runtime!(collection.token_owner(token))
		}
		fn const_metadata(collection: CollectionId, token: TokenId) -> Result<Vec<u8>, DispatchError> {
			dispatch_unique_runtime!(collection.const_metadata(token))
		}
		fn variable_metadata(collection: CollectionId, token: TokenId) -> Result<Vec<u8>, DispatchError> {
			dispatch_unique_runtime!(collection.variable_metadata(token))
		}

		fn collection_tokens(collection: CollectionId) -> Result<u32, DispatchError> {
			dispatch_unique_runtime!(collection.collection_tokens())
		}
		fn account_balance(collection: CollectionId, account: CrossAccountId) -> Result<u32, DispatchError> {
			dispatch_unique_runtime!(collection.account_balance(account))
		}
		fn balance(collection: CollectionId, account: CrossAccountId, token: TokenId) -> Result<u128, DispatchError> {
			dispatch_unique_runtime!(collection.balance(account, token))
		}
		fn allowance(
			collection: CollectionId,
			sender: CrossAccountId,
			spender: CrossAccountId,
			token: TokenId,
		) -> Result<u128, DispatchError> {
			dispatch_unique_runtime!(collection.allowance(sender, spender, token))
		}

		fn eth_contract_code(account: H160) -> Option<Vec<u8>> {
			<pallet_unique::UniqueErcSupport<Runtime>>::get_code(&account)
				.or_else(|| <pallet_evm_migration::OnMethodCall<Runtime>>::get_code(&account))
				.or_else(|| <pallet_evm_contract_helpers::HelpersOnMethodCall<Self>>::get_code(&account))
		}
		fn adminlist(collection: CollectionId) -> Result<Vec<CrossAccountId>, DispatchError> {
			Ok(<pallet_common::Pallet<Runtime>>::adminlist(collection))
		}
		fn allowlist(collection: CollectionId) -> Result<Vec<CrossAccountId>, DispatchError> {
			Ok(<pallet_common::Pallet<Runtime>>::allowlist(collection))
		}
		fn allowed(collection: CollectionId, user: CrossAccountId) -> Result<bool, DispatchError> {
			Ok(<pallet_common::Pallet<Runtime>>::allowed(collection, user))
		}
		fn last_token_id(collection: CollectionId) -> Result<TokenId, DispatchError> {
			dispatch_unique_runtime!(collection.last_token_id())
		}
		fn collection_by_id(collection: CollectionId) -> Result<Option<Collection<AccountId>>, DispatchError> {
			Ok(<pallet_common::CollectionById<Runtime>>::get(collection))
		}
		fn collection_stats() -> Result<CollectionStats, DispatchError> {
			Ok(<pallet_common::Pallet<Runtime>>::collection_stats())
		}
	}

	impl sp_api::Core<Block> for Runtime {
		fn version() -> RuntimeVersion {
			VERSION
		}

		fn execute_block(block: Block) {
			Executive::execute_block(block)
		}

		fn initialize_block(header: &<Block as BlockT>::Header) {
			Executive::initialize_block(header)
		}
	}

	impl sp_api::Metadata<Block> for Runtime {
		fn metadata() -> OpaqueMetadata {
			OpaqueMetadata::new(Runtime::metadata().into())
		}
	}

	impl sp_block_builder::BlockBuilder<Block> for Runtime {
		fn apply_extrinsic(extrinsic: <Block as BlockT>::Extrinsic) -> ApplyExtrinsicResult {
			Executive::apply_extrinsic(extrinsic)
		}

		fn finalize_block() -> <Block as BlockT>::Header {
			Executive::finalize_block()
		}

		fn inherent_extrinsics(data: sp_inherents::InherentData) -> Vec<<Block as BlockT>::Extrinsic> {
			data.create_extrinsics()
		}

		fn check_inherents(
			block: Block,
			data: sp_inherents::InherentData,
		) -> sp_inherents::CheckInherentsResult {
			data.check_extrinsics(&block)
		}

		// fn random_seed() -> <Block as BlockT>::Hash {
		//     RandomnessCollectiveFlip::random_seed().0
		// }
	}

	impl sp_transaction_pool::runtime_api::TaggedTransactionQueue<Block> for Runtime {
		fn validate_transaction(
			source: TransactionSource,
			tx: <Block as BlockT>::Extrinsic,
			hash: <Block as BlockT>::Hash,
		) -> TransactionValidity {
			Executive::validate_transaction(source, tx, hash)
		}
	}

	impl sp_offchain::OffchainWorkerApi<Block> for Runtime {
		fn offchain_worker(header: &<Block as BlockT>::Header) {
			Executive::offchain_worker(header)
		}
	}

	impl fp_rpc::EthereumRuntimeRPCApi<Block> for Runtime {
		fn chain_id() -> u64 {
			<Runtime as pallet_evm::Config>::ChainId::get()
		}

		fn account_basic(address: H160) -> EVMAccount {
			EVM::account_basic(&address)
		}

		fn gas_price() -> U256 {
			<Runtime as pallet_evm::Config>::FeeCalculator::min_gas_price()
		}

		fn account_code_at(address: H160) -> Vec<u8> {
			EVM::account_codes(address)
		}

		fn author() -> H160 {
			<pallet_evm::Pallet<Runtime>>::find_author()
		}

		fn storage_at(address: H160, index: U256) -> H256 {
			let mut tmp = [0u8; 32];
			index.to_big_endian(&mut tmp);
			EVM::account_storages(address, H256::from_slice(&tmp[..]))
		}

		#[allow(clippy::redundant_closure)]
		fn call(
			from: H160,
			to: H160,
			data: Vec<u8>,
			value: U256,
			gas_limit: U256,
			gas_price: Option<U256>,
			nonce: Option<U256>,
			estimate: bool,
		) -> Result<pallet_evm::CallInfo, sp_runtime::DispatchError> {
			let config = if estimate {
				let mut config = <Runtime as pallet_evm::Config>::config().clone();
				config.estimate = true;
				Some(config)
			} else {
				None
			};

			<Runtime as pallet_evm::Config>::Runner::call(
				from,
				to,
				data,
				value,
				gas_limit.low_u64(),
				gas_price,
				nonce,
				config.as_ref().unwrap_or_else(|| <Runtime as pallet_evm::Config>::config()),
			).map_err(|err| err.into())
		}

		#[allow(clippy::redundant_closure)]
		fn create(
			from: H160,
			data: Vec<u8>,
			value: U256,
			gas_limit: U256,
			gas_price: Option<U256>,
			nonce: Option<U256>,
			estimate: bool,
		) -> Result<pallet_evm::CreateInfo, sp_runtime::DispatchError> {
			let config = if estimate {
				let mut config = <Runtime as pallet_evm::Config>::config().clone();
				config.estimate = true;
				Some(config)
			} else {
				None
			};

			<Runtime as pallet_evm::Config>::Runner::create(
				from,
				data,
				value,
				gas_limit.low_u64(),
				gas_price,
				nonce,
				config.as_ref().unwrap_or_else(|| <Runtime as pallet_evm::Config>::config()),
			).map_err(|err| err.into())
		}

		fn current_transaction_statuses() -> Option<Vec<TransactionStatus>> {
			Ethereum::current_transaction_statuses()
		}

		fn current_block() -> Option<pallet_ethereum::Block> {
			Ethereum::current_block()
		}

		fn current_receipts() -> Option<Vec<pallet_ethereum::Receipt>> {
			Ethereum::current_receipts()
		}

		fn current_all() -> (
			Option<pallet_ethereum::Block>,
			Option<Vec<pallet_ethereum::Receipt>>,
			Option<Vec<TransactionStatus>>
		) {
			(
				Ethereum::current_block(),
				Ethereum::current_receipts(),
				Ethereum::current_transaction_statuses()
			)
		}

		fn extrinsic_filter(xts: Vec<<Block as sp_api::BlockT>::Extrinsic>) -> Vec<pallet_ethereum::Transaction> {
			xts.into_iter().filter_map(|xt| match xt.0.function {
				Call::Ethereum(pallet_ethereum::Call::transact { transaction }) => Some(transaction),
				_ => None
			}).collect()
		}
	}

	impl sp_session::SessionKeys<Block> for Runtime {
		fn decode_session_keys(
			encoded: Vec<u8>,
		) -> Option<Vec<(Vec<u8>, KeyTypeId)>> {
			SessionKeys::decode_into_raw_public_keys(&encoded)
		}

		fn generate_session_keys(seed: Option<Vec<u8>>) -> Vec<u8> {
			SessionKeys::generate(seed)
		}
	}

	impl sp_consensus_aura::AuraApi<Block, AuraId> for Runtime {
		fn slot_duration() -> sp_consensus_aura::SlotDuration {
			sp_consensus_aura::SlotDuration::from_millis(Aura::slot_duration())
		}

		fn authorities() -> Vec<AuraId> {
			Aura::authorities().to_vec()
		}
	}

	impl cumulus_primitives_core::CollectCollationInfo<Block> for Runtime {
		fn collect_collation_info() -> cumulus_primitives_core::CollationInfo {
			ParachainSystem::collect_collation_info()
		}
	}

	impl frame_system_rpc_runtime_api::AccountNonceApi<Block, AccountId, Index> for Runtime {
		fn account_nonce(account: AccountId) -> Index {
			System::account_nonce(account)
		}
	}

	impl pallet_transaction_payment_rpc_runtime_api::TransactionPaymentApi<Block, Balance> for Runtime {
		fn query_info(uxt: <Block as BlockT>::Extrinsic, len: u32) -> RuntimeDispatchInfo<Balance> {
			TransactionPayment::query_info(uxt, len)
		}
		fn query_fee_details(uxt: <Block as BlockT>::Extrinsic, len: u32) -> FeeDetails<Balance> {
			TransactionPayment::query_fee_details(uxt, len)
		}
	}

	/*
	impl pallet_contracts_rpc_runtime_api::ContractsApi<Block, AccountId, Balance, BlockNumber, Hash>
		for Runtime
	{
		fn call(
			origin: AccountId,
			dest: AccountId,
			value: Balance,
			gas_limit: u64,
			input_data: Vec<u8>,
		) -> pallet_contracts_primitives::ContractExecResult {
			Contracts::bare_call(origin, dest, value, gas_limit, input_data, false)
		}

		fn instantiate(
			origin: AccountId,
			endowment: Balance,
			gas_limit: u64,
			code: pallet_contracts_primitives::Code<Hash>,
			data: Vec<u8>,
			salt: Vec<u8>,
		) -> pallet_contracts_primitives::ContractInstantiateResult<AccountId, BlockNumber>
		{
			Contracts::bare_instantiate(origin, endowment, gas_limit, code, data, salt, true, false)
		}

		fn get_storage(
			address: AccountId,
			key: [u8; 32],
		) -> pallet_contracts_primitives::GetStorageResult {
			Contracts::get_storage(address, key)
		}

		fn rent_projection(
			address: AccountId,
		) -> pallet_contracts_primitives::RentProjectionResult<BlockNumber> {
			Contracts::rent_projection(address)
		}
	}
	*/

	#[cfg(feature = "runtime-benchmarks")]
	impl frame_benchmarking::Benchmark<Block> for Runtime {
		fn benchmark_metadata(extra: bool) -> (
			Vec<frame_benchmarking::BenchmarkList>,
			Vec<frame_support::traits::StorageInfo>,
		) {
			use frame_benchmarking::{list_benchmark, Benchmarking, BenchmarkList};
			use frame_support::traits::StorageInfoTrait;

			let mut list = Vec::<BenchmarkList>::new();

			list_benchmark!(list, extra, pallet_evm_migration, EvmMigration);
			list_benchmark!(list, extra, pallet_unique, Unique);
			//list_benchmark!(list, extra, pallet_inflation, Inflation);
			list_benchmark!(list, extra, pallet_fungible, Fungible);
			list_benchmark!(list, extra, pallet_refungible, Refungible);
			list_benchmark!(list, extra, pallet_nonfungible, Nonfungible);
			// list_benchmark!(list, extra, pallet_evm_coder_substrate, EvmCoderSubstrate);

			let storage_info = AllPalletsWithSystem::storage_info();

			return (list, storage_info)
		}

		fn dispatch_benchmark(
			config: frame_benchmarking::BenchmarkConfig
		) -> Result<Vec<frame_benchmarking::BenchmarkBatch>, sp_runtime::RuntimeString> {
			use frame_benchmarking::{Benchmarking, BenchmarkBatch, add_benchmark, TrackedStorageKey};

			let allowlist: Vec<TrackedStorageKey> = vec![
				// Block Number
				hex_literal::hex!("26aa394eea5630e07c48ae0c9558cef702a5c1b19ab7a04f536c519aca4983ac").to_vec().into(),
				// Total Issuance
				hex_literal::hex!("c2261276cc9d1f8598ea4b6a74b15c2f57c875e4cff74148e4628f264b974c80").to_vec().into(),
				// Execution Phase
				hex_literal::hex!("26aa394eea5630e07c48ae0c9558cef7ff553b5a9862a516939d82b3d3d8661a").to_vec().into(),
				// Event Count
				hex_literal::hex!("26aa394eea5630e07c48ae0c9558cef70a98fdbe9ce6c55837576c60c7af3850").to_vec().into(),
				// System Events
				hex_literal::hex!("26aa394eea5630e07c48ae0c9558cef780d41e5e16056765bc8461851072c9d7").to_vec().into(),
			];

			let mut batches = Vec::<BenchmarkBatch>::new();
			let params = (&config, &allowlist);

			add_benchmark!(params, batches, pallet_evm_migration, EvmMigration);
			add_benchmark!(params, batches, pallet_unique, Unique);
			//add_benchmark!(params, batches, pallet_inflation, Inflation);
			add_benchmark!(params, batches, pallet_fungible, Fungible);
			add_benchmark!(params, batches, pallet_refungible, Refungible);
			add_benchmark!(params, batches, pallet_nonfungible, Nonfungible);
			// add_benchmark!(params, batches, pallet_evm_coder_substrate, EvmCoderSubstrate);

			if batches.is_empty() { return Err("Benchmark not found for this pallet.".into()) }
			Ok(batches)
		}
	}
}

struct CheckInherents;

impl cumulus_pallet_parachain_system::CheckInherents<Block> for CheckInherents {
	fn check_inherents(
		block: &Block,
		relay_state_proof: &cumulus_pallet_parachain_system::RelayChainStateProof,
	) -> sp_inherents::CheckInherentsResult {
		let relay_chain_slot = relay_state_proof
			.read_slot()
			.expect("Could not read the relay chain slot from the proof");

		let inherent_data =
			cumulus_primitives_timestamp::InherentDataProvider::from_relay_chain_slot_and_duration(
				relay_chain_slot,
				sp_std::time::Duration::from_secs(6),
			)
			.create_inherent_data()
			.expect("Could not create the timestamp inherent data");

		inherent_data.check_extrinsics(block)
	}
}

cumulus_pallet_parachain_system::register_validate_block!(
	Runtime = Runtime,
	BlockExecutor = cumulus_pallet_aura_ext::BlockExecutor::<Runtime, Executive>,
	CheckInherents = CheckInherents,
);<|MERGE_RESOLUTION|>--- conflicted
+++ resolved
@@ -785,22 +785,18 @@
 	type Event = Event;
 	type WeightInfo = pallet_unique::weights::SubstrateWeight<Self>;
 }
-/*
+
 parameter_types! {
 	pub const InflationBlockInterval: BlockNumber = 100; // every time per how many blocks inflation is applied
-} */
+}
 
 /// Used for the pallet inflation
-/* impl pallet_inflation::Config for Runtime {
+impl pallet_inflation::Config for Runtime {
 	type Currency = Balances;
 	type TreasuryAccountId = TreasuryAccountId;
 	type InflationBlockInterval = InflationBlockInterval;
-<<<<<<< HEAD
 	type BlockNumberProvider = RelayChainBlockNumberProvider<Runtime>;
 }
-=======
-} */
->>>>>>> 6388bd84
 
 // parameter_types! {
 // 	pub MaximumSchedulerWeight: Weight = Perbill::from_percent(50) *
@@ -887,7 +883,7 @@
 		DmpQueue: cumulus_pallet_dmp_queue::{Pallet, Call, Storage, Event<T>} = 53,
 
 		// Unique Pallets
-		// Inflation: pallet_inflation::{Pallet, Call, Storage} = 60,
+		Inflation: pallet_inflation::{Pallet, Call, Storage} = 60,
 		Unique: pallet_unique::{Pallet, Call, Storage, Event<T>} = 61,
 		// Scheduler: pallet_unq_scheduler::{Pallet, Call, Storage, Event<T>} = 62,
 		// free = 63
@@ -1372,7 +1368,7 @@
 
 			list_benchmark!(list, extra, pallet_evm_migration, EvmMigration);
 			list_benchmark!(list, extra, pallet_unique, Unique);
-			//list_benchmark!(list, extra, pallet_inflation, Inflation);
+			list_benchmark!(list, extra, pallet_inflation, Inflation);
 			list_benchmark!(list, extra, pallet_fungible, Fungible);
 			list_benchmark!(list, extra, pallet_refungible, Refungible);
 			list_benchmark!(list, extra, pallet_nonfungible, Nonfungible);
@@ -1406,7 +1402,7 @@
 
 			add_benchmark!(params, batches, pallet_evm_migration, EvmMigration);
 			add_benchmark!(params, batches, pallet_unique, Unique);
-			//add_benchmark!(params, batches, pallet_inflation, Inflation);
+			add_benchmark!(params, batches, pallet_inflation, Inflation);
 			add_benchmark!(params, batches, pallet_fungible, Fungible);
 			add_benchmark!(params, batches, pallet_refungible, Refungible);
 			add_benchmark!(params, batches, pallet_nonfungible, Nonfungible);
