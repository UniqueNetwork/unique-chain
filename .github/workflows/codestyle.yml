--- conflicted
+++ resolved
@@ -25,12 +25,8 @@
       - uses: actions/checkout@v1
       - name: Install substrate dependencies
         run: sudo apt-get install libssl-dev pkg-config libclang-dev clang
-<<<<<<< HEAD
-      - uses: icepuma/rust-action@master
-=======
       - name: Install latest nightly
         uses: actions-rs/toolchain@v1
->>>>>>> fbd66f57
         with:
             toolchain: nightly
             default: true
