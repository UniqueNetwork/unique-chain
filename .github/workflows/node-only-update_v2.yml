--- conflicted
+++ resolved
@@ -47,13 +47,7 @@
     # The type of runner that the job will run on
     runs-on: [self-hosted-ci,large]
 
-
-
-<<<<<<< HEAD
     timeout-minutes: 2880           # 48 hours for execution jobs.
-=======
-    timeout-minutes: 2880
->>>>>>> 1d7b0696
 
     name: ${{ matrix.network }}
 
@@ -187,8 +181,6 @@
           reporter: mochawesome-json
           fail-on-error: 'false'
 
-<<<<<<< HEAD
-
       # TODO uncomment thease steps after the merge
       #- name: Run Parallel tests before Node Parachain upgrade
       #  working-directory: ${{ matrix.mainnet_branch }}/tests
@@ -232,11 +224,6 @@
         if: success() || failure()
         run: |
           #Get PID of polkadot-launch
-=======
-      - name: Send SIGUSR1 to polkadot-launch process
-        if: success() || failure()
-        run: |
->>>>>>> 1d7b0696
           ContainerID=$(docker ps -aqf "name=node-parachain")
           PID=$(docker exec node-parachain pidof 'polkadot-launch')
           sleep 30s
@@ -245,18 +232,10 @@
           echo -e "\n"
           echo -e "Restart polkadot-launch process: $PID\n"
           docker exec node-parachain kill -SIGUSR1 ${PID}
-<<<<<<< HEAD
           echo "SIGUSR1 sent to Polkadot-launch PID: $PID"
           docker logs ${ContainerID}
       
       - name: Get chain logs in case of docker image crashed after Polkadot Launch restart
-=======
-          echo -e "SIGUSR1 sent to Polkadot-launch PID: $PID\n"
-          echo -e "Get node-parachain logs:\n"
-          docker logs -t -n 5 ${ContainerID}
-      
-      - name: Get chain logs
->>>>>>> 1d7b0696
         if: failure()                   # run this step only at failure
         run: |
           docker exec node-parachain cat /polkadot-launch/9944.log
@@ -264,11 +243,7 @@
           docker exec node-parachain cat /polkadot-launch/alice.log
           docker exec node-parachain cat /polkadot-launch/eve.log
           docker exec node-parachain cat /polkadot-launch/dave.log
-<<<<<<< HEAD
-          docker exec node-parachain cat /polkadot-launch/charlie.log  
-=======
           docker exec node-parachain cat /polkadot-launch/charlie.log             
->>>>>>> 1d7b0696
 
       - name: Check if docker logs consist messages related to testing of Node Parachain Upgrade.
         if: success()
@@ -317,10 +292,6 @@
         
       ## TODO: Remove next two blocks before switch to Parrallel & Sequental tests. Uncoment commented blocks.
       - name: Run tests after Node Parachain upgrade
-<<<<<<< HEAD
-=======
-        if: success()
->>>>>>> 1d7b0696
         working-directory: ${{ matrix.mainnet_branch }}/tests
         run: |
           yarn install
@@ -337,11 +308,7 @@
         if: success() || failure()    # run this step even if previous step failed
         with:
           name: Tests after node upgrade ${{ matrix.network }}            # Name of the check run which will be created
-<<<<<<< HEAD
-          path: ${{ matrix.mainnet_branch }}/tests/mochawesome-report/test-*.json    # Path to test results
-=======
           path: ${{ matrix.mainnet_branch }}/tests/mochawesome-report/test-after-*.json    # Path to test results
->>>>>>> 1d7b0696
           reporter: mochawesome-json
           fail-on-error: 'false'
 
