--- conflicted
+++ resolved
@@ -96,12 +96,8 @@
           ./scripts/wait_for_first_block.sh
           NOW=$(date +%s) && yarn test --reporter mochawesome --reporter-options reportFilename=test-${NOW}
         env:
-<<<<<<< HEAD
           RPC_URL: http://127.0.0.1:9933/
-=======
-          RPC_URL: http://127.0.0.1:9944
->>>>>>> 2505520b
- 
+
       - name: Test Report
         uses: phoenix-actions/test-reporting@v8
         id: test-report               # Set ID reference for step
