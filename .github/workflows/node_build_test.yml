--- conflicted
+++ resolved
@@ -39,7 +39,6 @@
     needs: pre-requisites
     # Steps represent a sequence of tasks that will be executed as part of the job
     steps:
-<<<<<<< HEAD
       env:
         ubuntu_version: focal
         chains_release_dir: /opt/chains_release
@@ -61,13 +60,12 @@
         with:
           path: develop
 
-=======
       # Checks-out your repository under $GITHUB_WORKSPACE, so your job can access it
       - uses: actions/checkout@v3
         with:
           path: develop
 
->>>>>>> 53fc87cc
+
       - name: Building code Opal
         run: |
           pwd
@@ -97,18 +95,7 @@
       - name: Building code Unique
         run: cargo build --features=unique-runtime --release
 
-<<<<<<< HEAD
-
       - name: Directory and files list for debug purposes
         run: |
           pwd
           . $HOME/.cargo/env && cargo build --release
-=======
-        
-      - name: Directory and files list for debug purposes
-        run: |
-          pwd
-          . $HOME/.cargo/env && cargo build --release
-
- 
->>>>>>> 53fc87cc
