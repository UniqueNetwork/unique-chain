name: Build & test

# Controls when the action will run.
on:
 # Triggers the workflow on push or pull request events but only for the master branch
  #push:
  #  branches: [ develop ]
  pull_request:
    branches:
      - develop
    types:
      - closed
 # pull_request:
 #   branches: [ develop ]
  # Allows you to run this workflow manually from the Actions tab
  workflow_dispatch:

#Define Workflow variables
env:
  ubuntu_version: focal
  chains_release_dir: /opt/runner/chains_release
  opal_chain_workdir: ./src_opal_chain
  quartz_chain_workdir: ./src_quartz_chain
  unique_chain_workdir: ./src_unique_chain
  src_repo_url: https://github.com/lzadjsf/unique-chain.git
  actual_toolchain: nightly-2022-05-11

# A workflow run is made up of one or more jobs that can run sequentially or in parallel
jobs:
  pre-requisites:
    # The type of runner that the job will run on
    runs-on: ci-01

    if: github.event.pull_request.merged == true

    steps:
      #runs ssh connection
      - name: Install dependencies
        run: |
          sudo apt-get install git curl libssl-dev llvm pkg-config libclang-dev clang make cmake
          sudo apt autoremove
          curl https://sh.rustup.rs -sSf | sh -s -- -y --default-toolchain none
          . $HOME/.cargo/env && cargo install --locked --git https://github.com/chevdor/subwasm
          rustup toolchain install ${{ env.actual_toolchain }}
          rustup default ${{ env.actual_toolchain }}
          rustup target add wasm32-unknown-unknown --toolchain ${{ env.actual_toolchain }}


      # Re-create release directory
      - name: delete release dir
        run: rm -rf ${{ env.chains_release_dir }}


      - name: create release dir
        run: mkdir -p ${{ env.chains_release_dir }}


  build:
    # The type of runner that the job will run on
    runs-on: ci-01

    needs: pre-requisites
    name: Build Container and Spin it Up

    steps:
      # Checks-out your repository under $GITHUB_WORKSPACE, so your job can access it
      - uses: actions/checkout@v3

      - name: Build the stack
        run: docker-compose -f ".docker/docker-compose-dev.yaml" up -d --build

  test:
    # The type of runner that the job will run on
    runs-on: ci-01

    needs: pre-requisites
    name: Tests

    steps:

      - name: Install node
        uses: actions/setup-node@v1
        with:
          node-version: 14.x

      - name: Install dependencies
        run: |
          cd tests
          yarn install
          yarn add mochawesome
          yarn --pure-lockfile

      - name: Run tests
        run: |
          cd tests
          ./scripts/ci-check-docker-state.sh
          NOW=$(date +%s) && yarn test --reporter mochawesome --reporter-options reportFilename=test-${NOW}
        env:
          RPC_URL: http://127.0.0.1:9933/

      - name: Test Report
        uses: phoenix-actions/test-reporting@v8
        id: test-report               # Set ID reference for step
        if: success() || failure()    # run this step even if previous step failed
        with:
          name: Tests            # Name of the check run which will be created
          path: tests/mochawesome-report/test-*.json    # Path to test results
          reporter: mochawesome-json
<<<<<<< HEAD
          fail-on-error: 'true'
=======
          fail-on-error: 'false'
>>>>>>> 5dd70902

      - name: Stop containers
        if: always()
        run: docker-compose -f ".docker/docker-compose-dev.yaml" down<|MERGE_RESOLUTION|>--- conflicted
+++ resolved
@@ -106,11 +106,8 @@
           name: Tests            # Name of the check run which will be created
           path: tests/mochawesome-report/test-*.json    # Path to test results
           reporter: mochawesome-json
-<<<<<<< HEAD
           fail-on-error: 'true'
-=======
-          fail-on-error: 'false'
->>>>>>> 5dd70902
+
 
       - name: Stop containers
         if: always()
