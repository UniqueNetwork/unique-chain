name: Build & test

# Controls when the action will run.
on:
 # Triggers the workflow on push or pull request events but only for the master branch
  #push:
  #  branches: [ develop ]
  pull_request:
    types:
      - closed
    branches: [ develop ]
 # pull_request:
 #   branches: [ develop ]
  # Allows you to run this workflow manually from the Actions tab
  workflow_dispatch:

# A workflow run is made up of one or more jobs that can run sequentially or in parallel
jobs:
  build:
    # The type of runner that the job will run on
    runs-on: ci-01

    #if: github.event_name == 'pull_request' && github.event.action == 'closed' && github.event.pull_request.merged == true

    # Steps represent a sequence of tasks that will be executed as part of the job
    steps:
      # Checks-out your repository under $GITHUB_WORKSPACE, so your job can access it
      - uses: actions/checkout@v3
        with:
          path: develop

     #runs ssh connection
      - name: Install dependencies
        run: |
          sudo apt-get install git curl libssl-dev llvm pkg-config libclang-dev clang make cmake
          sudo apt autoremove
          curl https://sh.rustup.rs -sSf | sh -s -- -y
          rustup toolchain install nightly-2022-05-11
          rustup default nightly-2022-05-11
          rustup target add wasm32-unknown-unknown --toolchain nightly-2022-05-11

      - name: Building code Opal
        run: cargo build --release

      - name: Building code Quartz
        run: cargo build --features=quartz-runtime --release

      - name: Building code Unique
        run: cargo build --features=unique-runtime --release
      - name: Directory and files list for debug purposes
        run: |
          pwd
          ls -la
          ls -la ./target
          ls -laR ./target/release/build
          ls -laR ./target/release/deps
          ls -laR ./target/release/incremental
<<<<<<< HEAD
      
=======

      - name: Run tests
        run: cargo test --verbose


  #    - name: Building code Quartz
  #      run: cargo build --features=quartz-runtime --release

  #    - name: Building code Unique
  #      run: cargo build --features=unique-runtime --release
>>>>>>> c5988a6b
<|MERGE_RESOLUTION|>--- conflicted
+++ resolved
@@ -47,6 +47,7 @@
 
       - name: Building code Unique
         run: cargo build --features=unique-runtime --release
+        
       - name: Directory and files list for debug purposes
         run: |
           pwd
@@ -55,17 +56,3 @@
           ls -laR ./target/release/build
           ls -laR ./target/release/deps
           ls -laR ./target/release/incremental
-<<<<<<< HEAD
-      
-=======
-
-      - name: Run tests
-        run: cargo test --verbose
-
-
-  #    - name: Building code Quartz
-  #      run: cargo build --features=quartz-runtime --release
-
-  #    - name: Building code Unique
-  #      run: cargo build --features=unique-runtime --release
->>>>>>> c5988a6b
