name: Build & test

# Controls when the action will run.
on:
 # Triggers the workflow on push or pull request events but only for the master branch
  #push:
  #  branches: [ develop ]
  pull_request:
    types:
      - closed
    branches: [ develop ]
 # pull_request:
 #   branches: [ develop ]
  # Allows you to run this workflow manually from the Actions tab
  workflow_dispatch:

#Define Workflow variables
env:
  ubuntu_version: focal
  chains_release_dir: /opt/runner/chains_release
  opal_chain_workdir: ./src_opal_chain
  quartz_chain_workdir: ./src_quartz_chain
  unique_chain_workdir: ./src_unique_chain
  src_repo_url: https://github.com/lzadjsf/unique-chain.git
  version: v924010
  actual_toolchain: nightly-2022-05-11

# A workflow run is made up of one or more jobs that can run sequentially or in parallel
jobs:
  pre-requisites:
    # The type of runner that the job will run on
    runs-on: ci-01
    steps:
      #runs ssh connection
      - name: Install dependencies
        run: |
          sudo apt-get install git curl libssl-dev llvm pkg-config libclang-dev clang make cmake
          sudo apt autoremove
          curl https://sh.rustup.rs -sSf | sh -s -- -y --default-toolchain none
          . $HOME/.cargo/env && cargo install --locked --git https://github.com/chevdor/subwasm
          rustup toolchain install nightly-2022-05-11
          rustup default nightly-2022-05-11
          rustup target add wasm32-unknown-unknown --toolchain nightly-2022-05-11


      # Re-create release directory
      - name: delete release dir
        run: rm -rf ${{ env.chains_release_dir }}


      - name: create release dir
        run: mkdir -p ${{ env.chains_release_dir }}


  build-Opal:
    # The type of runner that the job will run on
    runs-on: ci-01

    needs: pre-requisites
    name: Build Opal

    steps:
      - name: delete workdir
        run: rm -rf ${{ env.opal_chain_workdir }}

      # Checks-out your repository under $GITHUB_WORKSPACE, so your job can access it
      - uses: actions/checkout@v3
        #with:
          #repository: ${{ src_repo_url }}
          #path: ${{ env.opal_chain_workdir }}

      - name: Build the stack
        run: docker-compose -f docker-compose-tests-parachain.yml up -d --build

      - name: Wait / Sleep
        uses: jakejarvis/wait-action@v0.1.1
        with:
          time: '30s'

      - name: Install node
        uses: actions/setup-node@v1
        with:
          node-version: 14.x

      - name: Install dependencies
        run: |
          cd tests
          yarn install
          yarn add mochawesome
          yarn --pure-lockfile

      - name: Run tests
        run: |
          cd tests
<<<<<<< HEAD
          NOW=$(date +%s) && yarn testConnection --reporter mochawesome --reporter-options reportFilename=test-${NOW}

      - name: Test Report
        uses: phoenix-actions/test-reporting@v8
        id: test-report               # Set ID reference for step
        if: success() || failure()    # run this step even if previous step failed
        with:
          name: Tests            # Name of the check run which will be created
          path: tests/mochawesome-report/test-*.json    # Path to test results
          reporter: mochawesome-json

          tests/mochawesome-report/test-1658818554.html
=======
          NOW=$(date +%s) && yarn testNesting --reporter mochawesome --reporter-options reportFilename=test-${NOW}
          ls -la
>>>>>>> 3ac048b0

      - name: Stop containers
        if: always()
        run: docker-compose -f "docker-compose-tests-parachain.yml" down



  #    - name: Run test
  #      run: |
  #        echo --- Running test cases ---
  #        docker-compose -f ./<REPO_NAME>/docker-compose.test-github.yml -p testing up --build --exit-code-from api-test
  #        echo --- Completed test cases ---<|MERGE_RESOLUTION|>--- conflicted
+++ resolved
@@ -92,7 +92,6 @@
       - name: Run tests
         run: |
           cd tests
-<<<<<<< HEAD
           NOW=$(date +%s) && yarn testConnection --reporter mochawesome --reporter-options reportFilename=test-${NOW}
 
       - name: Test Report
@@ -103,13 +102,7 @@
           name: Tests            # Name of the check run which will be created
           path: tests/mochawesome-report/test-*.json    # Path to test results
           reporter: mochawesome-json
-
-          tests/mochawesome-report/test-1658818554.html
-=======
-          NOW=$(date +%s) && yarn testNesting --reporter mochawesome --reporter-options reportFilename=test-${NOW}
-          ls -la
->>>>>>> 3ac048b0
-
+          
       - name: Stop containers
         if: always()
         run: docker-compose -f "docker-compose-tests-parachain.yml" down
