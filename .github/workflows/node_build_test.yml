name: Build & test

# Controls when the action will run.
on:
 # Triggers the workflow on push or pull request events but only for the master branch
  #push:
  #  branches: [ develop ]
  pull_request:
    types:
      - closed
    branches: [ develop ]
 # pull_request:
 #   branches: [ develop ]
  # Allows you to run this workflow manually from the Actions tab
  workflow_dispatch:

#Define Workflow variables
env:
  ubuntu_version: focal
  chains_release_dir: /opt/chains_release
  opal_chain_workdir: /opt/src_opal_chain
  quartz_chain_workdir: /opt/src_quartz_chain
  unique_chain_workdir: /opt/src_unique_chain
  src_repo_url: https://github.com/lzadjsf/unique-chain.git
  version: v924010
  actual_toolchain: nightly-2022-05-11

# A workflow run is made up of one or more jobs that can run sequentially or in parallel
jobs:
  pre-requisites:
    # The type of runner that the job will run on
    runs-on: ci-01
    steps:
      #runs ssh connection
      - name: Install dependencies
        run: |
          sudo apt-get install git curl libssl-dev llvm pkg-config libclang-dev clang make cmake
          sudo apt autoremove
          curl https://sh.rustup.rs -sSf | sh -s -- -y --default-toolchain none
          . $HOME/.cargo/env && cargo install --locked --git https://github.com/chevdor/subwasm
          rustup toolchain install nightly-2022-05-11
          rustup default nightly-2022-05-11
          rustup target add wasm32-unknown-unknown --toolchain nightly-2022-05-11


      # Re-create release directory
      - name: delete release dir
        run: rm -rf ${{ env.chains_release_dir }}


      - name: create release dir
        run: mkdir -p ${{ env.chains_release_dir }}


  build-Opal:
    # The type of runner that the job will run on
    runs-on: ci-01

    needs: pre-requisites
    name: Build Opal

    steps:
      - name: delete workdir
        run: rm -rf ${{ env.opal_chain_workdir }}


      # Checks-out your repository under $GITHUB_WORKSPACE, so your job can access it
      - uses: actions/checkout@v3
        with:
          #repository: ${{ src_repo_url }}
          path: ${{ env.opal_chain_workdir }}


      - name: Building code Opal
        run: |
          pwd
          . $HOME/.cargo/env && cargo build --release

      - name: Upload Opal Artifacts
        uses: actions/upload-artifact@v3
        with:
          name: Opal-artifacts
          path: |
            ./target/release/unique-collator
            ./target/release/wbuild/opal-runtime/opal_runtime.compact.compressed.wasm

<<<<<<< HEAD
  build-Quartz:
    # The type of runner that the job will run on
    runs-on: ci-01
  
    needs: pre-requisites
    name: Build Quartz
  
    steps:
      - name: delete workdir
        run: rm -rf ${{ env.quartz_chain_workdir }}
  
  
      # Checks-out your repository under $GITHUB_WORKSPACE, so your job can access it
      - uses: actions/checkout@v3
        with:
          #repository: ${{ src_repo_url }}
          path: ${{ env.quartz_chain_workdir }}
  
  
      - name: Building code Quartz
        run: |
          . $HOME/.cargo/env && cargo build --release --features=quartz-runtime
  
      - name: Upload Quartz Artifacts
        uses: actions/upload-artifact@v3
        with:
          name: Quartz-artifacts
          path: |
            ./target/release/unique-collator
            ./target/release/wbuild/quartz-runtime/quartz_runtime.compact.compressed.wasm
  
  build-Unique:
    # The type of runner that the job will run on
    runs-on: ci-01
  
    needs: pre-requisites
    name: Build Unique
  
    steps:
      - name: delete workdir
        run: rm -rf ${{ env.unique_quartz_workdir }}
  
  
      # Checks-out your repository under $GITHUB_WORKSPACE, so your job can access it
      - uses: actions/checkout@v3
        with:
          #repository: ${{ src_repo_url }}
          path: ${{ env.unique_chain_workdir }}
  
  
      - name: Building code Unique
        run: |
          . $HOME/.cargo/env && cargo build --release --features=unique-runtime
  
      - name: Upload Unique Artifacts
        uses: actions/upload-artifact@v3
        with:
          name: Unique-artifacts
          path: |
            ./target/release/unique-collator
            ./target/release/wbuild/unique-runtime/unique_runtime.compact.compressed.wasm
  
=======
build-Quartz:
  # The type of runner that the job will run on
  runs-on: ci-01

  needs: pre-requisites
  name: Build Quartz

  steps:
    - name: delete workdir
      run: rm -rf ${{ env.quartz_chain_workdir }}


    # Checks-out your repository under $GITHUB_WORKSPACE, so your job can access it
    - uses: actions/checkout@v3
      with:
        #repository: ${{ src_repo_url }}
        path: ${{ env.quartz_chain_workdir }}


    - name: Building code Quartz
      run: |
        . $HOME/.cargo/env && cargo build --release --features=quartz-runtime

    - name: Upload Quartz Artifacts
      uses: actions/upload-artifact@v3
      with:
        name: Quartz-artifacts
        path: |
          ./target/release/unique-collator
          ./target/release/wbuild/quartz-runtime/quartz_runtime.compact.compressed.wasm

build-Unique:
  # The type of runner that the job will run on
  runs-on: ci-01

  needs: pre-requisites
  name: Build Unique

  steps:
    - name: delete workdir
      run: rm -rf ${{ env.unique_quartz_workdir }}


    # Checks-out your repository under $GITHUB_WORKSPACE, so your job can access it
    - uses: actions/checkout@v3
      with:
        #repository: ${{ src_repo_url }}
        path: ${{ env.unique_chain_workdir }}


    - name: Building code Unique
      run: |
        . $HOME/.cargo/env && cargo build --release --features=unique-runtime

    - name: Upload Unique Artifacts
      uses: actions/upload-artifact@v3
      with:
        name: Unique-artifacts
        path: |
          ./target/release/unique-collator
          ./target/release/wbuild/unique-runtime/unique_runtime.compact.compressed.wasm
>>>>>>> a6f88a74
<|MERGE_RESOLUTION|>--- conflicted
+++ resolved
@@ -84,7 +84,7 @@
             ./target/release/unique-collator
             ./target/release/wbuild/opal-runtime/opal_runtime.compact.compressed.wasm
 
-<<<<<<< HEAD
+
   build-Quartz:
     # The type of runner that the job will run on
     runs-on: ci-01
@@ -146,67 +146,4 @@
           path: |
             ./target/release/unique-collator
             ./target/release/wbuild/unique-runtime/unique_runtime.compact.compressed.wasm
-  
-=======
-build-Quartz:
-  # The type of runner that the job will run on
-  runs-on: ci-01
-
-  needs: pre-requisites
-  name: Build Quartz
-
-  steps:
-    - name: delete workdir
-      run: rm -rf ${{ env.quartz_chain_workdir }}
-
-
-    # Checks-out your repository under $GITHUB_WORKSPACE, so your job can access it
-    - uses: actions/checkout@v3
-      with:
-        #repository: ${{ src_repo_url }}
-        path: ${{ env.quartz_chain_workdir }}
-
-
-    - name: Building code Quartz
-      run: |
-        . $HOME/.cargo/env && cargo build --release --features=quartz-runtime
-
-    - name: Upload Quartz Artifacts
-      uses: actions/upload-artifact@v3
-      with:
-        name: Quartz-artifacts
-        path: |
-          ./target/release/unique-collator
-          ./target/release/wbuild/quartz-runtime/quartz_runtime.compact.compressed.wasm
-
-build-Unique:
-  # The type of runner that the job will run on
-  runs-on: ci-01
-
-  needs: pre-requisites
-  name: Build Unique
-
-  steps:
-    - name: delete workdir
-      run: rm -rf ${{ env.unique_quartz_workdir }}
-
-
-    # Checks-out your repository under $GITHUB_WORKSPACE, so your job can access it
-    - uses: actions/checkout@v3
-      with:
-        #repository: ${{ src_repo_url }}
-        path: ${{ env.unique_chain_workdir }}
-
-
-    - name: Building code Unique
-      run: |
-        . $HOME/.cargo/env && cargo build --release --features=unique-runtime
-
-    - name: Upload Unique Artifacts
-      uses: actions/upload-artifact@v3
-      with:
-        name: Unique-artifacts
-        path: |
-          ./target/release/unique-collator
-          ./target/release/wbuild/unique-runtime/unique_runtime.compact.compressed.wasm
->>>>>>> a6f88a74
+  