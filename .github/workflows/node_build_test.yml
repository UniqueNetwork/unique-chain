--- conflicted
+++ resolved
@@ -93,16 +93,10 @@
       - name: Run tests
         run: |
           cd tests
-<<<<<<< HEAD
           ./scripts/wait_for_first_block.sh
           NOW=$(date +%s) && yarn test --reporter mochawesome --reporter-options reportFilename=test-${NOW}
         env:
           RPC_URL: http://127.0.0.1:9944
-
-=======
-          RPC_URL="http://127.0.0.1:9944/" && ./scripts/wait_for_first_block.sh
-          NOW=$(date +%s) && yarn test --reporter mochawesome --reporter-options reportFilename=test-${NOW}
->>>>>>> 349d6399
 
       - name: Wait / Sleep
         uses: jakejarvis/wait-action@v0.1.1
