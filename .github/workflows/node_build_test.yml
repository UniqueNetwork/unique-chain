--- conflicted
+++ resolved
@@ -69,103 +69,7 @@
           #repository: ${{ src_repo_url }}
           path: ${{ env.opal_chain_workdir }}
 
-<<<<<<< HEAD
       - name: Build docker
-=======
-
-      - name: Building code Opal
-        run: |
-          pwd
-          . $HOME/.cargo/env && cargo build
-
-      - name: Upload Opal Artifacts
-        uses: actions/upload-artifact@v3
-        with:
-          name: Opal-artifacts
-          path: |
-            ./target/release/unique-collator
-            ./target/release/wbuild/opal-runtime/opal_runtime.compact.compressed.wasm
-
-
-  build-Quartz:
-    # The type of runner that the job will run on
-    runs-on: ci-01
-
-    needs: pre-requisites
-    name: Build Quartz
-
-    steps:
-      - name: delete workdir
-        run: rm -rf ${{ env.quartz_chain_workdir }}
-
-      - name: Clean Workspace
-        uses: AutoModality/action-clean@v1.1.0
-
-      # Checks-out your repository under $GITHUB_WORKSPACE, so your job can access it
-      - uses: actions/checkout@v3
-        with:
-          #repository: ${{ src_repo_url }}
-          path: ${{ env.quartz_chain_workdir }}
-
-      - name: Building code Quartz
-        run: |
-          . $HOME/.cargo/env && cargo build --features=quartz-runtime
-
-      - name: Upload Quartz Artifacts
-        uses: actions/upload-artifact@v3
-        with:
-          name: Quartz-artifacts
-          path: |
-            ./target/release/unique-collator
-            ./target/release/wbuild/quartz-runtime/quartz_runtime.compact.compressed.wasm
-
-  build-Unique:
-    # The type of runner that the job will run on
-    runs-on: ci-01
-
-    needs: pre-requisites
-    name: Build Unique
-
-    steps:
-      - name: delete workdir
-        run: rm -rf ${{ env.unique_quartz_workdir }}
-
-      - name: Clean Workspace
-        uses: AutoModality/action-clean@v1.1.0
-
-      # Checks-out your repository under $GITHUB_WORKSPACE, so your job can access it
-      - uses: actions/checkout@v3
-        with:
-          #repository: ${{ src_repo_url }}
-          path: ${{ env.unique_chain_workdir }}
-
-      - name: Building code Unique
-        run: |
-          . $HOME/.cargo/env && cargo build --features=unique-runtime
-
-      - name: Upload Unique Artifacts
-        uses: actions/upload-artifact@v3
-        with:
-          name: Unique-artifacts
-          path: |
-            ./target/release/unique-collator
-            ./target/release/wbuild/unique-runtime/unique_runtime.compact.compressed.wasm
-
-  Test-Opal:
-    # The type of runner that the job will run on
-    runs-on: ci-01
-
-    needs: build-Opal
-    name: Test Opal
-
-    steps:
-      - name: Run Opal Node in dev mode
-        run: |
-          pwd
-          ./target/release/unique-collator --dev
-
-      - name: Run test Opal
->>>>>>> 23f3998d
         run: |
           echo ---Building and starting up docker---
           docker-compose -f ./${{ GITHUB_WORKSPACE }}/docker-compose-tests-parachain.yml -p testing up -d
@@ -175,4 +79,4 @@
   #      run: |
   #        echo --- Running test cases ---
   #        docker-compose -f ./<REPO_NAME>/docker-compose.test-github.yml -p testing up --build --exit-code-from api-test
-  #        echo --- Completed test cases ---+  #        echo --- Completed test cases ---
