name: Build & test

# Controls when the action will run.
on:
 # Triggers the workflow on push or pull request events but only for the master branch
  #push:
  #  branches: [ develop ]
  pull_request:
    types:
      - closed
    branches: [ develop ]
 # pull_request:
 #   branches: [ develop ]
  # Allows you to run this workflow manually from the Actions tab
  workflow_dispatch:

#Define Workflow variables
env:
  ubuntu_version: focal
  chains_release_dir: /opt/runner/chains_release
  opal_chain_workdir: ./src_opal_chain
  quartz_chain_workdir: ./src_quartz_chain
  unique_chain_workdir: ./src_unique_chain
  src_repo_url: https://github.com/lzadjsf/unique-chain.git
  version: v924010
  actual_toolchain: nightly-2022-05-11

# A workflow run is made up of one or more jobs that can run sequentially or in parallel
jobs:
  pre-requisites:
    # The type of runner that the job will run on
    runs-on: ci-01
    steps:
      #runs ssh connection
      - name: Install dependencies
        run: |
          sudo apt-get install git curl libssl-dev llvm pkg-config libclang-dev clang make cmake
          sudo apt autoremove
          curl https://sh.rustup.rs -sSf | sh -s -- -y --default-toolchain none
          . $HOME/.cargo/env && cargo install --locked --git https://github.com/chevdor/subwasm
          rustup toolchain install nightly-2022-05-11
          rustup default nightly-2022-05-11
          rustup target add wasm32-unknown-unknown --toolchain nightly-2022-05-11


      # Re-create release directory
      - name: delete release dir
        run: rm -rf ${{ env.chains_release_dir }}


      - name: create release dir
        run: mkdir -p ${{ env.chains_release_dir }}


  build-Opal:
    # The type of runner that the job will run on
    runs-on: ci-01

    needs: pre-requisites
    name: Build Opal

    steps:
      - name: delete workdir
        run: rm -rf ${{ env.opal_chain_workdir }}

      # Checks-out your repository under $GITHUB_WORKSPACE, so your job can access it
      - uses: actions/checkout@v3
        with:
          #repository: ${{ src_repo_url }}
          path: ${{ env.opal_chain_workdir }}

      - name: Build docker
        run: |
          echo ---Building and starting up docker---
<<<<<<< HEAD
          docker-compose -f ./${env.GITHUB_REPOSITORY}/docker-compose-tests-parachain.yml -p testing up -d
=======
          docker-compose -f ./${{ GITHUB_WORKSPACE }}/docker-compose-tests-parachain.yml -p testing up -d
>>>>>>> 5c770862
          echo ---Containers up---

  #    - name: Run test
  #      run: |
  #        echo --- Running test cases ---
  #        docker-compose -f ./<REPO_NAME>/docker-compose.test-github.yml -p testing up --build --exit-code-from api-test
  #        echo --- Completed test cases ---
<|MERGE_RESOLUTION|>--- conflicted
+++ resolved
@@ -72,12 +72,8 @@
       - name: Build docker
         run: |
           echo ---Building and starting up docker---
-<<<<<<< HEAD
           docker-compose -f ./${env.GITHUB_REPOSITORY}/docker-compose-tests-parachain.yml -p testing up -d
-=======
-          docker-compose -f ./${{ GITHUB_WORKSPACE }}/docker-compose-tests-parachain.yml -p testing up -d
->>>>>>> 5c770862
-          echo ---Containers up---
+
 
   #    - name: Run test
   #      run: |
