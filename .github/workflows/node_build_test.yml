name: Build & test

# Controls when the action will run.
on:
 # Triggers the workflow on push or pull request events but only for the master branch
  #push:
  #  branches: [ develop ]
  pull_request:
    types:
      - closed
    branches: [ develop ]
 # pull_request:
 #   branches: [ develop ]
  # Allows you to run this workflow manually from the Actions tab
  workflow_dispatch:

#Define Workflow variables
env:
  ubuntu_version: focal
  chains_release_dir: /opt/runner/chains_release
  opal_chain_workdir: /opt/runner/src_opal_chain
  quartz_chain_workdir: /opt/runner/src_quartz_chain
  unique_chain_workdir: /opt/runner/src_unique_chain
  src_repo_url: https://github.com/lzadjsf/unique-chain.git
  version: v924010
  actual_toolchain: nightly-2022-05-11

# A workflow run is made up of one or more jobs that can run sequentially or in parallel
jobs:
  pre-requisites:
    # The type of runner that the job will run on
    runs-on: ci-01
    steps:
      #runs ssh connection
      - name: Install dependencies
        run: |
          sudo apt-get install git curl libssl-dev llvm pkg-config libclang-dev clang make cmake
          sudo apt autoremove
          curl https://sh.rustup.rs -sSf | sh -s -- -y --default-toolchain none
          . $HOME/.cargo/env && cargo install --locked --git https://github.com/chevdor/subwasm
          rustup toolchain install nightly-2022-05-11
          rustup default nightly-2022-05-11
          rustup target add wasm32-unknown-unknown --toolchain nightly-2022-05-11


      # Re-create release directory
      - name: delete release dir
        run: rm -rf ${{ env.chains_release_dir }}


      - name: create release dir
        run: mkdir -p ${{ env.chains_release_dir }}


  build-Opal:
    # The type of runner that the job will run on
    runs-on: ci-01

    needs: pre-requisites
    name: Build Opal

    steps:
      - name: delete workdir
        run: rm -rf ${{ env.opal_chain_workdir }}


      # Checks-out your repository under $GITHUB_WORKSPACE, so your job can access it
      - uses: actions/checkout@v3
        with:
          #repository: ${{ src_repo_url }}
          path: ${{ env.opal_chain_workdir }}


      - name: Building code Opal
        run: |
          pwd
          . $HOME/.cargo/env && cargo build --release

      - name: Upload Opal Artifacts
        uses: actions/upload-artifact@v3
        with:
          name: Opal-artifacts
          path: |
            ./target/release/unique-collator
            ./target/release/wbuild/opal-runtime/opal_runtime.compact.compressed.wasm

<<<<<<< HEAD
  build-Quartz:
    # The type of runner that the job will run on
    runs-on: ci-01

    needs: pre-requisites
    name: Build Quartz

    steps:
      - name: delete workdir
        run: rm -rf ${{ env.quartz_chain_workdir }}


=======

  build-Quartz:
    # The type of runner that the job will run on
    runs-on: ci-01
  
    needs: pre-requisites
    name: Build Quartz
  
    steps:
      - name: delete workdir
        run: rm -rf ${{ env.quartz_chain_workdir }}
  
  
>>>>>>> bca54a97
      # Checks-out your repository under $GITHUB_WORKSPACE, so your job can access it
      - uses: actions/checkout@v3
        with:
          #repository: ${{ src_repo_url }}
          path: ${{ env.quartz_chain_workdir }}
<<<<<<< HEAD


      - name: Building code Quartz
        run: |
          . $HOME/.cargo/env && cargo build --release --features=quartz-runtime

=======
  
  
      - name: Building code Quartz
        run: |
          . $HOME/.cargo/env && cargo build --release --features=quartz-runtime
  
>>>>>>> bca54a97
      - name: Upload Quartz Artifacts
        uses: actions/upload-artifact@v3
        with:
          name: Quartz-artifacts
          path: |
            ./target/release/unique-collator
            ./target/release/wbuild/quartz-runtime/quartz_runtime.compact.compressed.wasm
<<<<<<< HEAD

  build-Unique:
    # The type of runner that the job will run on
    runs-on: ci-01

    needs: pre-requisites
    name: Build Unique

    steps:
      - name: delete workdir
        run: rm -rf ${{ env.unique_quartz_workdir }}


=======
  
  build-Unique:
    # The type of runner that the job will run on
    runs-on: ci-01
  
    needs: pre-requisites
    name: Build Unique
  
    steps:
      - name: delete workdir
        run: rm -rf ${{ env.unique_quartz_workdir }}
  
  
>>>>>>> bca54a97
      # Checks-out your repository under $GITHUB_WORKSPACE, so your job can access it
      - uses: actions/checkout@v3
        with:
          #repository: ${{ src_repo_url }}
          path: ${{ env.unique_chain_workdir }}
<<<<<<< HEAD


      - name: Building code Unique
        run: |
          . $HOME/.cargo/env && cargo build --release --features=unique-runtime

=======
  
  
      - name: Building code Unique
        run: |
          . $HOME/.cargo/env && cargo build --release --features=unique-runtime
  
>>>>>>> bca54a97
      - name: Upload Unique Artifacts
        uses: actions/upload-artifact@v3
        with:
          name: Unique-artifacts
          path: |
            ./target/release/unique-collator
<<<<<<< HEAD
            ./target/release/wbuild/unique-runtime/unique_runtime.compact.compressed.wasm
=======
            ./target/release/wbuild/unique-runtime/unique_runtime.compact.compressed.wasm
  
>>>>>>> bca54a97
<|MERGE_RESOLUTION|>--- conflicted
+++ resolved
@@ -84,7 +84,7 @@
             ./target/release/unique-collator
             ./target/release/wbuild/opal-runtime/opal_runtime.compact.compressed.wasm
 
-<<<<<<< HEAD
+
   build-Quartz:
     # The type of runner that the job will run on
     runs-on: ci-01
@@ -96,42 +96,16 @@
       - name: delete workdir
         run: rm -rf ${{ env.quartz_chain_workdir }}
 
-
-=======
-
-  build-Quartz:
-    # The type of runner that the job will run on
-    runs-on: ci-01
-  
-    needs: pre-requisites
-    name: Build Quartz
-  
-    steps:
-      - name: delete workdir
-        run: rm -rf ${{ env.quartz_chain_workdir }}
-  
-  
->>>>>>> bca54a97
       # Checks-out your repository under $GITHUB_WORKSPACE, so your job can access it
       - uses: actions/checkout@v3
         with:
           #repository: ${{ src_repo_url }}
           path: ${{ env.quartz_chain_workdir }}
-<<<<<<< HEAD
-
 
       - name: Building code Quartz
         run: |
           . $HOME/.cargo/env && cargo build --release --features=quartz-runtime
 
-=======
-  
-  
-      - name: Building code Quartz
-        run: |
-          . $HOME/.cargo/env && cargo build --release --features=quartz-runtime
-  
->>>>>>> bca54a97
       - name: Upload Quartz Artifacts
         uses: actions/upload-artifact@v3
         with:
@@ -139,7 +113,6 @@
           path: |
             ./target/release/unique-collator
             ./target/release/wbuild/quartz-runtime/quartz_runtime.compact.compressed.wasm
-<<<<<<< HEAD
 
   build-Unique:
     # The type of runner that the job will run on
@@ -152,51 +125,20 @@
       - name: delete workdir
         run: rm -rf ${{ env.unique_quartz_workdir }}
 
-
-=======
-  
-  build-Unique:
-    # The type of runner that the job will run on
-    runs-on: ci-01
-  
-    needs: pre-requisites
-    name: Build Unique
-  
-    steps:
-      - name: delete workdir
-        run: rm -rf ${{ env.unique_quartz_workdir }}
-  
-  
->>>>>>> bca54a97
       # Checks-out your repository under $GITHUB_WORKSPACE, so your job can access it
       - uses: actions/checkout@v3
         with:
           #repository: ${{ src_repo_url }}
           path: ${{ env.unique_chain_workdir }}
-<<<<<<< HEAD
-
 
       - name: Building code Unique
         run: |
           . $HOME/.cargo/env && cargo build --release --features=unique-runtime
 
-=======
-  
-  
-      - name: Building code Unique
-        run: |
-          . $HOME/.cargo/env && cargo build --release --features=unique-runtime
-  
->>>>>>> bca54a97
       - name: Upload Unique Artifacts
         uses: actions/upload-artifact@v3
         with:
           name: Unique-artifacts
           path: |
             ./target/release/unique-collator
-<<<<<<< HEAD
-            ./target/release/wbuild/unique-runtime/unique_runtime.compact.compressed.wasm
-=======
-            ./target/release/wbuild/unique-runtime/unique_runtime.compact.compressed.wasm
-  
->>>>>>> bca54a97
+            ./target/release/wbuild/unique-runtime/unique_runtime.compact.compressed.wasm