name: Build & test

# Controls when the action will run.
on:
 # Triggers the workflow on push or pull request events but only for the master branch
  #push:
  #  branches: [ develop ]
  pull_request:
    types:
      - closed
    branches: [ develop ]
 # pull_request:
 #   branches: [ develop ]
  # Allows you to run this workflow manually from the Actions tab
  workflow_dispatch:

# A workflow run is made up of one or more jobs that can run sequentially or in parallel
jobs:
  build:
    # The type of runner that the job will run on
    runs-on: ci-01

    #if: github.event_name == 'pull_request' && github.event.action == 'closed' && github.event.pull_request.merged == true

    # Steps represent a sequence of tasks that will be executed as part of the job
    steps:
      # Checks-out your repository under $GITHUB_WORKSPACE, so your job can access it
      - uses: actions/checkout@v3
        with:
          path: develop

     #runs ssh connection
      - name: Install dependencies
        run: |
          sudo apt-get install git curl libssl-dev llvm pkg-config libclang-dev clang make cmake
          sudo apt autoremove
          curl https://sh.rustup.rs -sSf | sh -s -- -y
          rustup toolchain install nightly-2022-05-11
          rustup default nightly-2022-05-11
          rustup target add wasm32-unknown-unknown --toolchain nightly-2022-05-11

      - name: Building code Opal
        run: cargo build --release

      - name: Building code Quartz
        run: cargo build --features=quartz-runtime --release

      - name: Building code Unique
        run: cargo build --features=unique-runtime --release
        
      - name: Directory and files list for debug purposes
        run: |
          pwd
          . $HOME/.cargo/env && cargo build --release

      - name: Upload Opal Artifacts
        uses: actions/upload-artifact@v3
        with:
          name: Opal-artifacts
          path: |
            ./target/release/unique-collator
            ./target/release/wbuild/opal-runtime/opal_runtime.compact.compressed.wasm

      - name: Building code Quartz
        run: |
          . $HOME/.cargo/env && cargo build --release --features=quartz-runtime

      - name: Upload Quartz Artifacts
        uses: actions/upload-artifact@v3
        with:
          name: Quartz-artifacts
          path: |
            ./target/release/unique-collator
            ./target/release/wbuild/quartz-runtime/quartz_runtime.compact.compressed.wasm


      - name: Building code Unique
        run: cargo build --features=unique-runtime --release
<<<<<<< HEAD

      - name: Upload Unique Artifacts
        uses: actions/upload-artifact@v3
        with:
          name: Unique-artifacts
          path: |
            ./target/release/unique-collator
            ./target/release/wbuild/unique-runtime/unique_runtime.compact.compressed.wasm
=======
        
      - name: Directory and files list for debug purposes
        run: |
          pwd
          ls -la
          ls -la ./target
          ls -laR ./target/release/build
          ls -laR ./target/release/deps
          ls -laR ./target/release/incremental
<<<<<<< HEAD

>>>>>>> d4cb58c6f468291de20244d48a397b6ea035a25b
=======
>>>>>>> 0471efb2
<|MERGE_RESOLUTION|>--- conflicted
+++ resolved
@@ -76,7 +76,6 @@
 
       - name: Building code Unique
         run: cargo build --features=unique-runtime --release
-<<<<<<< HEAD
 
       - name: Upload Unique Artifacts
         uses: actions/upload-artifact@v3
@@ -85,18 +84,4 @@
           path: |
             ./target/release/unique-collator
             ./target/release/wbuild/unique-runtime/unique_runtime.compact.compressed.wasm
-=======
-        
-      - name: Directory and files list for debug purposes
-        run: |
-          pwd
-          ls -la
-          ls -la ./target
-          ls -laR ./target/release/build
-          ls -laR ./target/release/deps
-          ls -laR ./target/release/incremental
-<<<<<<< HEAD
-
->>>>>>> d4cb58c6f468291de20244d48a397b6ea035a25b
-=======
->>>>>>> 0471efb2
+            