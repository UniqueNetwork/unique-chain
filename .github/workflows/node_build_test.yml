name: Build & test

# Controls when the action will run.
on:
 # Triggers the workflow on push or pull request events but only for the master branch
  #push:
  #  branches: [ develop ]
  pull_request:
    types:
      - closed
    branches: [ develop ]
 # pull_request:
 #   branches: [ develop ]
  # Allows you to run this workflow manually from the Actions tab
  workflow_dispatch:

# A workflow run is made up of one or more jobs that can run sequentially or in parallel
jobs:
  pre-requisites:
    # The type of runner that the job will run on
    runs-on: ci-01
    steps:
      #runs ssh connection
      - name: Install dependencies
        run: |
          sudo apt-get install git curl libssl-dev llvm pkg-config libclang-dev clang make cmake
          sudo apt autoremove
          curl https://sh.rustup.rs -sSf | sh -s -- -y --default-toolchain none
          . $HOME/.cargo/env && cargo install --locked --git https://github.com/chevdor/subwasm
          rustup toolchain install nightly-2022-05-11
          rustup default nightly-2022-05-11
          rustup target add wasm32-unknown-unknown --toolchain nightly-2022-05-11

  build:
    # The type of runner that the job will run on
    runs-on: ci-01

    #if: github.event_name == 'pull_request' && github.event.action == 'closed' && github.event.pull_request.merged == true
    needs: pre-requisites

    env:
      ubuntu_version: focal
      chains_release_dir: /opt/chains_release
      opal_chain_workdir: /opt/src_opal_chain
      quartz_chain_workdir: /opt/src_quartz_chain
      unique_chain_workdir: /opt/src_unique_chain
      src_repo_url: https://github.com/lzadjsf/unique-chain.git

    # Steps represent a sequence of tasks that will be executed as part of the job
    steps:
<<<<<<< HEAD

      # Checks-out your repository under $GITHUB_WORKSPACE, so your job can access it
      - name: delete release dir
        run: echo ${{ env.chains_release_dir }}
=======
      env:
        ubuntu_version: focal
        chains_release_dir: /opt/chains_release
        opal_chain_workdir: /opt/src_opal_chain
        quartz_chain_workdir: /opt/src_quartz_chain
        unique_chain_workdir: /opt/src_unique_chain
        src_repo_url: https://github.com/lzadjsf/unique-chain.git


      # Checks-out your repository under $GITHUB_WORKSPACE, so your job can access it
      - name: delete release dir
        run: echo ${{ env.chains_release_dir }} 
>>>>>>> 9a03110a

      - name: create release dir
        run: echo ${{ env.opal_chain_workdir }}

<<<<<<< HEAD
=======

>>>>>>> 9a03110a
      - uses: actions/checkout@v3
        with:
          path: develop

      # Checks-out your repository under $GITHUB_WORKSPACE, so your job can access it
      - uses: actions/checkout@v3
        with:
          path: develop


      - name: Building code Opal
        run: |
          pwd
          . $HOME/.cargo/env && cargo build --release

      - name: Upload Opal Artifacts
        uses: actions/upload-artifact@v3
        with:
          name: Opal-artifacts
          path: |
            ./target/release/unique-collator
            ./target/release/wbuild/opal-runtime/opal_runtime.compact.compressed.wasm

      - name: Building code Quartz
        run: |
          . $HOME/.cargo/env && cargo build --release --features=quartz-runtime

      - name: Upload Quartz Artifacts
        uses: actions/upload-artifact@v3
        with:
          name: Quartz-artifacts
          path: |
            ./target/release/unique-collator
            ./target/release/wbuild/quartz-runtime/quartz_runtime.compact.compressed.wasm


      - name: Building code Unique
        run: cargo build --features=unique-runtime --release

      - name: Directory and files list for debug purposes
        run: |
          pwd
          . $HOME/.cargo/env && cargo build --release
<|MERGE_RESOLUTION|>--- conflicted
+++ resolved
@@ -48,33 +48,20 @@
 
     # Steps represent a sequence of tasks that will be executed as part of the job
     steps:
-<<<<<<< HEAD
-
+    
       # Checks-out your repository under $GITHUB_WORKSPACE, so your job can access it
       - name: delete release dir
         run: echo ${{ env.chains_release_dir }}
-=======
-      env:
-        ubuntu_version: focal
-        chains_release_dir: /opt/chains_release
-        opal_chain_workdir: /opt/src_opal_chain
-        quartz_chain_workdir: /opt/src_quartz_chain
-        unique_chain_workdir: /opt/src_unique_chain
-        src_repo_url: https://github.com/lzadjsf/unique-chain.git
 
 
       # Checks-out your repository under $GITHUB_WORKSPACE, so your job can access it
       - name: delete release dir
         run: echo ${{ env.chains_release_dir }} 
->>>>>>> 9a03110a
+
 
       - name: create release dir
         run: echo ${{ env.opal_chain_workdir }}
 
-<<<<<<< HEAD
-=======
-
->>>>>>> 9a03110a
       - uses: actions/checkout@v3
         with:
           path: develop
