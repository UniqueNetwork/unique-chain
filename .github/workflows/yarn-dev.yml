--- conflicted
+++ resolved
@@ -91,21 +91,15 @@
         working-directory: js-packages/scripts
         run: |
           yarn install
-<<<<<<< HEAD
-          npx node --loader ts-node/esm ./benchmarks/mintFee/index.ts
-=======
           node --no-warnings=ExperimentalWarning --loader ts-node/esm ./benchmarks/mintFee/index.ts
->>>>>>> c748379d
+
 
       - name: Run benchmark opsFee tests
         working-directory: js-packages/scripts
         run: |
           yarn install
-<<<<<<< HEAD
-          npx node --loader ts-node/esm ./benchmarks/opsFee/index.ts
-=======
           node --no-warnings=ExperimentalWarning --loader ts-node/esm ./benchmarks/opsFee/index.ts
->>>>>>> c748379d
+
 
       - name: Stop running containers
         if: always()                   # run this step always
