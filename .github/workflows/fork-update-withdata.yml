--- conflicted
+++ resolved
@@ -22,40 +22,6 @@
 # A workflow run is made up of one or more jobs that can run sequentially or in parallel
 jobs:
 
-<<<<<<< HEAD
-  prepare-execution-marix-fork:
-    
-    name: Prepare execution matrix for fork
-    
-    runs-on: self-hosted-ci
-    outputs:
-      matrix: ${{ steps.create_matrix.outputs.matrix }}
-    steps:
-      
-      - name: Clean Workspace
-        uses: AutoModality/action-clean@v1.1.0
-
-      # Checks-out your repository under $GITHUB_WORKSPACE, so your job can access it
-      - uses: actions/checkout@v3
-        with:
-          ref: ${{ github.head_ref }}  #Checking out head commit
-
-      - name: Read .env file
-        uses: xom9ikk/dotenv@v1.0.2
-
-      - name: Create Execution matrix
-        uses: fabiocaccamo/create-matrix-action@v2
-        id: create_matrix
-        with:
-          matrix: |
-            network {Opal}, runtime {opal}, features {opal-runtime}, mainnet_branch {${{ env.OPAL_MAINNET_TAG }}}, fork_from_address {'wss://eu-ws-opal.unique.network:443'}
-            network {Quartz}, runtime {quartz}, features {quartz-runtime}, mainnet_branch {${{ env.QUARTZ_MAINNET_TAG }}}, fork_from_address {'wss://eu-ws-quartz.unique.network:443'}
-            network {Unique}, runtime {unique}, features {unique-runtime}, mainnet_branch {${{ env.UNIQUE_MAINNET_TAG }}}, fork_from_address {'wss://eu-ws.unique.network:443'}
-
-
-
-=======
->>>>>>> 0908fa41
   fork-update-withdata:
     # The type of runner that the job will run on
     runs-on: self-hosted-ci
