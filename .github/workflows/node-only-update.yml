# https://cryptousetech.atlassian.net/wiki/spaces/CI/pages/2586837028/Nodes+only+update
# Node only update with restart polkadot-launch process.

name: node-only-update

# Triger: only call from main workflow(re-usable workflows)
on:
  workflow_call:
  workflow_dispatch:


# A workflow run is made up of one or more jobs that can run sequentially or in parallel
jobs:

  prepare-execution-matrix:

    name: execution matrix

    runs-on: [ self-hosted-ci ]
    outputs:
      matrix: ${{ steps.create_matrix.outputs.matrix }}

    steps:

      - name: Clean Workspace
        uses: AutoModality/action-clean@v1.1.0

      # Checks-out your repository under $GITHUB_WORKSPACE, so your job can access it
      - uses: actions/checkout@v4.1.7
        with:
          ref: ${{ github.head_ref }}  #Checking out head commit

      - name: Read .env file
        uses: xom9ikk/dotenv@v2.3.0

      - name: Create Execution matrix
        uses: CertainLach/create-matrix-action@v4
        id: create_matrix
        with:
          matrix: |
            network {opal}, mainnet_branch {${{ env.OPAL_MAINNET_BRANCH }}}, relay_branch {${{ env.UNIQUEWEST_MAINNET_BRANCH }}}
            network {quartz}, mainnet_branch {${{ env.QUARTZ_MAINNET_BRANCH }}}, relay_branch {${{ env.KUSAMA_MAINNET_BRANCH }}}
            network {unique}, mainnet_branch {${{ env.UNIQUE_MAINNET_BRANCH }}}, relay_branch {${{ env.POLKADOT_MAINNET_BRANCH }}}

  node-only-update:

    needs: prepare-execution-matrix
    # The type of runner that the job will run on
    runs-on: [ self-hosted-ci ]

    timeout-minutes: 2880           # 48 hours for execution jobs.

    name: ${{ matrix.network }}

    continue-on-error: true         #Do not stop testing of matrix runs failed.  As it decided during PR review - it required 50/50& Let's check it with false.

    strategy:
      matrix:
        include: ${{fromJson(needs.prepare-execution-matrix.outputs.matrix)}}

    steps:

      - name: Skip if pull request is in Draft
        if: github.event.pull_request.draft == true
        run: exit 1

      - name: Clean Workspace
        uses: AutoModality/action-clean@v1.1.0

      # Checks-out your repository under $GITHUB_WORKSPACE, so your job can access it
      - uses: actions/checkout@v4.1.7
        with:
          ref: ${{ github.head_ref }}  #Checking out head commit

      # Prepare SHA  
      - name: Prepare SHA
        uses: ./.github/actions/prepare

      - name: Read .env file
        uses: xom9ikk/dotenv@v2.3.0

      - name: Log in to Docker Hub
        uses: docker/login-action@v3.2.0
        with:
          username: ${{ secrets.CORE_DOCKERHUB_USERNAME }}
          password: ${{ secrets.CORE_DOCKERHUB_TOKEN }}

      - name: Check and pull polkadot image
        id: polkadot
        uses: cloudposse/github-action-docker-image-exists@main
        with:
          registry: registry.hub.docker.com
          organization: parity
          repository: polkadot
          login: ${{ secrets.CORE_DOCKERHUB_USERNAME }}
          password: ${{ secrets.CORE_DOCKERHUB_TOKEN }}
          tag: ${{ matrix.relay_branch }}

      - name: Prepare mainnet
        uses: ./.github/actions/buildContainer
        id: mainnet
        with:
          container: uniquenetwork/ci-node-only-${{ matrix.network }}
          tag: ${{ matrix.mainnet_branch }}
          context: .docker
          dockerfile: Dockerfile-unique-release
          args: |
            --build-arg FEATURES=${{ matrix.network }}-runtime
            --build-arg UNIQUE_VERSION=${{ matrix.mainnet_branch }}
          dockerhub_username: ${{ secrets.CORE_DOCKERHUB_USERNAME }}
          dockerhub_token: ${{ secrets.CORE_DOCKERHUB_TOKEN }}

      - name: Prepare latest
        uses: ./.github/actions/buildContainer
        id: latest
        with:
          container: uniquenetwork/ci-node-only-${{ matrix.network }}
          tag: ${{ env.REF_SLUG }}-${{ env.BUILD_SHA }}
          context: .
          dockerfile: .docker/Dockerfile-unique
          args: |
            --build-arg FEATURES=${{ matrix.network }}-runtime
          dockerhub_username: ${{ secrets.CORE_DOCKERHUB_USERNAME }}
          dockerhub_token: ${{ secrets.CORE_DOCKERHUB_TOKEN }}

      - name: Checkout at '${{ matrix.mainnet_branch }}' branch
        uses: actions/checkout@v4.1.7
        with:
          #ref: ${{ github.head_ref }}
          ref: ${{ matrix.mainnet_branch }}  #Checking out head commit
          path: ${{ matrix.mainnet_branch }}

      - uses: actions/setup-node@v4.0.2
        with:
          node-version: 20

      - name: Install baedeker
        uses: UniqueNetwork/baedeker-action/setup@v1-no-debug-output
        with:
          useCache: false        

      - name: Setup library
        run: mkdir -p .baedeker/vendor/ && git clone https://github.com/UniqueNetwork/baedeker-library .baedeker/vendor/baedeker-library

      - name: Start network
        uses: UniqueNetwork/baedeker-action@v1-no-debug-output
        if: success()
        id: bdk
        with:
          jpath: |
            .baedeker/vendor
          tla-str: |
            relay_spec=${{ env.RELAY_CHAIN_TYPE }}-local
          inputs: |
            .baedeker/node-only.jsonnet
<<<<<<< HEAD
            snippet:(import 'baedeker-library/ops/rewrites.libsonnet').rewriteNodePaths({'bin/polkadot':{dockerImage:'${{ steps.polkadot.outputs.image }}:${{ steps.polkadot.outputs.tag }}'}})
            ephemeral:snippet:(import 'baedeker-library/ops/rewrites.libsonnet').rewriteNodePaths({'bin/unique':{dockerImage:'${{ steps.mainnet.outputs.name }}'}})
=======
            snippet:(import 'baedeker-library/ops/rewrites.libsonnet').rewriteNodePaths({'bin/polkadot':{dockerImage:'${{ steps.polkadot.outputs.name }}'}})
            # extra_node_mixin due to mainnet unique node not supporting --increase-future-pool
            ephemeral:snippet:(import 'baedeker-library/ops/rewrites.libsonnet').rewriteNodePaths({'bin/unique':{dockerImage:'${{ steps.mainnet.outputs.name }}'}}, extra_node_mixin={extraArgs: []})
>>>>>>> 106cacb2

      - name: Ensure network is alive
        working-directory: ${{ matrix.mainnet_branch }}/js-packages/tests
        id: alive1
        if: ${{ !cancelled() && steps.bdk.outcome == 'success' }}
        run: |
          yarn
          yarn add mochawesome
          ../scripts/wait_for_first_block.sh
        env:
          RPC_URL: ${{ env.RELAY_UNIQUE_HTTP_URL }}

      - name: Run Parallel tests before Node Parachain upgrade
        working-directory: ${{ matrix.mainnet_branch }}/js-packages/tests
        if: ${{ !cancelled() && steps.alive1.outcome == 'success' }}
        run: |
          echo "Ready to start tests"
          NOW=$(date +%s) && yarn testParallel --reporter mochawesome --reporter-options reportFilename=test-parallel-${NOW}
        env:
          RPC_URL: ${{ env.RELAY_UNIQUE_HTTP_URL }}

      - name: Run Sequential tests before Node Parachain upgrade
        if: ${{ !cancelled() && steps.alive1.outcome == 'success' }}
        working-directory: ${{ matrix.mainnet_branch }}/js-packages/tests
        run: NOW=$(date +%s) && yarn testSequential --reporter mochawesome --reporter-options reportFilename=test-sequential-${NOW}
        env:
          RPC_URL: ${{ env.RELAY_UNIQUE_HTTP_URL }}

      - name: "Reconcile: only one old node"
        if: ${{ !cancelled() && steps.alive1.outcome == 'success' }}
        id: reconcile1
        uses: UniqueNetwork/baedeker-action/reconcile@v1-no-debug-output
        with:
          baedeker: ${{ steps.bdk.outputs.baedeker }}
          # Chain should always be built with the mainnet spec, this we first set binary for all nodes expect one, then set mainnet binary for the last node, and then force chainspec to be still generated from mainnet
          inputs: |
            snippet:(import 'baedeker-library/ops/rewrites.libsonnet').rewriteNodePaths({'bin/unique':{dockerImage:'${{ steps.latest.outputs.name }}'}}, leave = 1, for_chain = false)
            snippet:(import 'baedeker-library/ops/rewrites.libsonnet').rewriteNodePaths({'bin/unique':{dockerImage:'${{ steps.mainnet.outputs.name }}'}}, for_chain = false)
            snippet:(import 'baedeker-library/ops/rewrites.libsonnet').rewriteNodePaths({'bin/unique':{dockerImage:'${{ steps.mainnet.outputs.name }}'}})

      - name: Ensure network is alive
        working-directory: ${{ matrix.mainnet_branch }}/js-packages/tests
        id: alive2
        if: ${{ !cancelled() && steps.reconcile1.outcome == 'success' }}
        run: |
          ../scripts/wait_for_first_block.sh
        env:
          RPC_URL: ${{ env.RELAY_UNIQUE_HTTP_URL }}

      - name: "Reconcile: all nodes are updated"
        if: ${{ !cancelled() && steps.alive2.outcome == 'success' }}
        id: reconcile2
        uses: UniqueNetwork/baedeker-action/reconcile@v1-no-debug-output
        with:
          baedeker: ${{ steps.bdk.outputs.baedeker }}
          # Chain should always be built with the mainnet spec, this we first set binary for all nodes, and then force chainspec to be still generated from mainnet
          inputs: |
            snippet:(import 'baedeker-library/ops/rewrites.libsonnet').rewriteNodePaths({'bin/unique':{dockerImage:'${{ steps.latest.outputs.name }}'}}, for_chain = false)
            snippet:(import 'baedeker-library/ops/rewrites.libsonnet').rewriteNodePaths({'bin/unique':{dockerImage:'${{ steps.mainnet.outputs.name }}'}})

      - name: Ensure network is alive
        working-directory: ${{ matrix.mainnet_branch }}/js-packages/tests
        id: alive3
        if: ${{ !cancelled() && steps.reconcile2.outcome == 'success' }}
        run: |
          ../scripts/wait_for_first_block.sh
        env:
          RPC_URL: ${{ env.RELAY_UNIQUE_HTTP_URL }}

      - name: Run Parallel tests after Node Parachain upgrade
        working-directory: ${{ matrix.mainnet_branch }}/js-packages/tests
        if: ${{ !cancelled() && steps.alive3.outcome == 'success' }}
        run: |
          echo "Ready to start tests"
          NOW=$(date +%s) && yarn testParallel --reporter mochawesome --reporter-options reportFilename=test-parallel-${NOW}
        env:
          RPC_URL: ${{ env.RELAY_UNIQUE_HTTP_URL }}

      - name: Run Sequential tests after Node Parachain upgrade
        if: ${{ !cancelled() && steps.alive3.outcome == 'success' }}
        working-directory: ${{ matrix.mainnet_branch }}/js-packages/tests
        run: NOW=$(date +%s) && yarn testSequential --reporter mochawesome --reporter-options reportFilename=test-sequential-${NOW}
        env:
          RPC_URL: ${{ env.RELAY_UNIQUE_HTTP_URL }}

      - name: Remove builder cache
        if: always()                   # run this step always
        run: |
          docker system prune -f<|MERGE_RESOLUTION|>--- conflicted
+++ resolved
@@ -153,14 +153,8 @@
             relay_spec=${{ env.RELAY_CHAIN_TYPE }}-local
           inputs: |
             .baedeker/node-only.jsonnet
-<<<<<<< HEAD
             snippet:(import 'baedeker-library/ops/rewrites.libsonnet').rewriteNodePaths({'bin/polkadot':{dockerImage:'${{ steps.polkadot.outputs.image }}:${{ steps.polkadot.outputs.tag }}'}})
-            ephemeral:snippet:(import 'baedeker-library/ops/rewrites.libsonnet').rewriteNodePaths({'bin/unique':{dockerImage:'${{ steps.mainnet.outputs.name }}'}})
-=======
-            snippet:(import 'baedeker-library/ops/rewrites.libsonnet').rewriteNodePaths({'bin/polkadot':{dockerImage:'${{ steps.polkadot.outputs.name }}'}})
-            # extra_node_mixin due to mainnet unique node not supporting --increase-future-pool
             ephemeral:snippet:(import 'baedeker-library/ops/rewrites.libsonnet').rewriteNodePaths({'bin/unique':{dockerImage:'${{ steps.mainnet.outputs.name }}'}}, extra_node_mixin={extraArgs: []})
->>>>>>> 106cacb2
 
       - name: Ensure network is alive
         working-directory: ${{ matrix.mainnet_branch }}/js-packages/tests
