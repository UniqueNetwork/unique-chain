--- conflicted
+++ resolved
@@ -369,13 +369,10 @@
           yarn add mochawesome
 
       - name: Call HRMP initialization
-        working-directory: js-packages/scripts
-        run: |
-<<<<<<< HEAD
-          node --loader ts-node/esm util/createHrmp.ts ${{matrix.network}}
-=======
-          yarn node --no-warnings=ExperimentalWarning --loader ts-node/esm createHrmp.ts ${{matrix.network}}
->>>>>>> c748379d
+        working-directory: js-packages/tests
+        run: |
+          yarn node --no-warnings=ExperimentalWarning --loader ts-node/esm util/createHrmp.ts ${{matrix.network}}
+
 
       - name: Run XCM tests
         working-directory: js-packages/tests
