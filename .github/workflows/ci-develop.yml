--- conflicted
+++ resolved
@@ -30,19 +30,18 @@
     uses: ./.github/workflows/xcm.yml
     secrets: inherit # pass all secrets
     
-<<<<<<< HEAD
   forkless:
     if: ${{ (github.event.pull_request.draft == false && contains( github.event.pull_request.labels.*.name, 'forkless')) }}
     uses: ./.github/workflows/forkless.yml
-  
+
   node-only-update:
     if: ${{ (github.event.pull_request.draft == false && contains( github.event.pull_request.labels.*.name, 'forkless')) }}
     uses: ./.github/workflows/node-only-update_v2.yml
-=======
-  node-only-update:
+    
+  parallel_and_sequential_tests:
     if: ${{ (github.event.pull_request.draft == false && contains( github.event.pull_request.labels.*.name, 'para')) }}
     uses: ./.github/workflows/node-only-update_v3.yml
->>>>>>> 4dd77f91
+
 
   codestyle:
     if: github.event.pull_request.draft == false
