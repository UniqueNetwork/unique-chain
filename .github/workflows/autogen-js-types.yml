--- conflicted
+++ resolved
@@ -125,13 +125,9 @@
         with:
           github_token: ${{ secrets.GITHUB_TOKEN }}
           branch: ${{ github.ref }}
-<<<<<<< HEAD
           repository: 'UniqueNetwork/unique-types-js'
+          ssh: true
 
-=======
-          ssh: true
-        
->>>>>>> 351e9a09
       - name: Stop running containers
         if: always()                   # run this step always
         run: docker-compose -f ".docker/docker-compose-dev.yaml" -f ".docker/docker-compose.${{ matrix.network }}.yml" down