--- conflicted
+++ resolved
@@ -231,11 +231,7 @@
 		})
 		.transpose()?;
 
-<<<<<<< HEAD
 	let executor = sc_service::new_wasm_executor(&config.executor);
-=======
-	let executor = sc_service::new_wasm_executor(config);
->>>>>>> 5c10c5e7
 
 	let (client, backend, keystore_container, task_manager) =
 		sc_service::new_full_parts::<Block, RuntimeApi, _>(
@@ -341,14 +337,10 @@
 		Block,
 		<Block as BlockT>::Hash,
 		Network,
-<<<<<<< HEAD
 	>::new(
 		&parachain_config.network,
 		parachain_config.prometheus_config.as_ref().map(|cfg| cfg.registry.clone()),
 	);
-=======
-	>::new(&parachain_config.network);
->>>>>>> 5c10c5e7
 
 	let client = params.client.clone();
 	let backend = params.backend.clone();
@@ -552,7 +544,7 @@
 		import_queue: import_queue_service,
 		relay_chain_slot_duration,
 		recovery_handle: Box::new(overseer_handle.clone()),
-		sync_service: sync_service.clone(),
+		sync_service,
 	})?;
 
 	if validator {
@@ -565,7 +557,6 @@
 				telemetry: telemetry.as_ref().map(|t| t.handle()),
 				task_manager: &task_manager,
 				relay_chain_interface: relay_chain_interface.clone(),
-				sync_oracle: sync_service,
 				keystore: params.keystore_container.keystore(),
 				overseer_handle,
 				relay_chain_slot_duration,
@@ -634,7 +625,6 @@
 	telemetry: Option<TelemetryHandle>,
 	task_manager: &'a TaskManager,
 	relay_chain_interface: Arc<dyn RelayChainInterface>,
-	sync_oracle: Arc<SyncingService<Block>>,
 	keystore: KeystorePtr,
 	overseer_handle: OverseerHandle,
 	relay_chain_slot_duration: Duration,
@@ -664,7 +654,6 @@
 		telemetry,
 		task_manager,
 		relay_chain_interface,
-		sync_oracle,
 		keystore,
 		overseer_handle,
 		relay_chain_slot_duration,
@@ -806,8 +795,7 @@
 				telemetry_worker_handle: _,
 			},
 	} = new_partial::<Runtime, RuntimeApi, HF, _>(&config, dev_build_import_queue::<RuntimeApi, HF>)?;
-<<<<<<< HEAD
-	let mut net_config = sc_network::config::FullNetworkConfiguration::<
+	let net_config = sc_network::config::FullNetworkConfiguration::<
 		Block,
 		<Block as BlockT>::Hash,
 		Network,
@@ -815,13 +803,6 @@
 		&config.network,
 		config.prometheus_config.as_ref().map(|cfg| cfg.registry.clone()),
 	);
-=======
-	let net_config = sc_network::config::FullNetworkConfiguration::<
-		Block,
-		<Block as BlockT>::Hash,
-		Network,
-	>::new(&config.network);
->>>>>>> 5c10c5e7
 	let prometheus_registry = config.prometheus_registry().cloned();
 
 	let (network, system_rpc_tx, tx_handler_controller, network_starter, sync_service) =
