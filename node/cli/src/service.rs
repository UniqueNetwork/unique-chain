// Copyright 2019-2022 Unique Network (Gibraltar) Ltd.
// This file is part of Unique Network.

// Unique Network is free software: you can redistribute it and/or modify
// it under the terms of the GNU General Public License as published by
// the Free Software Foundation, either version 3 of the License, or
// (at your option) any later version.

// Unique Network is distributed in the hope that it will be useful,
// but WITHOUT ANY WARRANTY; without even the implied warranty of
// MERCHANTABILITY or FITNESS FOR A PARTICULAR PURPOSE.  See the
// GNU General Public License for more details.

<<<<<<< HEAD
// Copyright 2019-2022 Unique Network (Gibraltar) Ltd.
// This file is part of Unique Network.

// Unique Network is free software: you can redistribute it and/or modify
// it under the terms of the GNU General Public License as published by
// the Free Software Foundation, either version 3 of the License, or
// (at your option) any later version.

// Unique Network is distributed in the hope that it will be useful,
// but WITHOUT ANY WARRANTY; without even the implied warranty of
// MERCHANTABILITY or FITNESS FOR A PARTICULAR PURPOSE.  See the
// GNU General Public License for more details.

// You should have received a copy of the GNU General Public License
// along with Unique Network. If not, see <http://www.gnu.org/licenses/>.
=======
// You should have received a copy of the GNU General Public License
// along with Unique Network. If not, see <http://www.gnu.org/licenses/>.

//! Service and ServiceFactory implementation. Specialized wrapper over substrate service.
>>>>>>> d6336d8a

// std
use std::sync::Arc;
use std::sync::Mutex;
use std::collections::BTreeMap;
use std::time::Duration;
use fc_rpc_core::types::FeeHistoryCache;
use futures::StreamExt;

use unique_rpc::overrides_handle;
// Local Runtime Types
use unique_runtime::RuntimeApi;

// Cumulus Imports
use cumulus_client_consensus_aura::{AuraConsensus, BuildAuraConsensusParams, SlotProportion};
use cumulus_client_consensus_common::ParachainConsensus;
use cumulus_client_service::{
	prepare_node_config, start_collator, start_full_node, StartCollatorParams, StartFullNodeParams,
};
use cumulus_client_network::BlockAnnounceValidator;
use cumulus_primitives_core::ParaId;
use cumulus_relay_chain_interface::RelayChainInterface;
use cumulus_relay_chain_local::build_relay_chain_interface;

// Substrate Imports
use sc_client_api::ExecutorProvider;
use sc_executor::NativeElseWasmExecutor;
use sc_executor::NativeExecutionDispatch;
use sc_network::NetworkService;
use sc_service::{BasePath, Configuration, PartialComponents, Role, TaskManager};
use sc_telemetry::{Telemetry, TelemetryHandle, TelemetryWorker, TelemetryWorkerHandle};
use sp_consensus::SlotData;
use sp_keystore::SyncCryptoStorePtr;
use sp_runtime::traits::BlakeTwo256;
use substrate_prometheus_endpoint::Registry;
use sc_client_api::BlockchainEvents;

// Frontier Imports
use fc_rpc_core::types::FilterPool;
use fc_mapping_sync::{MappingSyncWorker, SyncStrategy};

// Runtime type overrides
type BlockNumber = u32;
type Header = sp_runtime::generic::Header<BlockNumber, sp_runtime::traits::BlakeTwo256>;
pub type Block = sp_runtime::generic::Block<Header, sp_runtime::OpaqueExtrinsic>;
type Hash = sp_core::H256;

/// Native executor instance.
pub struct ParachainRuntimeExecutor;

impl NativeExecutionDispatch for ParachainRuntimeExecutor {
	type ExtendHostFunctions = frame_benchmarking::benchmarking::HostFunctions;

	fn dispatch(method: &str, data: &[u8]) -> Option<Vec<u8>> {
		unique_runtime::api::dispatch(method, data)
	}

	fn native_version() -> sc_executor::NativeVersion {
		unique_runtime::native_version()
	}
}

pub fn open_frontier_backend(config: &Configuration) -> Result<Arc<fc_db::Backend<Block>>, String> {
	let config_dir = config
		.base_path
		.as_ref()
		.map(|base_path| base_path.config_dir(config.chain_spec.id()))
		.unwrap_or_else(|| {
			BasePath::from_project("", "", "unique").config_dir(config.chain_spec.id())
		});
	let database_dir = config_dir.join("frontier").join("db");

	Ok(Arc::new(fc_db::Backend::<Block>::new(
		&fc_db::DatabaseSettings {
			source: fc_db::DatabaseSettingsSrc::RocksDb {
				path: database_dir,
				cache_size: 0,
			},
		},
	)?))
}

type ExecutorDispatch = ParachainRuntimeExecutor;

type FullClient =
	sc_service::TFullClient<Block, RuntimeApi, NativeElseWasmExecutor<ExecutorDispatch>>;
type FullBackend = sc_service::TFullBackend<Block>;
type FullSelectChain = sc_consensus::LongestChain<FullBackend, Block>;

/// Starts a `ServiceBuilder` for a full service.
///
/// Use this macro if you don't actually need the full service, but just the builder in order to
/// be able to perform chain operations.
#[allow(clippy::type_complexity)]
pub fn new_partial<BIQ>(
	config: &Configuration,
	build_import_queue: BIQ,
) -> Result<
	PartialComponents<
		FullClient,
		FullBackend,
		FullSelectChain,
		sc_consensus::DefaultImportQueue<Block, FullClient>,
		sc_transaction_pool::FullPool<Block, FullClient>,
		(
			Option<Telemetry>,
			Option<FilterPool>,
			Arc<fc_db::Backend<Block>>,
			Option<TelemetryWorkerHandle>,
			FeeHistoryCache,
		),
	>,
	sc_service::Error,
>
where
	sc_client_api::StateBackendFor<FullBackend, Block>: sp_api::StateBackend<BlakeTwo256>,
	ExecutorDispatch: NativeExecutionDispatch + 'static,
	BIQ: FnOnce(
		Arc<FullClient>,
		&Configuration,
		Option<TelemetryHandle>,
		&TaskManager,
	) -> Result<sc_consensus::DefaultImportQueue<Block, FullClient>, sc_service::Error>,
{
	let _telemetry = config
		.telemetry_endpoints
		.clone()
		.filter(|x| !x.is_empty())
		.map(|endpoints| -> Result<_, sc_telemetry::Error> {
			let worker = TelemetryWorker::new(16)?;
			let telemetry = worker.handle().new_telemetry(endpoints);
			Ok((worker, telemetry))
		})
		.transpose()?;

	let telemetry = config
		.telemetry_endpoints
		.clone()
		.filter(|x| !x.is_empty())
		.map(|endpoints| -> Result<_, sc_telemetry::Error> {
			let worker = TelemetryWorker::new(16)?;
			let telemetry = worker.handle().new_telemetry(endpoints);
			Ok((worker, telemetry))
		})
		.transpose()?;

	let executor = NativeElseWasmExecutor::<ExecutorDispatch>::new(
		config.wasm_method,
		config.default_heap_pages,
		config.max_runtime_instances,
		config.runtime_cache_size,
	);

	let (client, backend, keystore_container, task_manager) =
		sc_service::new_full_parts::<Block, RuntimeApi, _>(
			config,
			telemetry.as_ref().map(|(_, telemetry)| telemetry.handle()),
			executor,
		)?;
	let client = Arc::new(client);

	let telemetry_worker_handle = telemetry.as_ref().map(|(worker, _)| worker.handle());

	let telemetry = telemetry.map(|(worker, telemetry)| {
		task_manager
			.spawn_handle()
			.spawn("telemetry", None, worker.run());
		telemetry
	});

	let select_chain = sc_consensus::LongestChain::new(backend.clone());

	let transaction_pool = sc_transaction_pool::BasicPool::new_full(
		config.transaction_pool.clone(),
		config.role.is_authority().into(),
		config.prometheus_registry(),
		task_manager.spawn_essential_handle(),
		client.clone(),
	);

	let filter_pool: Option<FilterPool> = Some(Arc::new(Mutex::new(BTreeMap::new())));

	let frontier_backend = open_frontier_backend(config)?;

	let import_queue = build_import_queue(
		client.clone(),
		config,
		telemetry.as_ref().map(|telemetry| telemetry.handle()),
		&task_manager,
	)?;
	let fee_history_cache: FeeHistoryCache = Arc::new(Mutex::new(BTreeMap::new()));

	let params = PartialComponents {
		backend,
		client,
		import_queue,
		keystore_container,
		task_manager,
		transaction_pool,
		select_chain,
		other: (
			telemetry,
			filter_pool,
			frontier_backend,
			telemetry_worker_handle,
			fee_history_cache,
		),
	};

	Ok(params)
}

/// Start a node with the given parachain `Configuration` and relay chain `Configuration`.
///
/// This is the actual implementation that is abstract over the executor and the runtime api.
#[sc_tracing::logging::prefix_logs_with("Parachain")]
async fn start_node_impl<BIQ, BIC>(
	parachain_config: Configuration,
	polkadot_config: Configuration,
	id: ParaId,
	build_import_queue: BIQ,
	build_consensus: BIC,
) -> sc_service::error::Result<(TaskManager, Arc<FullClient>)>
where
	sc_client_api::StateBackendFor<FullBackend, Block>: sp_api::StateBackend<BlakeTwo256>,
	ExecutorDispatch: NativeExecutionDispatch + 'static,
	BIQ: FnOnce(
		Arc<FullClient>,
		&Configuration,
		Option<TelemetryHandle>,
		&TaskManager,
	) -> Result<sc_consensus::DefaultImportQueue<Block, FullClient>, sc_service::Error>,
	BIC: FnOnce(
		Arc<FullClient>,
		Option<&Registry>,
		Option<TelemetryHandle>,
		&TaskManager,
		Arc<dyn RelayChainInterface>,
		Arc<sc_transaction_pool::FullPool<Block, FullClient>>,
		Arc<NetworkService<Block, Hash>>,
		SyncCryptoStorePtr,
		bool,
	) -> Result<Box<dyn ParachainConsensus<Block>>, sc_service::Error>,
{
	if matches!(parachain_config.role, Role::Light) {
		return Err("Light client not supported!".into());
	}

	let parachain_config = prepare_node_config(parachain_config);

	let params = new_partial::<BIQ>(&parachain_config, build_import_queue)?;
	let (mut telemetry, filter_pool, frontier_backend, telemetry_worker_handle, fee_history_cache) =
		params.other;

	let client = params.client.clone();
	let backend = params.backend.clone();
	let mut task_manager = params.task_manager;

	let (relay_chain_interface, collator_key) =
		build_relay_chain_interface(polkadot_config, telemetry_worker_handle, &mut task_manager)
			.map_err(|e| match e {
				polkadot_service::Error::Sub(x) => x,
				s => format!("{}", s).into(),
			})?;

	let block_announce_validator = BlockAnnounceValidator::new(relay_chain_interface.clone(), id);

	let force_authoring = parachain_config.force_authoring;
	let validator = parachain_config.role.is_authority();
	let prometheus_registry = parachain_config.prometheus_registry().cloned();
	let transaction_pool = params.transaction_pool.clone();
	let import_queue = cumulus_client_service::SharedImportQueue::new(params.import_queue);

	let (network, system_rpc_tx, start_network) =
		sc_service::build_network(sc_service::BuildNetworkParams {
			config: &parachain_config,
			client: client.clone(),
			transaction_pool: transaction_pool.clone(),
			spawn_handle: task_manager.spawn_handle(),
			import_queue: import_queue.clone(),
			block_announce_validator_builder: Some(Box::new(|_| {
				Box::new(block_announce_validator)
			})),
			warp_sync: None,
		})?;

	let subscription_executor = sc_rpc::SubscriptionTaskExecutor::new(task_manager.spawn_handle());
	let rpc_client = client.clone();
	let rpc_pool = transaction_pool.clone();
	let select_chain = params.select_chain.clone();
	let rpc_network = network.clone();

	let rpc_frontier_backend = frontier_backend.clone();

	let block_data_cache = Arc::new(fc_rpc::EthBlockDataCache::new(
		task_manager.spawn_handle(),
		overrides_handle(client.clone()),
		50,
		50,
	));

	let rpc_extensions_builder = Box::new(move |deny_unsafe, _| {
		let full_deps = unique_rpc::FullDeps {
			backend: rpc_frontier_backend.clone(),
			deny_unsafe,
			client: rpc_client.clone(),
			pool: rpc_pool.clone(),
			graph: rpc_pool.pool().clone(),
			// TODO: Unhardcode
			enable_dev_signer: false,
			filter_pool: filter_pool.clone(),
			network: rpc_network.clone(),
			select_chain: select_chain.clone(),
			is_authority: validator,
			// TODO: Unhardcode
			max_past_logs: 10000,
			block_data_cache: block_data_cache.clone(),
			fee_history_cache: fee_history_cache.clone(),
			// TODO: Unhardcode
			fee_history_limit: 2048,
		};

		Ok(unique_rpc::create_full::<_, _, _, _, RuntimeApi, _>(
			full_deps,
			subscription_executor.clone(),
		))
	});

	task_manager.spawn_essential_handle().spawn(
		"frontier-mapping-sync-worker",
		None,
		MappingSyncWorker::new(
			client.import_notification_stream(),
			Duration::new(6, 0),
			client.clone(),
			backend.clone(),
			frontier_backend.clone(),
			SyncStrategy::Normal,
		)
		.for_each(|()| futures::future::ready(())),
	);

	sc_service::spawn_tasks(sc_service::SpawnTasksParams {
		rpc_extensions_builder,
		client: client.clone(),
		transaction_pool: transaction_pool.clone(),
		task_manager: &mut task_manager,
		config: parachain_config,
		keystore: params.keystore_container.sync_keystore(),
		backend: backend.clone(),
		network: network.clone(),
		system_rpc_tx,
		telemetry: telemetry.as_mut(),
	})?;

	let announce_block = {
		let network = network.clone();
		Arc::new(move |hash, data| network.announce_block(hash, data))
	};

	let relay_chain_slot_duration = Duration::from_secs(6);

	if validator {
		let parachain_consensus = build_consensus(
			client.clone(),
			prometheus_registry.as_ref(),
			telemetry.as_ref().map(|t| t.handle()),
			&task_manager,
			relay_chain_interface.clone(),
			transaction_pool,
			network,
			params.keystore_container.sync_keystore(),
			force_authoring,
		)?;

		let spawner = task_manager.spawn_handle();

		let params = StartCollatorParams {
			para_id: id,
			block_status: client.clone(),
			announce_block,
			client: client.clone(),
			task_manager: &mut task_manager,
			spawner,
			parachain_consensus,
			import_queue,
			collator_key,
			relay_chain_interface,
			relay_chain_slot_duration,
		};

		start_collator(params).await?;
	} else {
		let params = StartFullNodeParams {
			client: client.clone(),
			announce_block,
			task_manager: &mut task_manager,
			para_id: id,
			import_queue,
			relay_chain_interface,
			relay_chain_slot_duration,
		};

		start_full_node(params)?;
	}

	start_network.start_network();

	Ok((task_manager, client))
}

/// Build the import queue for the the parachain runtime.
pub fn parachain_build_import_queue(
	client: Arc<FullClient>,
	config: &Configuration,
	telemetry: Option<TelemetryHandle>,
	task_manager: &TaskManager,
) -> Result<sc_consensus::DefaultImportQueue<Block, FullClient>, sc_service::Error> {
	let slot_duration = cumulus_client_consensus_aura::slot_duration(&*client)?;

	cumulus_client_consensus_aura::import_queue::<
		sp_consensus_aura::sr25519::AuthorityPair,
		_,
		_,
		_,
		_,
		_,
		_,
	>(cumulus_client_consensus_aura::ImportQueueParams {
		block_import: client.clone(),
		client: client.clone(),
		create_inherent_data_providers: move |_, _| async move {
			let time = sp_timestamp::InherentDataProvider::from_system_time();

			let slot =
				sp_consensus_aura::inherents::InherentDataProvider::from_timestamp_and_duration(
					*time,
					slot_duration.slot_duration(),
				);

			Ok((time, slot))
		},
		registry: config.prometheus_registry(),
		can_author_with: sp_consensus::CanAuthorWithNativeVersion::new(client.executor().clone()),
		spawner: &task_manager.spawn_essential_handle(),
		telemetry,
	})
	.map_err(Into::into)
}

/// Start a normal parachain node.
pub async fn start_node(
	parachain_config: Configuration,
	polkadot_config: Configuration,
	id: ParaId,
) -> sc_service::error::Result<(TaskManager, Arc<FullClient>)> {
	start_node_impl::<_, _>(
		parachain_config,
		polkadot_config,
		id,
		parachain_build_import_queue,
		|client,
		 prometheus_registry,
		 telemetry,
		 task_manager,
		 relay_chain_interface,
		 transaction_pool,
		 sync_oracle,
		 keystore,
		 force_authoring| {
			let slot_duration = cumulus_client_consensus_aura::slot_duration(&*client)?;

			let proposer_factory = sc_basic_authorship::ProposerFactory::with_proof_recording(
				task_manager.spawn_handle(),
				client.clone(),
				transaction_pool,
				prometheus_registry,
				telemetry.clone(),
			);

			Ok(AuraConsensus::build::<
				sp_consensus_aura::sr25519::AuthorityPair,
				_,
				_,
				_,
				_,
				_,
				_,
			>(BuildAuraConsensusParams {
				proposer_factory,
				create_inherent_data_providers: move |_, (relay_parent, validation_data)| {
					let relay_chain_interface = relay_chain_interface.clone();
					async move {
						let parachain_inherent =
						cumulus_primitives_parachain_inherent::ParachainInherentData::create_at(
							relay_parent,
							&relay_chain_interface,
							&validation_data,
							id,
						).await;

						let time = sp_timestamp::InherentDataProvider::from_system_time();

						let slot =
						sp_consensus_aura::inherents::InherentDataProvider::from_timestamp_and_duration(
							*time,
							slot_duration.slot_duration(),
						);

						let parachain_inherent = parachain_inherent.ok_or_else(|| {
							Box::<dyn std::error::Error + Send + Sync>::from(
								"Failed to create parachain inherent",
							)
						})?;
						Ok((time, slot, parachain_inherent))
					}
				},
				block_import: client.clone(),
				para_client: client,
				backoff_authoring_blocks: Option::<()>::None,
				sync_oracle,
				keystore,
				force_authoring,
				slot_duration: *slot_duration,
				// We got around 500ms for proposing
				block_proposal_slot_portion: SlotProportion::new(1f32 / 24f32),
				telemetry,
				max_block_proposal_slot_portion: None,
			}))
		},
	)
	.await
}<|MERGE_RESOLUTION|>--- conflicted
+++ resolved
@@ -11,28 +11,8 @@
 // MERCHANTABILITY or FITNESS FOR A PARTICULAR PURPOSE.  See the
 // GNU General Public License for more details.
 
-<<<<<<< HEAD
-// Copyright 2019-2022 Unique Network (Gibraltar) Ltd.
-// This file is part of Unique Network.
-
-// Unique Network is free software: you can redistribute it and/or modify
-// it under the terms of the GNU General Public License as published by
-// the Free Software Foundation, either version 3 of the License, or
-// (at your option) any later version.
-
-// Unique Network is distributed in the hope that it will be useful,
-// but WITHOUT ANY WARRANTY; without even the implied warranty of
-// MERCHANTABILITY or FITNESS FOR A PARTICULAR PURPOSE.  See the
-// GNU General Public License for more details.
-
 // You should have received a copy of the GNU General Public License
 // along with Unique Network. If not, see <http://www.gnu.org/licenses/>.
-=======
-// You should have received a copy of the GNU General Public License
-// along with Unique Network. If not, see <http://www.gnu.org/licenses/>.
-
-//! Service and ServiceFactory implementation. Specialized wrapper over substrate service.
->>>>>>> d6336d8a
 
 // std
 use std::sync::Arc;
