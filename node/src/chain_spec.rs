//
// This file is subject to the terms and conditions defined in
// file 'LICENSE', which is part of this source code package.
//

<<<<<<< HEAD
use nft_runtime::*;
use sp_core::{Pair, Public, sr25519};
use nft_runtime::{
	AccountId, AuraConfig, BalancesConfig, EVMConfig, EthereumConfig, GenesisConfig, GrandpaConfig,
	SudoConfig, SystemConfig, WASM_BINARY, Signature
};
use sp_consensus_aura::sr25519::AuthorityId as AuraId;
use sp_finality_grandpa::AuthorityId as GrandpaId;
use sp_runtime::traits::{Verify, IdentifyAccount};
use sc_service::ChainType;
use serde_json::map::Map;
use std::collections::BTreeMap;
=======
use cumulus_primitives_core::ParaId;
use nft_runtime::*;
use nft_data_structs::*;
use sc_chain_spec::{ChainSpecExtension, ChainSpecGroup};
use sc_service::ChainType;
use sp_core::{sr25519, Pair, Public};
use sp_runtime::traits::{IdentifyAccount, Verify};
>>>>>>> dc9fdbfc

use serde::{Deserialize, Serialize};
use serde_json::map::Map;

/// Specialized `ChainSpec`. This is a specialization of the general Substrate ChainSpec type.
pub type ChainSpec = sc_service::GenericChainSpec<nft_runtime::GenesisConfig, Extensions>;

/// Helper function to generate a crypto pair from seed
pub fn get_from_seed<TPublic: Public>(seed: &str) -> <TPublic::Pair as Pair>::Public {
	TPublic::Pair::from_string(&format!("//{}", seed), None)
		.expect("static values are valid; qed")
		.public()
}

/// The extensions for the [`ChainSpec`].
#[derive(Debug, Clone, PartialEq, Serialize, Deserialize, ChainSpecGroup, ChainSpecExtension)]
#[serde(deny_unknown_fields)]
pub struct Extensions {
	/// The relay chain of the Parachain.
	pub relay_chain: String,
	/// The id of the Parachain.
	pub para_id: u32,
}

impl Extensions {
	/// Try to get the extension from the given `ChainSpec`.
	pub fn try_get(chain_spec: &dyn sc_service::ChainSpec) -> Option<&Self> {
		sc_chain_spec::get_extension(chain_spec.extensions())
	}
}

type AccountPublic = <Signature as Verify>::Signer;

/// Helper function to generate an account ID from seed
pub fn get_account_id_from_seed<TPublic: Public>(seed: &str) -> AccountId
where
	AccountPublic: From<<TPublic::Pair as Pair>::Public>,
{
	AccountPublic::from(get_from_seed::<TPublic>(seed)).into_account()
}

<<<<<<< HEAD
/// Helper function to generate an authority key for Aura
pub fn authority_keys_from_seed(s: &str) -> (AuraId, GrandpaId) {
	(get_from_seed::<AuraId>(s), get_from_seed::<GrandpaId>(s))
}

pub fn development_config() -> Result<ChainSpec, String> {
	let wasm_binary = WASM_BINARY.ok_or("Development wasm binary not available".to_string())?;

=======
pub fn development_config(id: ParaId) -> ChainSpec {
>>>>>>> dc9fdbfc
	let mut properties = Map::new();
	properties.insert("tokenSymbol".into(), "testUNQ".into());
	properties.insert("tokenDecimals".into(), 15.into());
	properties.insert("ss58Format".into(), 42.into()); // Generic Substrate wildcard (SS58 checksum preimage)

	ChainSpec::from_genesis(
		// Name
		"Development",
		// ID
		"dev",
		ChainType::Local,
		move || testnet_genesis(
			// Sudo account
			get_account_id_from_seed::<sr25519::Public>("Alice"),
			vec![
				get_from_seed::<AuraId>("Alice"),
				get_from_seed::<AuraId>("Bob"),
			],
			// Pre-funded accounts
			vec![
				get_account_id_from_seed::<sr25519::Public>("Alice"),
				get_account_id_from_seed::<sr25519::Public>("Bob"),
			],
			id,
		),
		// Bootnodes
		vec![],
		// Telemetry
		None,
		// Protocol ID
		None,
		// Properties
		Some(properties),
		// Extensions
		Extensions {
			relay_chain: "rococo-dev".into(),
			para_id: id.into(),
		},
	)
}

pub fn local_testnet_config(id: ParaId) -> ChainSpec {
	ChainSpec::from_genesis(
		// Name
		"Local Testnet",
		// ID
		"local_testnet",
		ChainType::Local,
		move || testnet_genesis(
			// Sudo account
			get_account_id_from_seed::<sr25519::Public>("Alice"),
			vec![
				get_from_seed::<AuraId>("Alice"),
				get_from_seed::<AuraId>("Bob"),
			],
			// Pre-funded accounts
			vec![
				get_account_id_from_seed::<sr25519::Public>("Alice"),
				get_account_id_from_seed::<sr25519::Public>("Bob"),
				get_account_id_from_seed::<sr25519::Public>("Charlie"),
				get_account_id_from_seed::<sr25519::Public>("Dave"),
				get_account_id_from_seed::<sr25519::Public>("Eve"),
				get_account_id_from_seed::<sr25519::Public>("Ferdie"),
				get_account_id_from_seed::<sr25519::Public>("Alice//stash"),
				get_account_id_from_seed::<sr25519::Public>("Bob//stash"),
				get_account_id_from_seed::<sr25519::Public>("Charlie//stash"),
				get_account_id_from_seed::<sr25519::Public>("Dave//stash"),
				get_account_id_from_seed::<sr25519::Public>("Eve//stash"),
				get_account_id_from_seed::<sr25519::Public>("Ferdie//stash"),
			],
			id,
		),
		// Bootnodes
		vec![],
		// Telemetry
		None,
		// Protocol ID
		None,
		// Properties
		None,
		// Extensions
		Extensions {
			relay_chain: "rococo-local".into(),
			para_id: id.into(),
		},
	)
}

fn testnet_genesis(
<<<<<<< HEAD
	wasm_binary: &[u8],
	initial_authorities: Vec<(AuraId, GrandpaId)>,
	root_key: AccountId,
	endowed_accounts: Vec<AccountId>,
	enable_println: bool,
=======
    root_key: AccountId,
	initial_authorities: Vec<AuraId>,
    endowed_accounts: Vec<AccountId>,
	id: ParaId,
>>>>>>> dc9fdbfc
) -> GenesisConfig {

	let vested_accounts = vec![
		get_account_id_from_seed::<sr25519::Public>("Bob"),
	];

<<<<<<< HEAD
	GenesisConfig {
		system: SystemConfig {
			code: wasm_binary.to_vec(),
			changes_trie_config: Default::default(),
		},
		pallet_balances: BalancesConfig {
			balances: endowed_accounts
				.iter()
				.cloned()
				.map(|k| (k, 1 << 100))
				.collect(),
		},
		pallet_aura: AuraConfig {
			authorities: initial_authorities.iter().map(|x| (x.0.clone())).collect(),
		},
		pallet_grandpa: GrandpaConfig {
			authorities: initial_authorities
				.iter()
				.map(|x| (x.1.clone(), 1))
				.collect(),
		},
		pallet_treasury: Default::default(),
		pallet_sudo: SudoConfig { key: root_key },
		pallet_vesting: VestingConfig {
			vesting: vested_accounts
				.iter()
				.cloned()
				.map(|k| (k, 1000, 100, 1 << 98))
				.collect(),
		},
		pallet_nft: NftConfig {
			collection_id: vec![],
			nft_item_id: vec![],
			fungible_item_id: vec![],
			refungible_item_id: vec![],
			chain_limit: ChainLimits {
				collection_numbers_limit: 100000,
				account_token_ownership_limit: 1000000,
				collections_admins_limit: 5,
				custom_data_limit: 2048,
				nft_sponsor_transfer_timeout: 15,
				fungible_sponsor_transfer_timeout: 15,
=======
    GenesisConfig {
		system: nft_runtime::SystemConfig {
			code: nft_runtime::WASM_BINARY
				.expect("WASM binary was not build, please build it!")
				.to_vec(),
			changes_trie_config: Default::default(),
		},
        pallet_balances: BalancesConfig {
            balances: endowed_accounts
                .iter()
                .cloned()
                .map(|k| (k, 1 << 70))
                .collect(),
        },
		pallet_treasury: Default::default(),
		pallet_sudo: SudoConfig { key: root_key },
		pallet_vesting: VestingConfig {
            vesting: vested_accounts
                .iter()
                .cloned()
                .map(|k| (k, 1000, 100, 1 << 98))
                .collect(),
        },
        pallet_nft: NftConfig {
            collection_id: vec![(
                1,
                Collection {
                    owner: get_account_id_from_seed::<sr25519::Public>("Alice"),
                    mode: CollectionMode::NFT,
                    access: AccessMode::Normal,
                    decimal_points: 0,
                    name: vec![],
                    description: vec![],
                    token_prefix: vec![],
                    mint_mode: false,
					offchain_schema: vec![],
					schema_version: SchemaVersion::default(),
                    sponsorship: SponsorshipState::Confirmed(get_account_id_from_seed::<sr25519::Public>("Alice")),
                    const_on_chain_schema: vec![],
					variable_on_chain_schema: vec![],
					limits: CollectionLimits::default()
                },
            )],
            nft_item_id: vec![],
            fungible_item_id: vec![],
            refungible_item_id: vec![],
            chain_limit: ChainLimits {
                collection_numbers_limit: 100000,
                account_token_ownership_limit: 1000000,
                collections_admins_limit: 5,
                custom_data_limit: 2048,
                nft_sponsor_transfer_timeout: 15,
                fungible_sponsor_transfer_timeout: 15,
>>>>>>> dc9fdbfc
				refungible_sponsor_transfer_timeout: 15,
				offchain_schema_limit: 1024,
				variable_on_chain_schema_limit: 1024,
				const_on_chain_schema_limit: 1024,
<<<<<<< HEAD
			},
		},
		pallet_contracts: ContractsConfig {
			current_schedule: ContractsSchedule {
				enable_println,
				..Default::default()
			},
		},
		pallet_evm: EVMConfig {
			accounts: BTreeMap::new(),
		},
		pallet_ethereum: EthereumConfig {},
	}
=======
            },
        },
		parachain_info: nft_runtime::ParachainInfoConfig { parachain_id: id },
		pallet_aura: nft_runtime::AuraConfig {
			authorities: initial_authorities,
		},
		cumulus_pallet_aura_ext: Default::default(),
    }
>>>>>>> dc9fdbfc
}<|MERGE_RESOLUTION|>--- conflicted
+++ resolved
@@ -3,20 +3,6 @@
 // file 'LICENSE', which is part of this source code package.
 //
 
-<<<<<<< HEAD
-use nft_runtime::*;
-use sp_core::{Pair, Public, sr25519};
-use nft_runtime::{
-	AccountId, AuraConfig, BalancesConfig, EVMConfig, EthereumConfig, GenesisConfig, GrandpaConfig,
-	SudoConfig, SystemConfig, WASM_BINARY, Signature
-};
-use sp_consensus_aura::sr25519::AuthorityId as AuraId;
-use sp_finality_grandpa::AuthorityId as GrandpaId;
-use sp_runtime::traits::{Verify, IdentifyAccount};
-use sc_service::ChainType;
-use serde_json::map::Map;
-use std::collections::BTreeMap;
-=======
 use cumulus_primitives_core::ParaId;
 use nft_runtime::*;
 use nft_data_structs::*;
@@ -24,7 +10,6 @@
 use sc_service::ChainType;
 use sp_core::{sr25519, Pair, Public};
 use sp_runtime::traits::{IdentifyAccount, Verify};
->>>>>>> dc9fdbfc
 
 use serde::{Deserialize, Serialize};
 use serde_json::map::Map;
@@ -66,18 +51,7 @@
 	AccountPublic::from(get_from_seed::<TPublic>(seed)).into_account()
 }
 
-<<<<<<< HEAD
-/// Helper function to generate an authority key for Aura
-pub fn authority_keys_from_seed(s: &str) -> (AuraId, GrandpaId) {
-	(get_from_seed::<AuraId>(s), get_from_seed::<GrandpaId>(s))
-}
-
-pub fn development_config() -> Result<ChainSpec, String> {
-	let wasm_binary = WASM_BINARY.ok_or("Development wasm binary not available".to_string())?;
-
-=======
 pub fn development_config(id: ParaId) -> ChainSpec {
->>>>>>> dc9fdbfc
 	let mut properties = Map::new();
 	properties.insert("tokenSymbol".into(), "testUNQ".into());
 	properties.insert("tokenDecimals".into(), 15.into());
@@ -167,68 +141,16 @@
 }
 
 fn testnet_genesis(
-<<<<<<< HEAD
-	wasm_binary: &[u8],
-	initial_authorities: Vec<(AuraId, GrandpaId)>,
-	root_key: AccountId,
-	endowed_accounts: Vec<AccountId>,
-	enable_println: bool,
-=======
     root_key: AccountId,
 	initial_authorities: Vec<AuraId>,
     endowed_accounts: Vec<AccountId>,
 	id: ParaId,
->>>>>>> dc9fdbfc
 ) -> GenesisConfig {
 
 	let vested_accounts = vec![
 		get_account_id_from_seed::<sr25519::Public>("Bob"),
 	];
 
-<<<<<<< HEAD
-	GenesisConfig {
-		system: SystemConfig {
-			code: wasm_binary.to_vec(),
-			changes_trie_config: Default::default(),
-		},
-		pallet_balances: BalancesConfig {
-			balances: endowed_accounts
-				.iter()
-				.cloned()
-				.map(|k| (k, 1 << 100))
-				.collect(),
-		},
-		pallet_aura: AuraConfig {
-			authorities: initial_authorities.iter().map(|x| (x.0.clone())).collect(),
-		},
-		pallet_grandpa: GrandpaConfig {
-			authorities: initial_authorities
-				.iter()
-				.map(|x| (x.1.clone(), 1))
-				.collect(),
-		},
-		pallet_treasury: Default::default(),
-		pallet_sudo: SudoConfig { key: root_key },
-		pallet_vesting: VestingConfig {
-			vesting: vested_accounts
-				.iter()
-				.cloned()
-				.map(|k| (k, 1000, 100, 1 << 98))
-				.collect(),
-		},
-		pallet_nft: NftConfig {
-			collection_id: vec![],
-			nft_item_id: vec![],
-			fungible_item_id: vec![],
-			refungible_item_id: vec![],
-			chain_limit: ChainLimits {
-				collection_numbers_limit: 100000,
-				account_token_ownership_limit: 1000000,
-				collections_admins_limit: 5,
-				custom_data_limit: 2048,
-				nft_sponsor_transfer_timeout: 15,
-				fungible_sponsor_transfer_timeout: 15,
-=======
     GenesisConfig {
 		system: nft_runtime::SystemConfig {
 			code: nft_runtime::WASM_BINARY
@@ -282,26 +204,10 @@
                 custom_data_limit: 2048,
                 nft_sponsor_transfer_timeout: 15,
                 fungible_sponsor_transfer_timeout: 15,
->>>>>>> dc9fdbfc
 				refungible_sponsor_transfer_timeout: 15,
 				offchain_schema_limit: 1024,
 				variable_on_chain_schema_limit: 1024,
 				const_on_chain_schema_limit: 1024,
-<<<<<<< HEAD
-			},
-		},
-		pallet_contracts: ContractsConfig {
-			current_schedule: ContractsSchedule {
-				enable_println,
-				..Default::default()
-			},
-		},
-		pallet_evm: EVMConfig {
-			accounts: BTreeMap::new(),
-		},
-		pallet_ethereum: EthereumConfig {},
-	}
-=======
             },
         },
 		parachain_info: nft_runtime::ParachainInfoConfig { parachain_id: id },
@@ -309,6 +215,9 @@
 			authorities: initial_authorities,
 		},
 		cumulus_pallet_aura_ext: Default::default(),
+		pallet_evm: EVMConfig {
+			accounts: BTreeMap::new(),
+		},
+		pallet_ethereum: EthereumConfig {},
     }
->>>>>>> dc9fdbfc
 }