--- conflicted
+++ resolved
@@ -316,54 +316,14 @@
 jsonrpc-core = '15.0.0'
 jsonrpc-pubsub = "15.0.0"
 
-<<<<<<< HEAD
-# Substrate dependencies
-pallet-nft = { path = '../pallets/nft', version = '3.0.0' }
-nft-runtime = { path = '../runtime', version = '3.0.0' }
-frame-benchmarking = { version = '3.0.0', git = "https://github.com/paritytech/substrate.git", branch = "frontier" }
-frame-benchmarking-cli = { version = '3.0.0', git = "https://github.com/paritytech/substrate.git", branch = "frontier" }
-pallet-transaction-payment-rpc = { version = '3.0.0', git = "https://github.com/paritytech/substrate.git", branch = "frontier" }
 fc-rpc-core = { version = "1.1.0-dev", git = "https://github.com/usetech-llc/frontier.git", branch = "injected-transactions" }
 fc-consensus = { version = "2.0.0-dev", git = "https://github.com/usetech-llc/frontier.git", branch = "injected-transactions" }
 fc-mapping-sync = { version = "2.0.0-dev", git = "https://github.com/usetech-llc/frontier.git", branch = "injected-transactions" }
 fc-rpc = { version = "2.0.0-dev", git = "https://github.com/usetech-llc/frontier.git", branch = "injected-transactions" }
 fc-db = { version = "1.0.0", git = "https://github.com/usetech-llc/frontier.git", branch = "injected-transactions" }
 fp-rpc = { version = "2.0.0", git = "https://github.com/usetech-llc/frontier.git", branch = "injected-transactions" }
-sc-basic-authorship = { version = '0.9.0', git = "https://github.com/paritytech/substrate.git", branch = "frontier" }
-sc-cli = { version = '0.9.0', features = ['wasmtime'], git = "https://github.com/paritytech/substrate.git", branch = "frontier" }
-sc-client-api = { version = '3.0.0', git = "https://github.com/paritytech/substrate.git", branch = "frontier" }
-sc-consensus = { version = '0.9.0', git = "https://github.com/paritytech/substrate.git", branch = "frontier" }
-sc-consensus-aura = { version = '0.9.0', git = "https://github.com/paritytech/substrate.git", branch = "frontier" }
-sc-executor = { version = '0.9.0', features = ['wasmtime'], git = "https://github.com/paritytech/substrate.git", branch = "frontier" }
-sc-finality-grandpa = { version = '0.9.0', git = "https://github.com/paritytech/substrate.git", branch = "frontier" }
-
-sc-keystore = { version = '3.0.0', git = "https://github.com/paritytech/substrate.git", branch = "frontier" }
-sc-rpc = { version = '3.0.0', git = "https://github.com/paritytech/substrate.git", branch = "frontier" }
-sc-rpc-api = { version = '0.9.0', git = "https://github.com/paritytech/substrate.git", branch = "frontier" }
-sc-service = { version = '0.9.0', features = ['wasmtime'], git = "https://github.com/paritytech/substrate.git", branch = "frontier" }
-sc-transaction-pool = { version = '3.0.0', git = "https://github.com/paritytech/substrate.git", branch = "frontier" }
-sp-api = { version = '3.0.0', git = "https://github.com/paritytech/substrate.git", branch = "frontier" }
-sp-block-builder = { version = '3.0.0', git = "https://github.com/paritytech/substrate.git", branch = "frontier" }
-sp-blockchain = { version = '3.0.0', git = "https://github.com/paritytech/substrate.git", branch = "frontier" }
-sp-consensus = { version = '0.9.0', git = "https://github.com/paritytech/substrate.git", branch = "frontier" }
-sp-consensus-aura = { version = '0.9.0', git = "https://github.com/paritytech/substrate.git", branch = "frontier" }
-sp-core = { version = '3.0.0', git = "https://github.com/paritytech/substrate.git", branch = "frontier" }
-sp-finality-grandpa = { version = '3.0.0', git = "https://github.com/paritytech/substrate.git", branch = "frontier" }
-sp-inherents = { version = '3.0.0', git = "https://github.com/paritytech/substrate.git", branch = "frontier" }
-sp-runtime = { version = '3.0.0', git = "https://github.com/paritytech/substrate.git", branch = "frontier" }
-sp-timestamp = { version = '3.0.0', git = "https://github.com/paritytech/substrate.git", branch = "frontier" }
-sp-transaction-pool = { version = '3.0.0', git = "https://github.com/paritytech/substrate.git", branch = "frontier" }
-substrate-frame-rpc-system = { version = '3.0.0', git = "https://github.com/paritytech/substrate.git", branch = "frontier" }
-sc-network = { version = '0.9.0', git = "https://github.com/paritytech/substrate.git", branch = "frontier" }
-pallet-contracts-rpc = { version = '3.0.0', git = "https://github.com/paritytech/substrate.git", branch = "frontier" }
 pallet-ethereum = { version = "2.0.0-dev", git = "https://github.com/usetech-llc/frontier.git", branch = "injected-transactions" }
-sc-telemetry = { version = '3.0.0', git = "https://github.com/paritytech/substrate.git", branch = "frontier" }
-
-serde = { version = "1.0.102", features = ["derive"] }
-serde_json = "1.0.41"
-
-=======
->>>>>>> dc9fdbfc
+
 [features]
 default = []
 runtime-benchmarks = ['nft-runtime/runtime-benchmarks']