################################################################################
# Build Dependencies

[build-dependencies.substrate-build-script-utils]
git = 'https://github.com/paritytech/substrate.git'
branch = 'polkadot-v0.9.3'
version = '3.0.0'

################################################################################
# Substrate Dependecies

[dependencies.codec]
default-features = false
features = ['derive']
package = 'parity-scale-codec'
version = '2.0.0'

[dependencies.frame-benchmarking]
git = 'https://github.com/paritytech/substrate.git'
branch = 'polkadot-v0.9.3'
version = '3.0.0'

[dependencies.frame-benchmarking-cli]
git = 'https://github.com/paritytech/substrate.git'
branch = 'polkadot-v0.9.3'
version = '3.0.0'

[dependencies.pallet-transaction-payment-rpc]
git = 'https://github.com/paritytech/substrate.git'
branch = 'polkadot-v0.9.3'
version = '3.0.0'

[dependencies.substrate-prometheus-endpoint]
git = 'https://github.com/paritytech/substrate.git'
branch = 'polkadot-v0.9.3'
version = '0.9.0'

[dependencies.sc-basic-authorship]
git = 'https://github.com/paritytech/substrate.git'
branch = 'polkadot-v0.9.3'
version = '0.9.0'

[dependencies.sc-chain-spec]
git = 'https://github.com/paritytech/substrate.git'
branch = 'polkadot-v0.9.3'
version = '3.0.0'

[dependencies.sc-cli]
features = ['wasmtime']
git = 'https://github.com/paritytech/substrate.git'
branch = 'polkadot-v0.9.3'
version = '0.9.0'

[dependencies.sc-client-api]
git = 'https://github.com/paritytech/substrate.git'
branch = 'polkadot-v0.9.3'
version = '3.0.0'

[dependencies.sc-consensus]
git = 'https://github.com/paritytech/substrate.git'
branch = 'polkadot-v0.9.3'
version = '0.9.0'

[dependencies.sc-consensus-aura]
git = 'https://github.com/paritytech/substrate.git'
branch = 'polkadot-v0.9.3'
version = '0.9.0'

[dependencies.sc-executor]
features = ['wasmtime']
git = 'https://github.com/paritytech/substrate.git'
branch = 'polkadot-v0.9.3'
version = '0.9.0'

[dependencies.sc-finality-grandpa]
git = 'https://github.com/paritytech/substrate.git'
branch = 'polkadot-v0.9.3'
version = '0.9.0'

[dependencies.sc-keystore]
git = 'https://github.com/paritytech/substrate.git'
branch = 'polkadot-v0.9.3'
version = '3.0.0'

[dependencies.sc-rpc]
git = 'https://github.com/paritytech/substrate.git'
branch = 'polkadot-v0.9.3'
version = '3.0.0'

[dependencies.sc-rpc-api]
git = 'https://github.com/paritytech/substrate.git'
branch = 'polkadot-v0.9.3'
version = '0.9.0'

[dependencies.sc-service]
features = ['wasmtime']
git = 'https://github.com/paritytech/substrate.git'
branch = 'polkadot-v0.9.3'
version = '0.9.0'

[dependencies.sc-telemetry]
git = 'https://github.com/paritytech/substrate.git'
branch = 'polkadot-v0.9.3'
version = '3.0.0'

[dependencies.sc-transaction-pool]
git = 'https://github.com/paritytech/substrate.git'
branch = 'polkadot-v0.9.3'
version = '3.0.0'

[dependencies.sc-tracing]
git = 'https://github.com/paritytech/substrate.git'
branch = 'polkadot-v0.9.3'
version = '3.0.0'

[dependencies.sp-block-builder]
git = 'https://github.com/paritytech/substrate.git'
branch = 'polkadot-v0.9.3'
version = '3.0.0'

[dependencies.sp-api]
git = 'https://github.com/paritytech/substrate.git'
branch = 'polkadot-v0.9.3'
version = '3.0.0'

[dependencies.sp-blockchain]
git = 'https://github.com/paritytech/substrate.git'
branch = 'polkadot-v0.9.3'
version = '3.0.0'

[dependencies.sp-consensus]
git = 'https://github.com/paritytech/substrate.git'
branch = 'polkadot-v0.9.3'
version = '0.9.0'

[dependencies.sp-consensus-aura]
git = 'https://github.com/paritytech/substrate.git'
branch = 'polkadot-v0.9.3'
version = '0.9.0'

[dependencies.sp-core]
git = 'https://github.com/paritytech/substrate.git'
branch = 'polkadot-v0.9.3'
version = '3.0.0'

[dependencies.sp-finality-grandpa]
git = 'https://github.com/paritytech/substrate.git'
branch = 'polkadot-v0.9.3'
version = '3.0.0'

[dependencies.sp-inherents]
git = 'https://github.com/paritytech/substrate.git'
branch = 'polkadot-v0.9.3'
version = '3.0.0'

[dependencies.sp-keystore]
git = 'https://github.com/paritytech/substrate.git'
branch = 'polkadot-v0.9.3'
version = '0.9.0'

[dependencies.sp-offchain]
git = 'https://github.com/paritytech/substrate.git'
branch = 'polkadot-v0.9.3'
version = '3.0.0'

[dependencies.sp-runtime]
git = 'https://github.com/paritytech/substrate.git'
branch = 'polkadot-v0.9.3'
version = '3.0.0'

[dependencies.sp-session]
git = 'https://github.com/paritytech/substrate.git'
branch = 'polkadot-v0.9.3'
version = '3.0.0'

[dependencies.sp-timestamp]
git = 'https://github.com/paritytech/substrate.git'
branch = 'polkadot-v0.9.3'
version = '3.0.0'

[dependencies.sp-transaction-pool]
git = 'https://github.com/paritytech/substrate.git'
branch = 'polkadot-v0.9.3'
version = '3.0.0'

[dependencies.sp-trie]
git = 'https://github.com/paritytech/substrate.git'
branch = 'polkadot-v0.9.3'
version = '3.0.0'

[dependencies.substrate-frame-rpc-system]
git = 'https://github.com/paritytech/substrate.git'
branch = 'polkadot-v0.9.3'
version = '3.0.0'

[dependencies.pallet-contracts]
git = 'https://github.com/paritytech/substrate.git'
branch = 'polkadot-v0.9.3'
version = '3.0.0'

[dependencies.pallet-contracts-rpc]
git = 'https://github.com/paritytech/substrate.git'
branch = 'polkadot-v0.9.3'
version = '3.0.0'


[dependencies.sc-network]
git = 'https://github.com/paritytech/substrate.git'
branch = 'polkadot-v0.9.3'
version = '0.9.0'

[dependencies.serde]
features = ['derive']
version = '1.0.119'

[dependencies.serde_json]
version = '1.0.41'


################################################################################
# Cumulus dependencies

[dependencies.cumulus-client-consensus-aura]
git = 'https://github.com/paritytech/cumulus.git'
branch = 'polkadot-v0.9.3'

[dependencies.cumulus-client-consensus-common]
git = 'https://github.com/paritytech/cumulus.git'
branch = 'polkadot-v0.9.3'

[dependencies.cumulus-client-collator]
git = 'https://github.com/paritytech/cumulus.git'
branch = 'polkadot-v0.9.3'

[dependencies.cumulus-client-cli]
git = 'https://github.com/paritytech/cumulus.git'
branch = 'polkadot-v0.9.3'

[dependencies.cumulus-client-network]
git = 'https://github.com/paritytech/cumulus.git'
branch = 'polkadot-v0.9.3'

[dependencies.cumulus-primitives-core]
git = 'https://github.com/paritytech/cumulus.git'
branch = 'polkadot-v0.9.3'

[dependencies.cumulus-primitives-parachain-inherent]
git = 'https://github.com/paritytech/cumulus.git'
branch = 'polkadot-v0.9.3'

[dependencies.cumulus-client-service]
git = 'https://github.com/paritytech/cumulus.git'
branch = 'polkadot-v0.9.3'


################################################################################
# Polkadot dependencies
[dependencies.polkadot-primitives]
git = "https://github.com/paritytech/polkadot"
branch = 'release-v0.9.3'

[dependencies.polkadot-service]
git = "https://github.com/paritytech/polkadot"
branch = 'release-v0.9.3'

[dependencies.polkadot-cli]
git = "https://github.com/paritytech/polkadot"
branch = 'release-v0.9.3'

[dependencies.polkadot-test-service]
git = "https://github.com/paritytech/polkadot"
branch = 'release-v0.9.3'

[dependencies.polkadot-parachain]
git = "https://github.com/paritytech/polkadot"
branch = 'release-v0.9.3'


################################################################################
# Local dependencies

[dependencies.nft-runtime]
path = '../runtime'
version = '3.0.0'

################################################################################
# Package 

[package]
authors = ['Unique Network <support@uniquenetwork.io>']
build = 'build.rs'
description = 'Substrate node nft'
edition = '2018'
homepage = 'https://unique.network'
license = 'All Rights Reserved'
name = 'nft'
repository = 'https://github.com/usetech-llc/nft_private/'
version = '3.0.0'

[[bin]]
name = 'nft'

[package.metadata.docs.rs]
targets = ['x86_64-unknown-linux-gnu']

[dependencies]
futures = '0.3.4'
log = '0.4.8'
flexi_logger = "0.15.7"
parking_lot = '0.10.0'
structopt = '0.3.8'
jsonrpc-core = '15.0.0'

<<<<<<< HEAD
=======
# Substrate dependencies
nft-runtime = { path = '../runtime', version = '3.0.0' }
nft-data-structs = { default-features = false, path="../primitives" }
frame-benchmarking = '3.0.0'
frame-benchmarking-cli = '3.0.0'
pallet-transaction-payment-rpc = '3.0.0'
sc-basic-authorship = '0.9.0'
sc-cli = { features = ['wasmtime'], version = '0.9.0' }
sc-client-api = '3.0.0'
sc-consensus = '0.9.0'
sc-consensus-aura = '0.9.0'
sc-executor = { features = ['wasmtime'], version = '0.9.0' }
sc-finality-grandpa = '0.9.0'

sc-keystore = '3.0.0'
sc-rpc = '3.0.0'
sc-rpc-api = '0.9.0'
sc-service = { features = ['wasmtime'], version = '0.9.0' }
sc-transaction-pool = '3.0.0'
sp-api = '3.0.0'
sp-block-builder = '3.0.0'
sp-blockchain = '3.0.0'
sp-consensus = '0.9.0'
sp-consensus-aura = '0.9.0'
sp-core = '3.0.0'
sp-finality-grandpa = '3.0.0'
sp-inherents = '3.0.0'
sp-runtime = '3.0.0'
sp-transaction-pool = '3.0.0'
substrate-frame-rpc-system = '3.0.0'
sc-network = '0.9.0'
pallet-contracts-rpc = '3.0.0'
sc-telemetry = '3.0.0'

serde = { version = "1.0.102", features = ["derive"] }
serde_json = "1.0.41"

>>>>>>> 2a441390
[features]
default = []
runtime-benchmarks = ['nft-runtime/runtime-benchmarks']<|MERGE_RESOLUTION|>--- conflicted
+++ resolved
@@ -282,6 +282,10 @@
 [dependencies.nft-runtime]
 path = '../runtime'
 version = '3.0.0'
+
+[dependencies.nft-data-structs]
+path="../primitives"
+default-features = false
 
 ################################################################################
 # Package 
@@ -311,46 +315,6 @@
 structopt = '0.3.8'
 jsonrpc-core = '15.0.0'
 
-<<<<<<< HEAD
-=======
-# Substrate dependencies
-nft-runtime = { path = '../runtime', version = '3.0.0' }
-nft-data-structs = { default-features = false, path="../primitives" }
-frame-benchmarking = '3.0.0'
-frame-benchmarking-cli = '3.0.0'
-pallet-transaction-payment-rpc = '3.0.0'
-sc-basic-authorship = '0.9.0'
-sc-cli = { features = ['wasmtime'], version = '0.9.0' }
-sc-client-api = '3.0.0'
-sc-consensus = '0.9.0'
-sc-consensus-aura = '0.9.0'
-sc-executor = { features = ['wasmtime'], version = '0.9.0' }
-sc-finality-grandpa = '0.9.0'
-
-sc-keystore = '3.0.0'
-sc-rpc = '3.0.0'
-sc-rpc-api = '0.9.0'
-sc-service = { features = ['wasmtime'], version = '0.9.0' }
-sc-transaction-pool = '3.0.0'
-sp-api = '3.0.0'
-sp-block-builder = '3.0.0'
-sp-blockchain = '3.0.0'
-sp-consensus = '0.9.0'
-sp-consensus-aura = '0.9.0'
-sp-core = '3.0.0'
-sp-finality-grandpa = '3.0.0'
-sp-inherents = '3.0.0'
-sp-runtime = '3.0.0'
-sp-transaction-pool = '3.0.0'
-substrate-frame-rpc-system = '3.0.0'
-sc-network = '0.9.0'
-pallet-contracts-rpc = '3.0.0'
-sc-telemetry = '3.0.0'
-
-serde = { version = "1.0.102", features = ["derive"] }
-serde_json = "1.0.41"
-
->>>>>>> 2a441390
 [features]
 default = []
 runtime-benchmarks = ['nft-runtime/runtime-benchmarks']