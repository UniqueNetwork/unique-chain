// Copyright 2019-2022 Unique Network (Gibraltar) Ltd.
// This file is part of Unique Network.

// Unique Network is free software: you can redistribute it and/or modify
// it under the terms of the GNU General Public License as published by
// the Free Software Foundation, either version 3 of the License, or
// (at your option) any later version.

// Unique Network is distributed in the hope that it will be useful,
// but WITHOUT ANY WARRANTY; without even the implied warranty of
// MERCHANTABILITY or FITNESS FOR A PARTICULAR PURPOSE.  See the
// GNU General Public License for more details.

// You should have received a copy of the GNU General Public License
// along with Unique Network. If not, see <http://www.gnu.org/licenses/>.

use std::sync::Arc;

use codec::Decode;
use jsonrpc_core::{Error as RpcError, ErrorCode, Result};
use jsonrpc_derive::rpc;
use up_data_structs::{Collection, CollectionId, CollectionStats, CollectionLimits, TokenId};
use sp_api::{BlockId, BlockT, ProvideRuntimeApi, ApiExt};
use sp_blockchain::HeaderBackend;
use up_rpc::UniqueApi as UniqueRuntimeApi;

#[rpc]
pub trait UniqueApi<BlockHash, CrossAccountId, AccountId> {
	#[rpc(name = "unique_accountTokens")]
	fn account_tokens(
		&self,
		collection: CollectionId,
		account: CrossAccountId,
		at: Option<BlockHash>,
	) -> Result<Vec<TokenId>>;
	#[rpc(name = "unique_tokenExists")]
	fn token_exists(
		&self,
		collection: CollectionId,
		token: TokenId,
		at: Option<BlockHash>,
	) -> Result<bool>;

	#[rpc(name = "unique_tokenOwner")]
	fn token_owner(
		&self,
		collection: CollectionId,
		token: TokenId,
		at: Option<BlockHash>,
	) -> Result<Option<CrossAccountId>>;
	#[rpc(name = "unique_constMetadata")]
	fn const_metadata(
		&self,
		collection: CollectionId,
		token: TokenId,
		at: Option<BlockHash>,
	) -> Result<Vec<u8>>;
	#[rpc(name = "unique_variableMetadata")]
	fn variable_metadata(
		&self,
		collection: CollectionId,
		token: TokenId,
		at: Option<BlockHash>,
	) -> Result<Vec<u8>>;

	#[rpc(name = "unique_collectionTokens")]
	fn collection_tokens(&self, collection: CollectionId, at: Option<BlockHash>) -> Result<u32>;
	#[rpc(name = "unique_accountBalance")]
	fn account_balance(
		&self,
		collection: CollectionId,
		account: CrossAccountId,
		at: Option<BlockHash>,
	) -> Result<u32>;
	#[rpc(name = "unique_balance")]
	fn balance(
		&self,
		collection: CollectionId,
		account: CrossAccountId,
		token: TokenId,
		at: Option<BlockHash>,
	) -> Result<String>;
	#[rpc(name = "unique_allowance")]
	fn allowance(
		&self,
		collection: CollectionId,
		sender: CrossAccountId,
		spender: CrossAccountId,
		token: TokenId,
		at: Option<BlockHash>,
	) -> Result<String>;

	#[rpc(name = "unique_adminlist")]
	fn adminlist(
		&self,
		collection: CollectionId,
		at: Option<BlockHash>,
	) -> Result<Vec<CrossAccountId>>;
	#[rpc(name = "unique_allowlist")]
	fn allowlist(
		&self,
		collection: CollectionId,
		at: Option<BlockHash>,
	) -> Result<Vec<CrossAccountId>>;
	#[rpc(name = "unique_allowed")]
	fn allowed(
		&self,
		collection: CollectionId,
		user: CrossAccountId,
		at: Option<BlockHash>,
	) -> Result<bool>;
	#[rpc(name = "unique_lastTokenId")]
	fn last_token_id(&self, collection: CollectionId, at: Option<BlockHash>) -> Result<TokenId>;
	#[rpc(name = "unique_collectionById")]
	fn collection_by_id(
		&self,
		collection: CollectionId,
		at: Option<BlockHash>,
	) -> Result<Option<Collection<AccountId>>>;
	#[rpc(name = "unique_collectionStats")]
	fn collection_stats(&self, at: Option<BlockHash>) -> Result<CollectionStats>;
<<<<<<< HEAD

	#[rpc(name = "unique_nextSponsored")]
	fn next_sponsored(
		&self,
		collection: CollectionId,
		account: CrossAccountId,
		token: TokenId,
		at: Option<BlockHash>,
	) -> Result<Option<u64>>;
=======
	#[rpc(name = "unique_effectiveCollectionLimits")]
	fn effective_collection_limits(
		&self,
		collection_id: CollectionId,
		at: Option<BlockHash>,
	) -> Result<Option<CollectionLimits>>;
>>>>>>> d0079d66
}

pub struct Unique<C, P> {
	client: Arc<C>,
	_marker: std::marker::PhantomData<P>,
}

impl<C, P> Unique<C, P> {
	pub fn new(client: Arc<C>) -> Self {
		Self {
			client,
			_marker: Default::default(),
		}
	}
}

pub enum Error {
	RuntimeError,
}

impl From<Error> for i64 {
	fn from(e: Error) -> i64 {
		match e {
			Error::RuntimeError => 1,
		}
	}
}

macro_rules! pass_method {
	(
		$method_name:ident($($name:ident: $ty:ty),* $(,)?) -> $result:ty $(=> $mapper:expr)?
		$(; changed_in $ver:expr, $changed_method_name:ident ($($changed_name:expr), * $(,)?) => $fixer:expr)*
	) => {
		fn $method_name(
			&self,
			$(
				$name: $ty,
			)*
			at: Option<<Block as BlockT>::Hash>,
		) -> Result<$result> {
			let api = self.client.runtime_api();
			let at = BlockId::hash(at.unwrap_or_else(|| self.client.info().best_hash));
			let _api_version = if let Ok(Some(api_version)) =
				api.api_version::<dyn UniqueRuntimeApi<Block, CrossAccountId, AccountId>>(&at)
			{
				api_version
			} else {
				// unreachable for our runtime
				return Err(RpcError {
					code: ErrorCode::InvalidParams,
					message: "Api is not available".into(),
					data: None,
				})
			};

			let result = $(if _api_version < $ver {
				api.$changed_method_name(&at, $($changed_name),*).map(|r| r.map($fixer))
			} else)*
			{ api.$method_name(&at, $($name),*) };

			let result = result.map_err(|e| RpcError {
				code: ErrorCode::ServerError(Error::RuntimeError.into()),
				message: "Unable to query".into(),
				data: Some(format!("{:?}", e).into()),
			})?;
			result.map_err(|e| RpcError {
				code: ErrorCode::InvalidParams,
				message: "Runtime returned error".into(),
				data: Some(format!("{:?}", e).into()),
			})$(.map($mapper))?
		}
	};
}

#[allow(deprecated)]
impl<C, Block, CrossAccountId, AccountId>
	UniqueApi<<Block as BlockT>::Hash, CrossAccountId, AccountId> for Unique<C, Block>
where
	Block: BlockT,
	AccountId: Decode,
	C: 'static + ProvideRuntimeApi<Block> + HeaderBackend<Block>,
	C::Api: UniqueRuntimeApi<Block, CrossAccountId, AccountId>,
	CrossAccountId: pallet_evm::account::CrossAccountId<AccountId>,
{
	pass_method!(account_tokens(collection: CollectionId, account: CrossAccountId) -> Vec<TokenId>);
	pass_method!(token_exists(collection: CollectionId, token: TokenId) -> bool);
	pass_method!(
		token_owner(collection: CollectionId, token: TokenId) -> Option<CrossAccountId>;
		changed_in 2, token_owner_before_version_2(collection, token) => |u| Some(u)
	);
	pass_method!(const_metadata(collection: CollectionId, token: TokenId) -> Vec<u8>);
	pass_method!(variable_metadata(collection: CollectionId, token: TokenId) -> Vec<u8>);
	pass_method!(collection_tokens(collection: CollectionId) -> u32);
	pass_method!(account_balance(collection: CollectionId, account: CrossAccountId) -> u32);
	pass_method!(balance(collection: CollectionId, account: CrossAccountId, token: TokenId) -> String => |v| v.to_string());
	pass_method!(allowance(collection: CollectionId, sender: CrossAccountId, spender: CrossAccountId, token: TokenId) -> String => |v| v.to_string());

	pass_method!(adminlist(collection: CollectionId) -> Vec<CrossAccountId>);
	pass_method!(allowlist(collection: CollectionId) -> Vec<CrossAccountId>);
	pass_method!(allowed(collection: CollectionId, user: CrossAccountId) -> bool);
	pass_method!(last_token_id(collection: CollectionId) -> TokenId);
	pass_method!(collection_by_id(collection: CollectionId) -> Option<Collection<AccountId>>);
	pass_method!(collection_stats() -> CollectionStats);
<<<<<<< HEAD
	pass_method!(next_sponsored(collection: CollectionId, account: CrossAccountId, token: TokenId) -> Option<u64>);
=======
	pass_method!(effective_collection_limits(collection_id: CollectionId) -> Option<CollectionLimits>);
>>>>>>> d0079d66
}<|MERGE_RESOLUTION|>--- conflicted
+++ resolved
@@ -119,7 +119,6 @@
 	) -> Result<Option<Collection<AccountId>>>;
 	#[rpc(name = "unique_collectionStats")]
 	fn collection_stats(&self, at: Option<BlockHash>) -> Result<CollectionStats>;
-<<<<<<< HEAD
 
 	#[rpc(name = "unique_nextSponsored")]
 	fn next_sponsored(
@@ -129,14 +128,12 @@
 		token: TokenId,
 		at: Option<BlockHash>,
 	) -> Result<Option<u64>>;
-=======
 	#[rpc(name = "unique_effectiveCollectionLimits")]
 	fn effective_collection_limits(
 		&self,
 		collection_id: CollectionId,
 		at: Option<BlockHash>,
 	) -> Result<Option<CollectionLimits>>;
->>>>>>> d0079d66
 }
 
 pub struct Unique<C, P> {
@@ -240,9 +237,6 @@
 	pass_method!(last_token_id(collection: CollectionId) -> TokenId);
 	pass_method!(collection_by_id(collection: CollectionId) -> Option<Collection<AccountId>>);
 	pass_method!(collection_stats() -> CollectionStats);
-<<<<<<< HEAD
 	pass_method!(next_sponsored(collection: CollectionId, account: CrossAccountId, token: TokenId) -> Option<u64>);
-=======
 	pass_method!(effective_collection_limits(collection_id: CollectionId) -> Option<CollectionLimits>);
->>>>>>> d0079d66
 }