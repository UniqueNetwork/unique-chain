{
    "AccessMode": {
      "_enum": [
        "Normal",
        "WhiteList"
      ]
    },
    "DecimalPoints": "u8",
    "CollectionMode": {
      "_enum": {
        "Invalid": null,
        "NFT": null,
        "Fungible": "DecimalPoints",
        "ReFungible": null
      }
    },
    "Ownership": {
      "Owner": "AccountId",
      "Fraction": "u128"
    },
    "FungibleItemType": {
      "Value": "u128"
    },
    "NftItemType": {
      "Owner": "AccountId",
      "ConstData": "Vec<u8>",
      "VariableData": "Vec<u8>"
    },
    "ReFungibleItemType": {
      "Owner": "Vec<Ownership<AccountId>>",
      "ConstData": "Vec<u8>",
      "VariableData": "Vec<u8>"
    },
    "CollectionType": {
      "Owner": "AccountId",
      "Mode": "CollectionMode",
      "Access": "AccessMode",
      "DecimalPoints": "DecimalPoints",
      "Name": "Vec<u16>",
      "Description": "Vec<u16>",
      "TokenPrefix": "Vec<u8>",
      "MintMode": "bool",
      "OffchainSchema": "Vec<u8>",
      "SchemaVersion": "SchemaVersion",
      "Sponsor": "AccountId",
      "SponsorConfirmed": "bool",
      "Limits": "CollectionLimits",
      "VariableOnChainSchema": "Vec<u8>",
      "ConstOnChainSchema": "Vec<u8>"
    },
    "RawData": "Vec<u8>",
    "Address": "AccountId",
    "LookupSource": "AccountId",
    "Weight": "u64",
    "CreateNftData": {
      "const_data": "Vec<u8>",
      "variable_data": "Vec<u8>" 
    },
    "CreateFungibleData": {
      "value": "u128"
    },
    "CreateReFungibleData": {
      "const_data": "Vec<u8>",
      "variable_data": "Vec<u8>",
      "pieces": "u128"
    },
    "CreateItemData": {
      "_enum": {
        "NFT": "CreateNftData",
        "Fungible": "CreateFungibleData",
        "ReFungible": "CreateReFungibleData"
      }
    },
    "SchemaVersion": {
      "_enum": [
        "ImageURL",
        "Unique"
      ]
    },
    "CollectionId": "u32",
    "TokenId": "u32",
    "ChainLimits": {
      "CollectionNumbersLimit": "u32",
      "AccountTokenOwnershipLimit": "u32",
      "CollectionAdminsLimit": "u64",
      "CustomDataLimit": "u32",
      "NftSponsorTimeout": "u32",
      "FungibleSponsorTimeout": "u32",
      "RefungibleSponsorTimeout": "u32",
      "OffchainSchemaLimit": "u32",
      "VariableOnChainSchemaLimit": "u32",
      "ConstOnChainSchemaLimit": "u32"
    },
    "CollectionLimits": {
      "AccountTokenOwnershipLimit": "u32",
      "SponsoredMintSize": "u32",
      "TokenLimit": "u32",
<<<<<<< HEAD
      "SponsorTimeout": "u32",
      "OwnerCanTransfer": "bool",
      "OwnerCanDestroy": "bool"
    },
    "AccountInfo": "AccountInfoWithProviders",
    "AccountInfoWithProviders": {
      "nonce": "Index",
      "consumers": "RefCount",
      "providers": "RefCount",
      "data": "AccountData"
=======
      "SponsorTimeout": "u32"
>>>>>>> 2109c86e
    }
}<|MERGE_RESOLUTION|>--- conflicted
+++ resolved
@@ -95,19 +95,8 @@
       "AccountTokenOwnershipLimit": "u32",
       "SponsoredMintSize": "u32",
       "TokenLimit": "u32",
-<<<<<<< HEAD
       "SponsorTimeout": "u32",
       "OwnerCanTransfer": "bool",
       "OwnerCanDestroy": "bool"
-    },
-    "AccountInfo": "AccountInfoWithProviders",
-    "AccountInfoWithProviders": {
-      "nonce": "Index",
-      "consumers": "RefCount",
-      "providers": "RefCount",
-      "data": "AccountData"
-=======
-      "SponsorTimeout": "u32"
->>>>>>> 2109c86e
     }
 }