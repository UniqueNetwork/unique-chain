--- conflicted
+++ resolved
@@ -1,141 +1,135 @@
-﻿//
-// This file is subject to the terms and conditions defined in
-// file 'LICENSE', which is part of this source code package.
-//
-
-import { ApiPromise } from '@polkadot/api';
-import BN from 'bn.js';
-import chai from 'chai';
-import chaiAsPromised from 'chai-as-promised';
-import privateKey from './substrate/privateKey';
-import { default as usingApi, submitTransactionAsync, submitTransactionExpectFailAsync } from './substrate/substrate-api';
-import {createCollectionExpectSuccess, destroyCollectionExpectSuccess} from './util/helpers';
-
-chai.use(chaiAsPromised);
-const expect = chai.expect;
-
-describe('Integration Test addCollectionAdmin(collection_id, new_admin_id):', () => {
-  it('Add collection admin.', async () => {
-    await usingApi(async (api) => {
-      const collectionId = await createCollectionExpectSuccess();
-      const alice = privateKey('//Alice');
-      const bob = privateKey('//Bob');
-
-      const collection: any = (await api.query.nft.collection(collectionId));
-      expect(collection.Owner.toString()).to.be.eq(alice.address);
-
-      const changeAdminTx = api.tx.nft.addCollectionAdmin(collectionId, bob.address);
-      await submitTransactionAsync(alice, changeAdminTx);
-
-      const adminListAfterAddAdmin: any = (await api.query.nft.adminList(collectionId));
-      expect(adminListAfterAddAdmin).to.be.contains(bob.address);
-    });
-  });
-
-  it('Add admin using added collection admin.', async () => {
-    await usingApi(async (api) => {
-      const collectionId = await createCollectionExpectSuccess();
-      const Alice = privateKey('//Alice');
-      const Bob = privateKey('//Bob');
-      const Charlie = privateKey('//CHARLIE');
-
-      const collection: any = (await api.query.nft.collection(collectionId));
-      expect(collection.Owner.toString()).to.be.eq(Alice.address);
-
-      const changeAdminTx = api.tx.nft.addCollectionAdmin(collectionId, Bob.address);
-      await submitTransactionAsync(Alice, changeAdminTx);
-
-      const adminListAfterAddAdmin: any = (await api.query.nft.adminList(collectionId));
-      expect(adminListAfterAddAdmin).to.be.contains(Bob.address);
-
-      const changeAdminTxCharlie = api.tx.nft.addCollectionAdmin(collectionId, Charlie.address);
-      await submitTransactionAsync(Bob, changeAdminTxCharlie);
-      const adminListAfterAddNewAdmin: any = (await api.query.nft.adminList(collectionId));
-      expect(adminListAfterAddNewAdmin).to.be.contains(Bob.address);
-      expect(adminListAfterAddNewAdmin).to.be.contains(Charlie.address);
-    });
-  });
-});
-
-describe('Negative Integration Test addCollectionAdmin(collection_id, new_admin_id):', () => {
-  it("Not owner can't add collection admin.", async () => {
-    await usingApi(async (api) => {
-      const collectionId = await createCollectionExpectSuccess();
-      const alice = privateKey('//Alice');
-      const nonOwner = privateKey('//Bob_stash');
-
-      const changeAdminTx = api.tx.nft.addCollectionAdmin(collectionId, alice.address);
-      await expect(submitTransactionExpectFailAsync(nonOwner, changeAdminTx)).to.be.rejected;
-
-      const adminListAfterAddAdmin: any = (await api.query.nft.adminList(collectionId));
-      expect(adminListAfterAddAdmin).not.to.be.contains(alice.address);
-
-      // Verifying that nothing bad happened (network is live, new collections can be created, etc.)
-      await createCollectionExpectSuccess();
-    });
-  });
-  it("Can't add collection admin of not existing collection.", async () => {
-    await usingApi(async (api) => {
-      // tslint:disable-next-line: no-bitwise
-      const collectionId = (1 << 32) - 1;
-      const alice = privateKey('//Alice');
-      const bob = privateKey('//Bob');
-
-      const changeOwnerTx = api.tx.nft.addCollectionAdmin(collectionId, bob.address);
-      await expect(submitTransactionExpectFailAsync(alice, changeOwnerTx)).to.be.rejected;
-
-      // Verifying that nothing bad happened (network is live, new collections can be created, etc.)
-      await createCollectionExpectSuccess();
-    });
-  });
-
-  it("Can't add an admin to a destroyed collection.", async () => {
-    await usingApi(async (api) => {
-      const collectionId = await createCollectionExpectSuccess();
-      const Alice = privateKey('//Alice');
-      const Bob = privateKey('//Bob');
-      await destroyCollectionExpectSuccess(collectionId);
-      const changeOwnerTx = api.tx.nft.addCollectionAdmin(collectionId, Bob.address);
-      await expect(submitTransactionExpectFailAsync(Alice, changeOwnerTx)).to.be.rejected;
-
-      // Verifying that nothing bad happened (network is live, new collections can be created, etc.)
-      await createCollectionExpectSuccess();
-    });
-  });
-
-  it('Add an admin to a collection that has reached the maximum number of admins limit', async () => {
-    await usingApi(async (api: ApiPromise) => {
-      const Alice = privateKey('//Alice');
-      const accounts = [
-        'GsvVmjr1CBHwQHw84pPHMDxgNY3iBLz6Qn7qS3CH8qPhrHz',
-        'FoQJpPyadYccjavVdTWxpxU7rUEaYhfLCPwXgkfD6Zat9QP',
-        'JKspFU6ohf1Grg3Phdzj2pSgWvsYWzSfKghhfzMbdhNBWs5',
-        'Fr4NzY1udSFFLzb2R3qxVQkwz9cZraWkyfH4h3mVVk7BK7P',
-        'DfnTB4z7eUvYRqcGtTpFsLC69o6tvBSC1pEv8vWPZFtCkaK',
-        'HnMAUz7r2G8G3hB27SYNyit5aJmh2a5P4eMdDtACtMFDbam',
-        'DE14BzQ1bDXWPKeLoAqdLAm1GpyAWaWF1knF74cEZeomTBM',
-      ];
-      const collectionId = await createCollectionExpectSuccess();
-
-<<<<<<< HEAD
-      const chainLimit = await api.query.nft.chainLimit() as unknown as { CollectionAdminsLimit: BN };
-      const chainLimitNumber = chainLimit.CollectionAdminsLimit.toNumber();
-      expect(chainLimitNumber).to.be.equal(5);
-=======
-      const chainLimits: any = await api.query.nft.chainLimit();
-      const chainAdminLimit = chainLimits.CollectionAdminsLimit.toNumber();
-      expect(chainAdminLimit).to.be.equal(5);
->>>>>>> 563ceaa0
-
-      for (let i = 0; i < chainAdminLimit; i++) {
-        const changeAdminTx = api.tx.nft.addCollectionAdmin(collectionId, accounts[i]);
-        await submitTransactionAsync(Alice, changeAdminTx);
-        const adminListAfterAddAdmin: any = (await api.query.nft.adminList(collectionId));
-        expect(adminListAfterAddAdmin).to.be.contains(accounts[i]);
-      }
-
-      const tx = api.tx.nft.addCollectionAdmin(collectionId, accounts[chainAdminLimit]);
-      await expect(submitTransactionExpectFailAsync(Alice, tx)).to.be.rejected;
-    });
-  });
-});
+﻿//
+// This file is subject to the terms and conditions defined in
+// file 'LICENSE', which is part of this source code package.
+//
+
+import { ApiPromise } from '@polkadot/api';
+import BN from 'bn.js';
+import chai from 'chai';
+import chaiAsPromised from 'chai-as-promised';
+import privateKey from './substrate/privateKey';
+import { default as usingApi, submitTransactionAsync, submitTransactionExpectFailAsync } from './substrate/substrate-api';
+import {createCollectionExpectSuccess, destroyCollectionExpectSuccess} from './util/helpers';
+
+chai.use(chaiAsPromised);
+const expect = chai.expect;
+
+describe('Integration Test addCollectionAdmin(collection_id, new_admin_id):', () => {
+  it('Add collection admin.', async () => {
+    await usingApi(async (api) => {
+      const collectionId = await createCollectionExpectSuccess();
+      const alice = privateKey('//Alice');
+      const bob = privateKey('//Bob');
+
+      const collection: any = (await api.query.nft.collection(collectionId));
+      expect(collection.Owner.toString()).to.be.eq(alice.address);
+
+      const changeAdminTx = api.tx.nft.addCollectionAdmin(collectionId, bob.address);
+      await submitTransactionAsync(alice, changeAdminTx);
+
+      const adminListAfterAddAdmin: any = (await api.query.nft.adminList(collectionId));
+      expect(adminListAfterAddAdmin).to.be.contains(bob.address);
+    });
+  });
+
+  it('Add admin using added collection admin.', async () => {
+    await usingApi(async (api) => {
+      const collectionId = await createCollectionExpectSuccess();
+      const Alice = privateKey('//Alice');
+      const Bob = privateKey('//Bob');
+      const Charlie = privateKey('//CHARLIE');
+
+      const collection: any = (await api.query.nft.collection(collectionId));
+      expect(collection.Owner.toString()).to.be.eq(Alice.address);
+
+      const changeAdminTx = api.tx.nft.addCollectionAdmin(collectionId, Bob.address);
+      await submitTransactionAsync(Alice, changeAdminTx);
+
+      const adminListAfterAddAdmin: any = (await api.query.nft.adminList(collectionId));
+      expect(adminListAfterAddAdmin).to.be.contains(Bob.address);
+
+      const changeAdminTxCharlie = api.tx.nft.addCollectionAdmin(collectionId, Charlie.address);
+      await submitTransactionAsync(Bob, changeAdminTxCharlie);
+      const adminListAfterAddNewAdmin: any = (await api.query.nft.adminList(collectionId));
+      expect(adminListAfterAddNewAdmin).to.be.contains(Bob.address);
+      expect(adminListAfterAddNewAdmin).to.be.contains(Charlie.address);
+    });
+  });
+});
+
+describe('Negative Integration Test addCollectionAdmin(collection_id, new_admin_id):', () => {
+  it("Not owner can't add collection admin.", async () => {
+    await usingApi(async (api) => {
+      const collectionId = await createCollectionExpectSuccess();
+      const alice = privateKey('//Alice');
+      const nonOwner = privateKey('//Bob_stash');
+
+      const changeAdminTx = api.tx.nft.addCollectionAdmin(collectionId, alice.address);
+      await expect(submitTransactionExpectFailAsync(nonOwner, changeAdminTx)).to.be.rejected;
+
+      const adminListAfterAddAdmin: any = (await api.query.nft.adminList(collectionId));
+      expect(adminListAfterAddAdmin).not.to.be.contains(alice.address);
+
+      // Verifying that nothing bad happened (network is live, new collections can be created, etc.)
+      await createCollectionExpectSuccess();
+    });
+  });
+  it("Can't add collection admin of not existing collection.", async () => {
+    await usingApi(async (api) => {
+      // tslint:disable-next-line: no-bitwise
+      const collectionId = (1 << 32) - 1;
+      const alice = privateKey('//Alice');
+      const bob = privateKey('//Bob');
+
+      const changeOwnerTx = api.tx.nft.addCollectionAdmin(collectionId, bob.address);
+      await expect(submitTransactionExpectFailAsync(alice, changeOwnerTx)).to.be.rejected;
+
+      // Verifying that nothing bad happened (network is live, new collections can be created, etc.)
+      await createCollectionExpectSuccess();
+    });
+  });
+
+  it("Can't add an admin to a destroyed collection.", async () => {
+    await usingApi(async (api) => {
+      const collectionId = await createCollectionExpectSuccess();
+      const Alice = privateKey('//Alice');
+      const Bob = privateKey('//Bob');
+      await destroyCollectionExpectSuccess(collectionId);
+      const changeOwnerTx = api.tx.nft.addCollectionAdmin(collectionId, Bob.address);
+      await expect(submitTransactionExpectFailAsync(Alice, changeOwnerTx)).to.be.rejected;
+
+      // Verifying that nothing bad happened (network is live, new collections can be created, etc.)
+      await createCollectionExpectSuccess();
+    });
+  });
+
+  it.only('Add an admin to a collection that has reached the maximum number of admins limit', async () => {
+    await usingApi(async (api: ApiPromise) => {
+      const Alice = privateKey('//Alice');
+      const accounts = [
+        'GsvVmjr1CBHwQHw84pPHMDxgNY3iBLz6Qn7qS3CH8qPhrHz',
+        'FoQJpPyadYccjavVdTWxpxU7rUEaYhfLCPwXgkfD6Zat9QP',
+        'JKspFU6ohf1Grg3Phdzj2pSgWvsYWzSfKghhfzMbdhNBWs5',
+        'Fr4NzY1udSFFLzb2R3qxVQkwz9cZraWkyfH4h3mVVk7BK7P',
+        'DfnTB4z7eUvYRqcGtTpFsLC69o6tvBSC1pEv8vWPZFtCkaK',
+        'HnMAUz7r2G8G3hB27SYNyit5aJmh2a5P4eMdDtACtMFDbam',
+        'DE14BzQ1bDXWPKeLoAqdLAm1GpyAWaWF1knF74cEZeomTBM',
+      ];
+      const collectionId = await createCollectionExpectSuccess();
+
+      const chainLimit = await api.query.nft.chainLimit() as unknown as { CollectionAdminsLimit: BN };
+      const chainAdminLimit = chainLimit.CollectionAdminsLimit.toNumber();
+      expect(chainAdminLimit).to.be.equal(5);
+
+      for (let i = 0; i < chainAdminLimit; i++) {
+        const changeAdminTx = api.tx.nft.addCollectionAdmin(collectionId, accounts[i]);
+        await submitTransactionAsync(Alice, changeAdminTx);
+        const adminListAfterAddAdmin: any = (await api.query.nft.adminList(collectionId));
+        expect(adminListAfterAddAdmin).to.be.contains(accounts[i]);
+      }
+
+      const tx = api.tx.nft.addCollectionAdmin(collectionId, accounts[chainAdminLimit]);
+      await expect(submitTransactionExpectFailAsync(Alice, tx)).to.be.rejected;
+    });
+  });
+});