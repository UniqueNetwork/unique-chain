--- conflicted
+++ resolved
@@ -66,11 +66,8 @@
       const foreignAssets = 'foreignassets';
       const rmrkPallets = ['rmrkcore', 'rmrkequip'];
       const appPromotion = 'apppromotion';
-<<<<<<< HEAD
       const collatorSelection = ['authorship', 'session', 'collatorselection'];
-=======
       const testUtils = 'testutils';
->>>>>>> 49182bd0
 
       if (chain.eq('OPAL by UNIQUE')) {
         requiredPallets.push(
