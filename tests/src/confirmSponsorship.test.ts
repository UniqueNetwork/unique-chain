//
// This file is subject to the terms and conditions defined in
// file 'LICENSE', which is part of this source code package.
//

import chai from 'chai';
import chaiAsPromised from 'chai-as-promised';
import { default as usingApi, submitTransactionAsync, submitTransactionExpectFailAsync } from "./substrate/substrate-api";
import { 
  createCollectionExpectSuccess, 
  setCollectionSponsorExpectSuccess, 
  destroyCollectionExpectSuccess, 
  setCollectionSponsorExpectFailure,
  confirmSponsorshipExpectSuccess,
  confirmSponsorshipExpectFailure,
  createItemExpectSuccess,
  findUnusedAddress,
  getGenericResult,
  enableWhiteListExpectSuccess,
  enablePublicMintingExpectSuccess,
  addToWhiteListExpectSuccess,
} from "./util/helpers";
import { Keyring } from "@polkadot/api";
import { IKeyringPair } from "@polkadot/types/types";
import type { AccountId } from '@polkadot/types/interfaces';
import { BigNumber } from 'bignumber.js';

chai.use(chaiAsPromised);
const expect = chai.expect;

let alice: IKeyringPair;
let bob: IKeyringPair;
let charlie: IKeyringPair;

describe('integration test: ext. confirmSponsorship():', () => {

  before(async () => {
    await usingApi(async (api) => {
      const keyring = new Keyring({ type: 'sr25519' });
      alice = keyring.addFromUri(`//Alice`);
      bob = keyring.addFromUri(`//Bob`);
      charlie = keyring.addFromUri(`//Charlie`);
    });
  });

  it('Confirm collection sponsorship', async () => {
    const collectionId = await createCollectionExpectSuccess();
    await setCollectionSponsorExpectSuccess(collectionId, bob.address);
    await confirmSponsorshipExpectSuccess(collectionId, '//Bob');
  });
  it('Add sponsor to a collection after the same sponsor was already added and confirmed', async () => {
    const collectionId = await createCollectionExpectSuccess();
    await setCollectionSponsorExpectSuccess(collectionId, bob.address);
    await confirmSponsorshipExpectSuccess(collectionId, '//Bob');
    await setCollectionSponsorExpectSuccess(collectionId, bob.address);
  });
  it('Add new sponsor to a collection after another sponsor was already added and confirmed', async () => {
    const collectionId = await createCollectionExpectSuccess();
    await setCollectionSponsorExpectSuccess(collectionId, bob.address);
    await confirmSponsorshipExpectSuccess(collectionId, '//Bob');
    await setCollectionSponsorExpectSuccess(collectionId, charlie.address);
  });

  it('NFT: Transfer fees are paid by the sponsor after confirmation', async () => {
    const collectionId = await createCollectionExpectSuccess();
    await setCollectionSponsorExpectSuccess(collectionId, bob.address);
    await confirmSponsorshipExpectSuccess(collectionId, '//Bob');

    await usingApi(async (api) => {
      const AsponsorBalance = new BigNumber((await api.query.system.account(bob.address)).data.free.toString());

      // Find unused address
      const zeroBalance = await findUnusedAddress(api);

      // Mint token for unused address
      const itemId = await createItemExpectSuccess(alice, collectionId, 'NFT', zeroBalance.address);

      // Transfer this tokens from unused address to Alice
      const zeroToAlice = api.tx.nft.transfer(zeroBalance.address, collectionId, itemId, 0);
      const events = await submitTransactionAsync(zeroBalance, zeroToAlice);
      const result = getGenericResult(events);

      const BsponsorBalance = new BigNumber((await api.query.system.account(bob.address)).data.free.toString());

      expect(result.success).to.be.true;
      expect(BsponsorBalance.lt(AsponsorBalance)).to.be.true;
    });

  });

  it('Fungible: Transfer fees are paid by the sponsor after confirmation', async () => {
    const collectionId = await createCollectionExpectSuccess({mode: {type: 'Fungible', decimalPoints: 0 }});
    await setCollectionSponsorExpectSuccess(collectionId, bob.address);
    await confirmSponsorshipExpectSuccess(collectionId, '//Bob');

    await usingApi(async (api) => {
      const AsponsorBalance = new BigNumber((await api.query.system.account(bob.address)).data.free.toString());

      // Find unused address
      const zeroBalance = await findUnusedAddress(api);

      // Mint token for unused address
      const itemId = await createItemExpectSuccess(alice, collectionId, 'Fungible', zeroBalance.address);

      // Transfer this tokens from unused address to Alice
      const zeroToAlice = api.tx.nft.transfer(zeroBalance.address, collectionId, itemId, 1);
      const events1 = await submitTransactionAsync(zeroBalance, zeroToAlice);
      const result1 = getGenericResult(events1);

      const BsponsorBalance = new BigNumber((await api.query.system.account(bob.address)).data.free.toString());

      expect(result1.success).to.be.true;
      expect(BsponsorBalance.lt(AsponsorBalance)).to.be.true;
    });
  });

  it('ReFungible: Transfer fees are paid by the sponsor after confirmation', async () => {
    const collectionId = await createCollectionExpectSuccess({mode: {type: 'ReFungible', decimalPoints: 0 }});
    await setCollectionSponsorExpectSuccess(collectionId, bob.address);
    await confirmSponsorshipExpectSuccess(collectionId, '//Bob');

    await usingApi(async (api) => {
      const AsponsorBalance = new BigNumber((await api.query.system.account(bob.address)).data.free.toString());

      // Find unused address
      const zeroBalance = await findUnusedAddress(api);

      // Mint token for unused address
      const itemId = await createItemExpectSuccess(alice, collectionId, 'ReFungible', zeroBalance.address);

      // Transfer this tokens from unused address to Alice
      const zeroToAlice = api.tx.nft.transfer(zeroBalance.address, collectionId, itemId, 1);
      const events1 = await submitTransactionAsync(zeroBalance, zeroToAlice);
      const result1 = getGenericResult(events1);

      const BsponsorBalance = new BigNumber((await api.query.system.account(bob.address)).data.free.toString());

      expect(result1.success).to.be.true;
      expect(BsponsorBalance.lt(AsponsorBalance)).to.be.true;
    });
  });

  it('CreateItem fees are paid by the sponsor after confirmation', async () => {
    const collectionId = await createCollectionExpectSuccess();
    await setCollectionSponsorExpectSuccess(collectionId, bob.address);
    await confirmSponsorshipExpectSuccess(collectionId, '//Bob');

    // Enable collection white list 
    await enableWhiteListExpectSuccess(alice, collectionId);

    // Enable public minting
    await enablePublicMintingExpectSuccess(alice, collectionId);

    // Create Item 
    await usingApi(async (api) => {
      const AsponsorBalance = new BigNumber((await api.query.system.account(bob.address)).data.free.toString());

      // Find unused address
      const zeroBalance = await findUnusedAddress(api);

      // Add zeroBalance address to white list
      await addToWhiteListExpectSuccess(alice, collectionId, zeroBalance.address);

      // Mint token using unused address as signer
      const tokenId = await createItemExpectSuccess(zeroBalance, collectionId, 'NFT', zeroBalance.address);

      const BsponsorBalance = new BigNumber((await api.query.system.account(bob.address)).data.free.toString());

      expect(BsponsorBalance.lt(AsponsorBalance)).to.be.true;
    });
  });

  it('NFT: Sponsoring of transfers is rate limited', async () => {
    const collectionId = await createCollectionExpectSuccess();
    await setCollectionSponsorExpectSuccess(collectionId, bob.address);
    await confirmSponsorshipExpectSuccess(collectionId, '//Bob');

    await usingApi(async (api) => {
      // Find unused address
      const zeroBalance = await findUnusedAddress(api);

      // Mint token for alice
      const itemId = await createItemExpectSuccess(alice, collectionId, 'NFT', alice.address);

      // Transfer this token from Alice to unused address and back
      // Alice to Zero gets sponsored
      const aliceToZero = api.tx.nft.transfer(zeroBalance.address, collectionId, itemId, 0);
      const events1 = await submitTransactionAsync(alice, aliceToZero);
      const result1 = getGenericResult(events1);

      // Second transfer should fail
      const AsponsorBalance = new BigNumber((await api.query.system.account(bob.address)).data.free.toString());
      const zeroToAlice = api.tx.nft.transfer(alice.address, collectionId, itemId, 0);
      const badTransaction = async function () { 
        await submitTransactionExpectFailAsync(zeroBalance, zeroToAlice);
      };
      await expect(badTransaction()).to.be.rejectedWith("Inability to pay some fees");
      const BsponsorBalance = new BigNumber((await api.query.system.account(bob.address)).data.free.toString());

      // Try again after Zero gets some balance - now it should succeed
      const balancetx = api.tx.balances.transfer(zeroBalance.address, 1e15);
      await submitTransactionAsync(alice, balancetx);
      const events2 = await submitTransactionAsync(zeroBalance, zeroToAlice);
      const result2 = getGenericResult(events2);

      expect(result1.success).to.be.true;
      expect(result2.success).to.be.true;
      expect(BsponsorBalance.isEqualTo(AsponsorBalance)).to.be.true;
    });
  });

<<<<<<< HEAD
  it('Fungible: Sponsoring of transfers is rate limited', async () => {
    const collectionId = await createCollectionExpectSuccess({mode: 'Fungible'});
=======
  it('Fungible: Sponsoring is rate limited', async () => {
    const collectionId = await createCollectionExpectSuccess({mode: {type: 'Fungible', decimalPoints: 0 }});
>>>>>>> 2ace66dc
    await setCollectionSponsorExpectSuccess(collectionId, bob.address);
    await confirmSponsorshipExpectSuccess(collectionId, '//Bob');

    await usingApi(async (api) => {
      // Find unused address
      const zeroBalance = await findUnusedAddress(api);

      // Mint token for unused address
      const itemId = await createItemExpectSuccess(alice, collectionId, 'Fungible', zeroBalance.address);

      // Transfer this tokens in parts from unused address to Alice
      const zeroToAlice = api.tx.nft.transfer(zeroBalance.address, collectionId, itemId, 1);
      const events1 = await submitTransactionAsync(zeroBalance, zeroToAlice);
      const result1 = getGenericResult(events1);

      const AsponsorBalance = new BigNumber((await api.query.system.account(bob.address)).data.free.toString());

      const badTransaction = async function () { 
        await submitTransactionExpectFailAsync(zeroBalance, zeroToAlice);
      };

      const BsponsorBalance = new BigNumber((await api.query.system.account(bob.address)).data.free.toString());

      // Try again after Zero gets some balance - now it should succeed
      const balancetx = api.tx.balances.transfer(zeroBalance.address, 1e15);
      await submitTransactionAsync(alice, balancetx);
      const events2 = await submitTransactionAsync(zeroBalance, zeroToAlice);
      const result2 = getGenericResult(events2);

      expect(result1.success).to.be.true;
      expect(result2.success).to.be.true;
      expect(BsponsorBalance.isEqualTo(AsponsorBalance)).to.be.true;
    });
  });

<<<<<<< HEAD
  it('ReFungible: Sponsoring of transfers is rate limited', async () => {
    const collectionId = await createCollectionExpectSuccess({mode: 'ReFungible'});
=======
  it('ReFungible: Sponsoring is rate limited', async () => {
    const collectionId = await createCollectionExpectSuccess({mode: {type: 'ReFungible', decimalPoints: 0 }});
>>>>>>> 2ace66dc
    await setCollectionSponsorExpectSuccess(collectionId, bob.address);
    await confirmSponsorshipExpectSuccess(collectionId, '//Bob');

    await usingApi(async (api) => {
      // Find unused address
      const zeroBalance = await findUnusedAddress(api);

      // Mint token for alice
      const itemId = await createItemExpectSuccess(alice, collectionId, 'ReFungible', alice.address);

      // Transfer this token from Alice to unused address and back
      // Alice to Zero gets sponsored
      const aliceToZero = api.tx.nft.transfer(zeroBalance.address, collectionId, itemId, 1);
      const events1 = await submitTransactionAsync(alice, aliceToZero);
      const result1 = getGenericResult(events1);

      // Second transfer should fail
      const AsponsorBalance = new BigNumber((await api.query.system.account(bob.address)).data.free.toString());
      const zeroToAlice = api.tx.nft.transfer(alice.address, collectionId, itemId, 1);
      const badTransaction = async function () { 
        await submitTransactionExpectFailAsync(zeroBalance, zeroToAlice);
      };
      await expect(badTransaction()).to.be.rejectedWith("Inability to pay some fees");
      const BsponsorBalance = new BigNumber((await api.query.system.account(bob.address)).data.free.toString());

      // Try again after Zero gets some balance - now it should succeed
      const balancetx = api.tx.balances.transfer(zeroBalance.address, 1e15);
      await submitTransactionAsync(alice, balancetx);
      const events2 = await submitTransactionAsync(zeroBalance, zeroToAlice);
      const result2 = getGenericResult(events2);

      expect(result1.success).to.be.true;
      expect(result2.success).to.be.true;
      expect(BsponsorBalance.isEqualTo(AsponsorBalance)).to.be.true;
    });
  });

  it('NFT: Sponsoring of createItem is rate limited', async () => {
    const collectionId = await createCollectionExpectSuccess();
    await setCollectionSponsorExpectSuccess(collectionId, bob.address);
    await confirmSponsorshipExpectSuccess(collectionId, '//Bob');

    // Enable collection white list 
    await enableWhiteListExpectSuccess(alice, collectionId);

    // Enable public minting
    await enablePublicMintingExpectSuccess(alice, collectionId);

    await usingApi(async (api) => {
      // Find unused address
      const zeroBalance = await findUnusedAddress(api);

      // Add zeroBalance address to white list
      await addToWhiteListExpectSuccess(alice, collectionId, zeroBalance.address);

      // Mint token using unused address as signer - gets sponsored
      await createItemExpectSuccess(zeroBalance, collectionId, 'NFT', zeroBalance.address);

      // Second mint should fail
      const AsponsorBalance = new BigNumber((await api.query.system.account(bob.address)).data.free.toString());
      
      const consoleError = console.error;
      const consoleLog = console.log;
      console.error = () => {};
      console.log = () => {};
      const badTransaction = async function () { 
        await createItemExpectSuccess(zeroBalance, collectionId, 'NFT', zeroBalance.address);
      };
      await expect(badTransaction()).to.be.rejectedWith("Inability to pay some fees");
      console.error = consoleError;
      console.log = consoleLog;
      const BsponsorBalance = new BigNumber((await api.query.system.account(bob.address)).data.free.toString());

      // Try again after Zero gets some balance - now it should succeed
      const balancetx = api.tx.balances.transfer(zeroBalance.address, 1e15);
      await submitTransactionAsync(alice, balancetx);
      await createItemExpectSuccess(zeroBalance, collectionId, 'NFT', zeroBalance.address);

      expect(BsponsorBalance.isEqualTo(AsponsorBalance)).to.be.true;
    });
  });

});

describe('(!negative test!) integration test: ext. removeCollectionSponsor():', () => {
  before(async () => {
    await usingApi(async (api) => {
      const keyring = new Keyring({ type: 'sr25519' });
      alice = keyring.addFromUri(`//Alice`);
      bob = keyring.addFromUri(`//Bob`);
      charlie = keyring.addFromUri(`//Charlie`);
    });
  });

  it('(!negative test!) Confirm sponsorship for a collection that never existed', async () => {
    // Find the collection that never existed
    const collectionId = 0;
    await usingApi(async (api) => {
      const collectionId = parseInt((await api.query.nft.createdCollectionCount()).toString()) + 1;
    });

    await confirmSponsorshipExpectFailure(collectionId, '//Bob');
  });

  it('(!negative test!) Confirm sponsorship using a non-sponsor address', async () => {
    const collectionId = await createCollectionExpectSuccess();
    await setCollectionSponsorExpectSuccess(collectionId, bob.address);

    await usingApi(async (api) => {
      const transfer = api.tx.balances.transfer(charlie.address, 1e15);
      await submitTransactionAsync(alice, transfer);
    });

    await confirmSponsorshipExpectFailure(collectionId, '//Charlie');
  });

  it('(!negative test!) Confirm sponsorship using owner address', async () => {
    const collectionId = await createCollectionExpectSuccess();
    await setCollectionSponsorExpectSuccess(collectionId, bob.address);
    await confirmSponsorshipExpectFailure(collectionId, '//Alice');
  });

  it('(!negative test!) Confirm sponsorship without sponsor being set with setCollectionSponsor', async () => {
    const collectionId = await createCollectionExpectSuccess();
    await confirmSponsorshipExpectFailure(collectionId, '//Bob');
  });
    
  it('(!negative test!) Confirm sponsorship in a collection that was destroyed', async () => {
    const collectionId = await createCollectionExpectSuccess();
    await destroyCollectionExpectSuccess(collectionId);
    await confirmSponsorshipExpectFailure(collectionId, '//Bob');
  });
});<|MERGE_RESOLUTION|>--- conflicted
+++ resolved
@@ -209,13 +209,8 @@
     });
   });
 
-<<<<<<< HEAD
-  it('Fungible: Sponsoring of transfers is rate limited', async () => {
-    const collectionId = await createCollectionExpectSuccess({mode: 'Fungible'});
-=======
   it('Fungible: Sponsoring is rate limited', async () => {
     const collectionId = await createCollectionExpectSuccess({mode: {type: 'Fungible', decimalPoints: 0 }});
->>>>>>> 2ace66dc
     await setCollectionSponsorExpectSuccess(collectionId, bob.address);
     await confirmSponsorshipExpectSuccess(collectionId, '//Bob');
 
@@ -251,13 +246,8 @@
     });
   });
 
-<<<<<<< HEAD
-  it('ReFungible: Sponsoring of transfers is rate limited', async () => {
-    const collectionId = await createCollectionExpectSuccess({mode: 'ReFungible'});
-=======
   it('ReFungible: Sponsoring is rate limited', async () => {
     const collectionId = await createCollectionExpectSuccess({mode: {type: 'ReFungible', decimalPoints: 0 }});
->>>>>>> 2ace66dc
     await setCollectionSponsorExpectSuccess(collectionId, bob.address);
     await confirmSponsorshipExpectSuccess(collectionId, '//Bob');
 
