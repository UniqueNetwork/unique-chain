// Copyright 2019-2022 Unique Network (Gibraltar) Ltd.
// SPDX-License-Identifier: Apache-2.0

import {stringToU8a} from '@polkadot/util';
import {blake2AsHex, encodeAddress, mnemonicGenerate} from '@polkadot/util-crypto';
import {UniqueHelper, MoonbeamHelper, ChainHelperBase, AcalaHelper, RelayHelper, WestmintHelper, AstarHelper} from './unique';
import {ApiPromise, Keyring, WsProvider} from '@polkadot/api';
import * as defs from '../../interfaces/definitions';
import {IKeyringPair} from '@polkadot/types/types';
import {EventRecord} from '@polkadot/types/interfaces';
import {ICrossAccountId, IPovInfo, TSigner} from './types';
import {FrameSystemEventRecord, XcmV2TraitsError} from '@polkadot/types/lookup';
import {VoidFn} from '@polkadot/api/types';
import {Pallets} from '..';
import {spawnSync} from 'child_process';

export class SilentLogger {
  log(_msg: any, _level: any): void { }
  level = {
    ERROR: 'ERROR' as const,
    WARNING: 'WARNING' as const,
    INFO: 'INFO' as const,
  };
}

export class SilentConsole {
  // TODO: Remove, this is temporary: Filter unneeded API output
  // (Jaco promised it will be removed in the next version)
  consoleErr: any;
  consoleLog: any;
  consoleWarn: any;

  constructor() {
    this.consoleErr = console.error;
    this.consoleLog = console.log;
    this.consoleWarn = console.warn;
  }

  enable() {
    const outFn = (printer: any) => (...args: any[]) => {
      for (const arg of args) {
        if (typeof arg !== 'string')
          continue;
        if (arg.includes('1000:: Normal connection closure') || arg.includes('Not decorating unknown runtime apis:') || arg.includes('RPC methods not decorated:') || arg === 'Normal connection closure')
          return;
      }
      printer(...args);
    };

    console.error = outFn(this.consoleErr.bind(console));
    console.log = outFn(this.consoleLog.bind(console));
    console.warn = outFn(this.consoleWarn.bind(console));
  }

  disable() {
    console.error = this.consoleErr;
    console.log = this.consoleLog;
    console.warn = this.consoleWarn;
  }
}

export interface IEventHelper {
  section(): string;

  method(): string;

  bindEventRecord(e: FrameSystemEventRecord): void;

  raw(): FrameSystemEventRecord;
}

// eslint-disable-next-line @typescript-eslint/naming-convention
function EventHelper(section: string, method: string) {
  return class implements IEventHelper {
    eventRecord: FrameSystemEventRecord | null;
    _section: string;
    _method: string;

    constructor() {
      this.eventRecord = null;
      this._section = section;
      this._method = method;
    }

    section(): string {
      return this._section;
    }

    method(): string {
      return this._method;
    }

    bindEventRecord(e: FrameSystemEventRecord) {
      this.eventRecord = e;
    }

    raw() {
      return this.eventRecord!;
    }

    eventJsonData<T = any>(index: number) {
      return this.raw().event.data[index].toJSON() as T;
    }

    eventData<T>(index: number) {
      return this.raw().event.data[index] as T;
    }
  };
}

// eslint-disable-next-line @typescript-eslint/naming-convention
function EventSection(section: string) {
  return class Section {
    static section = section;

    static Method(name: string) {
      return EventHelper(Section.section, name);
    }
  };
}

export class Event {
  static Democracy = class extends EventSection('democracy') {
    static Started = class extends this.Method('Started') {
      referendumIndex() {
        return this.eventJsonData<number>(0);
      }

      threshold() {
        return this.eventJsonData(1);
      }
    };

    static Voted = class extends this.Method('Voted') {
      voter() {
        return this.eventJsonData(0);
      }

      referendumIndex() {
        return this.eventJsonData<number>(1);
      }

      vote() {
        return this.eventJsonData(2);
      }
    };

    static Passed = class extends this.Method('Passed') {
      referendumIndex() {
        return this.eventJsonData<number>(0);
      }
    };
  };

  static Scheduler = class extends EventSection('scheduler') {
    static PriorityChanged = class extends this.Method('PriorityChanged') {
      task() {
        return this.eventJsonData(0);
      }

      priority() {
        return this.eventJsonData(1);
      }
    };
  };

  static XcmpQueue = class extends EventSection('xcmpQueue') {
    static XcmpMessageSent = class extends this.Method('XcmpMessageSent') {
      messageHash() {
        return this.eventJsonData(0);
      }
    };

    static Fail = class extends this.Method('Fail') {
      messageHash() {
        return this.eventJsonData(0);
      }

      outcome() {
        return this.eventData<XcmV2TraitsError>(1);
      }
    };
  };
}

export class DevUniqueHelper extends UniqueHelper {
  /**
   * Arrange methods for tests
   */
  arrange: ArrangeGroup;
  wait: WaitGroup;
  admin: AdminGroup;
  session: SessionGroup;
  testUtils: TestUtilGroup;

  constructor(logger: { log: (msg: any, level: any) => void, level: any }, options: {[key: string]: any} = {}) {
    options.helperBase = options.helperBase ?? DevUniqueHelper;

    super(logger, options);
    this.arrange = new ArrangeGroup(this);
    this.wait = new WaitGroup(this);
    this.admin = new AdminGroup(this);
    this.testUtils = new TestUtilGroup(this);
    this.session = new SessionGroup(this);
  }

  async connect(wsEndpoint: string, _listeners?: any): Promise<void> {
    const wsProvider = new WsProvider(wsEndpoint);
    this.api = new ApiPromise({
      provider: wsProvider,
      signedExtensions: {
        ContractHelpers: {
          extrinsic: {},
          payload: {},
        },
        CheckMaintenance: {
          extrinsic: {},
          payload: {},
        },
        DisableIdentityCalls: {
          extrinsic: {},
          payload: {},
        },
        FakeTransactionFinalizer: {
          extrinsic: {},
          payload: {},
        },
      },
      rpc: {
        unique: defs.unique.rpc,
        appPromotion: defs.appPromotion.rpc,
        povinfo: defs.povinfo.rpc,
        eth: {
          feeHistory: {
            description: 'Dummy',
            params: [],
            type: 'u8',
          },
          maxPriorityFeePerGas: {
            description: 'Dummy',
            params: [],
            type: 'u8',
          },
        },
      },
    });
    await this.api.isReadyOrError;
    this.network = await UniqueHelper.detectNetwork(this.api);
    this.wsEndpoint = wsEndpoint;
  }
}

export class DevRelayHelper extends RelayHelper {
  wait: WaitGroup;

  constructor(logger: { log: (msg: any, level: any) => void, level: any }, options: {[key: string]: any} = {}) {
    options.helperBase = options.helperBase ?? DevRelayHelper;

    super(logger, options);
    this.wait = new WaitGroup(this);
  }
}

export class DevWestmintHelper extends WestmintHelper {
  wait: WaitGroup;

  constructor(logger: { log: (msg: any, level: any) => void, level: any }, options: {[key: string]: any} = {}) {
    options.helperBase = options.helperBase ?? DevWestmintHelper;

    super(logger, options);
    this.wait = new WaitGroup(this);
  }
}

export class DevStatemineHelper extends DevWestmintHelper {}

export class DevStatemintHelper extends DevWestmintHelper {}

export class DevMoonbeamHelper extends MoonbeamHelper {
  account: MoonbeamAccountGroup;
  wait: WaitGroup;
  fastDemocracy: MoonbeamFastDemocracyGroup;

  constructor(logger: { log: (msg: any, level: any) => void, level: any }, options: {[key: string]: any} = {}) {
    options.helperBase = options.helperBase ?? DevMoonbeamHelper;
    options.notePreimagePallet = options.notePreimagePallet ?? 'preimage';

    super(logger, options);
    this.account = new MoonbeamAccountGroup(this);
    this.wait = new WaitGroup(this);
    this.fastDemocracy = new MoonbeamFastDemocracyGroup(this);
  }
}

export class DevMoonriverHelper extends DevMoonbeamHelper {
  constructor(logger: { log: (msg: any, level: any) => void, level: any }, options: {[key: string]: any} = {}) {
    options.notePreimagePallet = options.notePreimagePallet ?? 'preimage';
    super(logger, options);
  }
}

export class DevAstarHelper extends AstarHelper {
  wait: WaitGroup;

  constructor(logger: { log: (msg: any, level: any) => void, level: any }, options: {[key: string]: any} = {}) {
    options.helperBase = options.helperBase ?? DevAstarHelper;

    super(logger, options);
    this.wait = new WaitGroup(this);
  }
}

export class DevShidenHelper extends AstarHelper {
  wait: WaitGroup;

  constructor(logger: { log: (msg: any, level: any) => void, level: any }, options: {[key: string]: any} = {}) {
    options.helperBase = options.helperBase ?? DevShidenHelper;

    super(logger, options);
    this.wait = new WaitGroup(this);
  }
}

export class DevAcalaHelper extends AcalaHelper {
  wait: WaitGroup;

  constructor(logger: { log: (msg: any, level: any) => void, level: any }, options: {[key: string]: any} = {}) {
    options.helperBase = options.helperBase ?? DevAcalaHelper;

    super(logger, options);
    this.wait = new WaitGroup(this);
  }
}

export class DevKaruraHelper extends DevAcalaHelper {}

export class ArrangeGroup {
  helper: DevUniqueHelper;

  scheduledIdSlider = 0;

  constructor(helper: DevUniqueHelper) {
    this.helper = helper;
  }

  /**
   * Generates accounts with the specified UNQ token balance
   * @param balances balances for generated accounts. Each balance will be multiplied by the token nominal.
   * @param donor donor account for balances
   * @returns array of newly created accounts
   * @example const [acc1, acc2, acc3] = await createAccounts([0n, 10n, 20n], donor);
   */
  createAccounts = async (balances: bigint[], donor: IKeyringPair): Promise<IKeyringPair[]> => {
    let nonce = await this.helper.chain.getNonce(donor.address);
    const wait = new WaitGroup(this.helper);
    const ss58Format = this.helper.chain.getChainProperties().ss58Format;
    const tokenNominal = this.helper.balance.getOneTokenNominal();
    const transactions = [];
    const accounts: IKeyringPair[] = [];
    for (const balance of balances) {
      const recipient = this.helper.util.fromSeed(mnemonicGenerate(), ss58Format);
      accounts.push(recipient);
      if (balance !== 0n) {
        const tx = this.helper.constructApiCall('api.tx.balances.transfer', [{Id: recipient.address}, balance * tokenNominal]);
        transactions.push(this.helper.signTransaction(donor, tx, {nonce, era: 0}, 'account generation'));
        nonce++;
      }
    }

    await Promise.all(transactions).catch(_e => {});

    //#region TODO remove this region, when nonce problem will be solved
    const checkBalances = async () => {
      let isSuccess = true;
      for (let i = 0; i < balances.length; i++) {
        const balance = await this.helper.balance.getSubstrate(accounts[i].address);
        if (balance !== balances[i] * tokenNominal) {
          isSuccess = false;
          break;
        }
      }
      return isSuccess;
    };

    let accountsCreated = false;
    const maxBlocksChecked = await this.helper.arrange.isDevNode() ? 50 : 5;
    // checkBalances retry up to 5-50 blocks
    for (let index = 0; index < maxBlocksChecked; index++) {
      accountsCreated = await checkBalances();
      if(accountsCreated) break;
      await wait.newBlocks(1);
    }

    if (!accountsCreated) throw Error('Accounts generation failed');
    //#endregion

    return accounts;
  };

  // TODO combine this method and createAccounts into one
  createCrowd = async (accountsToCreate: number, withBalance: bigint, donor: IKeyringPair): Promise<IKeyringPair[]> => {
    const createAsManyAsCan = async () => {
      let transactions: any = [];
      const accounts: IKeyringPair[] = [];
      let nonce = await this.helper.chain.getNonce(donor.address);
      const tokenNominal = this.helper.balance.getOneTokenNominal();
      const ss58Format = this.helper.chain.getChainProperties().ss58Format;
      for (let i = 0; i < accountsToCreate; i++) {
        if (i === 500) { // if there are too many accounts to create
          await Promise.allSettled(transactions); // wait while first 500 (should be 100 for devnode) tx will be settled
          transactions = []; //
          nonce = await this.helper.chain.getNonce(donor.address); // update nonce
        }
        const recipient = this.helper.util.fromSeed(mnemonicGenerate(), ss58Format);
        accounts.push(recipient);
        if (withBalance !== 0n) {
          const tx = this.helper.constructApiCall('api.tx.balances.transfer', [{Id: recipient.address}, withBalance * tokenNominal]);
          transactions.push(this.helper.signTransaction(donor, tx, {nonce}, 'account generation'));
          nonce++;
        }
      }

      const fullfilledAccounts = [];
      await Promise.allSettled(transactions);
      for (const account of accounts) {
        const accountBalance = await this.helper.balance.getSubstrate(account.address);
        if (accountBalance === withBalance * tokenNominal) {
          fullfilledAccounts.push(account);
        }
      }
      return fullfilledAccounts;
    };


    const crowd: IKeyringPair[] = [];
    // do up to 5 retries
    for (let index = 0; index < 5 && accountsToCreate !== 0; index++) {
      const asManyAsCan = await createAsManyAsCan();
      crowd.push(...asManyAsCan);
      accountsToCreate -= asManyAsCan.length;
    }

    if (accountsToCreate !== 0) throw Error(`Crowd generation failed: ${accountsToCreate} accounts left`);

    return crowd;
  };

  isDevNode = async () => {
    let blockNumber = (await this.helper.callRpc('api.query.system.number')).toJSON();
    if (blockNumber == 0) {
      await this.helper.wait.newBlocks(1);
      blockNumber = (await this.helper.callRpc('api.query.system.number')).toJSON();
    }
    const block2 = await this.helper.callRpc('api.rpc.chain.getBlock', [await this.helper.callRpc('api.rpc.chain.getBlockHash', [blockNumber])]);
    const block1 = await this.helper.callRpc('api.rpc.chain.getBlock', [await this.helper.callRpc('api.rpc.chain.getBlockHash', [blockNumber - 1])]);
    const findCreationDate = (block: any) => {
      const humanBlock = block.toHuman();
      let date;
      humanBlock.block.extrinsics.forEach((ext: any) => {
        if(ext.method.section === 'timestamp') {
          date = Number(ext.method.args.now.replaceAll(',', ''));
        }
      });
      return date;
    };
    const block1date = await findCreationDate(block1);
    const block2date = await findCreationDate(block2);
    if(block2date! - block1date! < 9000) return true;
  };

  async calculcateFee(payer: ICrossAccountId, promise: () => Promise<any>): Promise<bigint> {
    const address = payer.Substrate ? payer.Substrate : this.helper.address.ethToSubstrate(payer.Ethereum!);
    let balance = await this.helper.balance.getSubstrate(address);

    await promise();

    balance -= await this.helper.balance.getSubstrate(address);

    return balance;
  }

  async calculatePoVInfo(txs: any[]): Promise<IPovInfo> {
    const rawPovInfo = await this.helper.callRpc('api.rpc.povinfo.estimateExtrinsicPoV', [txs]);

    const kvJson: {[key: string]: string} = {};

    for (const kv of rawPovInfo.keyValues) {
      kvJson[kv.key.toHex()] = kv.value.toHex();
    }

    const kvStr = JSON.stringify(kvJson);

    const chainql = spawnSync(
      'chainql',
      [
        `--tla-code=data=${kvStr}`,
        '-e', `function(data) cql.dump(cql.chain("${this.helper.getEndpoint()}").latest._meta, data, {omit_empty:true})`,
      ],
    );

    if (!chainql.stdout) {
      throw Error('unable to get an output from the `chainql`');
    }

    return {
      proofSize: rawPovInfo.proofSize.toNumber(),
      compactProofSize: rawPovInfo.compactProofSize.toNumber(),
      compressedProofSize: rawPovInfo.compressedProofSize.toNumber(),
      results: rawPovInfo.results,
      kv: JSON.parse(chainql.stdout.toString()),
    };
  }

  calculatePalletAddress(palletId: any) {
    const address = stringToU8a(('modl' + palletId).padEnd(32, '\0'));
    return encodeAddress(address, this.helper.chain.getChainProperties().ss58Format);
  }

  makeScheduledIds(num: number): string[] {
    function makeId(slider: number) {
      const scheduledIdSize = 64;
      const hexId = slider.toString(16);
      const prefixSize = scheduledIdSize - hexId.length;

      const scheduledId = '0x' + '0'.repeat(prefixSize) + hexId;

      return scheduledId;
    }

    const ids = [];
    for (let i = 0; i < num; i++) {
      ids.push(makeId(this.scheduledIdSlider));
      this.scheduledIdSlider += 1;
    }

    return ids;
  }

  makeScheduledId(): string {
    return (this.makeScheduledIds(1))[0];
  }

  async captureEvents(eventSection: string, eventMethod: string): Promise<EventCapture> {
    const capture = new EventCapture(this.helper, eventSection, eventMethod);
    await capture.startCapture();

    return capture;
  }

  makeXcmProgramWithdrawDeposit(beneficiary: Uint8Array, id: any, amount: bigint) {
    return {
      V2: [
        {
          WithdrawAsset: [
            {
              id,
              fun: {
                Fungible: amount,
              },
            },
          ],
        },
        {
          BuyExecution: {
            fees: {
              id,
              fun: {
                Fungible: amount,
              },
            },
            weightLimit: 'Unlimited',
          },
        },
        {
          DepositAsset: {
            assets: {
              Wild: 'All',
            },
            maxAssets: 1,
            beneficiary: {
              parents: 0,
              interior: {
                X1: {
                  AccountId32: {
                    network: 'Any',
                    id: beneficiary,
                  },
                },
              },
            },
          },
        },
      ],
    };
  }

  makeXcmProgramReserveAssetDeposited(beneficiary: Uint8Array, id: any, amount: bigint) {
    return {
      V2: [
        {
          ReserveAssetDeposited: [
            {
              id,
              fun: {
                Fungible: amount,
              },
            },
          ],
        },
        {
          BuyExecution: {
            fees: {
              id,
              fun: {
                Fungible: amount,
              },
            },
            weightLimit: 'Unlimited',
          },
        },
        {
          DepositAsset: {
            assets: {
              Wild: 'All',
            },
            maxAssets: 1,
            beneficiary: {
              parents: 0,
              interior: {
                X1: {
                  AccountId32: {
                    network: 'Any',
                    id: beneficiary,
                  },
                },
              },
            },
          },
        },
      ],
    };
  }
}

class MoonbeamAccountGroup {
  helper: MoonbeamHelper;

  keyring: Keyring;
  _alithAccount: IKeyringPair;
  _baltatharAccount: IKeyringPair;
  _dorothyAccount: IKeyringPair;

  constructor(helper: MoonbeamHelper) {
    this.helper = helper;

    this.keyring = new Keyring({type: 'ethereum'});
    const alithPrivateKey = '0x5fb92d6e98884f76de468fa3f6278f8807c48bebc13595d45af5bdc4da702133';
    const baltatharPrivateKey = '0x8075991ce870b93a8870eca0c0f91913d12f47948ca0fd25b49c6fa7cdbeee8b';
    const dorothyPrivateKey = '0x39539ab1876910bbf3a223d84a29e28f1cb4e2e456503e7e91ed39b2e7223d68';

    this._alithAccount = this.keyring.addFromUri(alithPrivateKey, undefined, 'ethereum');
    this._baltatharAccount = this.keyring.addFromUri(baltatharPrivateKey, undefined, 'ethereum');
    this._dorothyAccount = this.keyring.addFromUri(dorothyPrivateKey, undefined, 'ethereum');
  }

  alithAccount() {
    return this._alithAccount;
  }

  baltatharAccount() {
    return this._baltatharAccount;
  }

  dorothyAccount() {
    return this._dorothyAccount;
  }

  create() {
    return this.keyring.addFromUri(mnemonicGenerate());
  }
}

class MoonbeamFastDemocracyGroup {
  helper: DevMoonbeamHelper;

  constructor(helper: DevMoonbeamHelper) {
    this.helper = helper;
  }

  async executeProposal(proposalDesciption: string, encodedProposal: string) {
    const proposalHash = blake2AsHex(encodedProposal);

    const alithAccount = this.helper.account.alithAccount();
    const baltatharAccount = this.helper.account.baltatharAccount();
    const dorothyAccount = this.helper.account.dorothyAccount();

    const councilVotingThreshold = 2;
    const technicalCommitteeThreshold = 2;
    const fastTrackVotingPeriod = 3;
    const fastTrackDelayPeriod = 0;

    console.log(`[democracy] executing '${proposalDesciption}' proposal`);

    // >>> Propose external motion through council >>>
    console.log('\t* Propose external motion through council.......');
    const externalMotion = this.helper.democracy.externalProposeMajority({Inline: encodedProposal});
    const encodedMotion = externalMotion?.method.toHex() || '';
    const motionHash = blake2AsHex(encodedMotion);
    console.log('\t* Motion hash is %s', motionHash);

    await this.helper.collective.council.propose(
      baltatharAccount,
      councilVotingThreshold,
      externalMotion,
      externalMotion.encodedLength,
    );

    const councilProposalIdx = await this.helper.collective.council.proposalCount() - 1;
    await this.helper.collective.council.vote(dorothyAccount, motionHash, councilProposalIdx, true);
    await this.helper.collective.council.vote(baltatharAccount, motionHash, councilProposalIdx, true);

    await this.helper.collective.council.close(
      dorothyAccount,
      motionHash,
      councilProposalIdx,
      {
        refTime: 1_000_000_000,
        proofSize: 1_000_000,
      },
      externalMotion.encodedLength,
    );
    console.log('\t* Propose external motion through council.......DONE');
    // <<< Propose external motion through council <<<

    // >>> Fast track proposal through technical committee >>>
    console.log('\t* Fast track proposal through technical committee.......');
    const fastTrack = this.helper.democracy.fastTrack(proposalHash, fastTrackVotingPeriod, fastTrackDelayPeriod);
    const encodedFastTrack = fastTrack?.method.toHex() || '';
    const fastTrackHash = blake2AsHex(encodedFastTrack);
    console.log('\t* FastTrack hash is %s', fastTrackHash);

    await this.helper.collective.techCommittee.propose(alithAccount, technicalCommitteeThreshold, fastTrack, fastTrack.encodedLength);

    const techProposalIdx = await this.helper.collective.techCommittee.proposalCount() - 1;
    await this.helper.collective.techCommittee.vote(baltatharAccount, fastTrackHash, techProposalIdx, true);
    await this.helper.collective.techCommittee.vote(alithAccount, fastTrackHash, techProposalIdx, true);

    await this.helper.collective.techCommittee.close(
      baltatharAccount,
      fastTrackHash,
      techProposalIdx,
      {
        refTime: 1_000_000_000,
        proofSize: 1_000_000,
      },
      fastTrack.encodedLength,
    );
    console.log('\t* Fast track proposal through technical committee.......DONE');
    // <<< Fast track proposal through technical committee <<<

    const democracyStarted = await this.helper.wait.expectEvent(3, Event.Democracy.Started);
    const referendumIndex = democracyStarted.referendumIndex();

    // >>> Referendum voting >>>
    console.log(`\t* Referendum #${referendumIndex} voting.......`);
    await this.helper.democracy.referendumVote(dorothyAccount, referendumIndex, {
      balance: 10_000_000_000_000_000_000n,
      vote: {aye: true, conviction: 1},
    });
    console.log(`\t* Referendum #${referendumIndex} voting.......DONE`);
    // <<< Referendum voting <<<

    // Wait the proposal to pass
    await this.helper.wait.expectEvent(3, Event.Democracy.Passed, event => {
      return event.referendumIndex() == referendumIndex;
    });

    await this.helper.wait.newBlocks(1);

    console.log(`[democracy] executing '${proposalDesciption}' proposal.......DONE`);
  }
}

class WaitGroup {
  helper: ChainHelperBase;

  constructor(helper: ChainHelperBase) {
    this.helper = helper;
  }

  sleep(milliseconds: number) {
    return new Promise((resolve) => setTimeout(resolve, milliseconds));
  }

  private async waitWithTimeout(promise: Promise<any>, timeout: number) {
    let isBlock = false;
    promise.then(() => isBlock = true).catch(() => isBlock = true);
    let totalTime = 0;
    const step = 100;
    while(!isBlock) {
      await this.sleep(step);
      totalTime += step;
      if(totalTime >= timeout) throw Error('Blocks production failed');
    }
    return promise;
  }

  /**
   * Launch some async operation, or throw an error after some time. Note that it will still continue executing after the timeout.
   * @param promise async operation to race against the timeout
   * @param timeoutMS time after which to time out
   * @param timeoutError error message to throw
   * @returns promise of the same type the operation had
   */
  withTimeout<T>(
    promise: Promise<T>,
    timeoutMS = 30000,
    timeoutError = 'The operation has timed out!',
  ): Promise<T> {
    const timeout = new Promise<never>((_, reject) => {
      setTimeout(() => {
        reject(new Error(timeoutError));
      }, timeoutMS);
    });

    return Promise.race<T>([promise, timeout]).catch(e => {throw new Error(e);});
  }

  /**
   * Wait for specified number of blocks
   * @param blocksCount number of blocks to wait
   * @returns
   */
  async newBlocks(blocksCount = 1, timeout?: number): Promise<void> {
    timeout = timeout ?? blocksCount * 60_000;
    // eslint-disable-next-line no-async-promise-executor
    const promise = new Promise<void>(async (resolve) => {
      const unsubscribe = await this.helper.getApi().rpc.chain.subscribeNewHeads(() => {
        if (blocksCount > 0) {
          blocksCount--;
        } else {
          unsubscribe();
          resolve();
        }
      });
    });
    await this.waitWithTimeout(promise, timeout);
    return promise;
  }

  /**
   * Wait for the specified number of sessions to pass.
   * Only applicable if the Session pallet is turned on.
   * @param sessionCount number of sessions to wait
   * @param blockTimeout time in ms until panicking that the chain has stopped producing blocks
   * @returns
   */
  async newSessions(sessionCount = 1, blockTimeout = 60000): Promise<void> {
    console.log(`Waiting for ${sessionCount} new session${sessionCount > 1 ? 's' : ''}.`
      + ' This might take a while -- check SessionPeriod in pallet_session::Config for session time.');

    const expectedSessionIndex = await (this.helper as DevUniqueHelper).session.getIndex() + sessionCount;
    let currentSessionIndex = -1;

    while (currentSessionIndex < expectedSessionIndex) {
      // eslint-disable-next-line no-async-promise-executor
      currentSessionIndex = await this.withTimeout(new Promise(async (resolve) => {
        await this.newBlocks(1);
        const res = await (this.helper as DevUniqueHelper).session.getIndex();
        resolve(res);
      }), blockTimeout, 'The chain has stopped producing blocks!');
    }
  }

  async forParachainBlockNumber(blockNumber: bigint | number, timeout?: number) {
    timeout = timeout ?? 30 * 60 * 1000;
    // eslint-disable-next-line no-async-promise-executor
    const promise = new Promise<void>(async (resolve) => {
      const unsubscribe = await this.helper.getApi().rpc.chain.subscribeNewHeads((data: any) => {
        if (data.number.toNumber() >= blockNumber) {
          unsubscribe();
          resolve();
        }
      });
    });
    await this.waitWithTimeout(promise, timeout);
    return promise;
  }

  async forRelayBlockNumber(blockNumber: bigint | number, timeout?: number) {
    timeout = timeout ?? 30 * 60 * 1000;
    // eslint-disable-next-line no-async-promise-executor
    const promise = new Promise<void>(async (resolve) => {
      const unsubscribe = await this.helper.getApi().query.parachainSystem.validationData((data: any) => {
        if (data.value.relayParentNumber.toNumber() >= blockNumber) {
          // @ts-ignore
          unsubscribe();
          resolve();
        }
      });
    });
    await this.waitWithTimeout(promise, timeout);
    return promise;
  }

  noScheduledTasks() {
    const api = this.helper.getApi();

    // eslint-disable-next-line no-async-promise-executor
    const promise = new Promise<void>(async resolve => {
      const unsubscribe = await api.rpc.chain.subscribeNewHeads(async () => {
        const areThereScheduledTasks = await api.query.scheduler.lookup.entries();

        if(areThereScheduledTasks.length == 0) {
          unsubscribe();
          resolve();
        }
      });
    });

    return promise;
  }

  event<T extends IEventHelper>(
    maxBlocksToWait: number,
    eventHelperType: new () => T,
    filter: (_: T) => boolean = () => { return true; },
  ) {
    // eslint-disable-next-line no-async-promise-executor
    const promise = new Promise<T | null>(async (resolve) => {
      const unsubscribe = await this.helper.getApi().rpc.chain.subscribeNewHeads(async header => {
        const eventHelper = new eventHelperType();
        const blockNumber = header.number.toHuman();
        const blockHash = header.hash;
        const eventIdStr = `${eventHelper.section()}.${eventHelper.method()}`;
        const waitLimitStr = `wait blocks remaining: ${maxBlocksToWait}`;

        this.helper.logger.log(`[Block #${blockNumber}] Waiting for event \`${eventIdStr}\` (${waitLimitStr})`);

        const apiAt = await this.helper.getApi().at(blockHash);
        const eventRecords = (await apiAt.query.system.events()) as any;

        const neededEvent = eventRecords.toArray().find((r: FrameSystemEventRecord) => {
          if (
            r.event.section == eventHelper.section()
            && r.event.method == eventHelper.method()
          ) {
            eventHelper.bindEventRecord(r);
            return filter(eventHelper);
          } else {
            return false;
          }
        });

        if (neededEvent) {
          unsubscribe();
          resolve(eventHelper);
        } else if (maxBlocksToWait > 0) {
          maxBlocksToWait--;
        } else {
          this.helper.logger.log(`Eligible event \`${eventIdStr}\` is NOT found`);
          unsubscribe();
          resolve(null);
        }
      });
    });
    return promise;
  }

<<<<<<< HEAD
  async eventOutcome<EventT>(maxBlocksToWait: number, eventSection: string, eventMethod: string) {
    const eventRecord = await this.event(maxBlocksToWait, eventSection, eventMethod);

    if (eventRecord == null) {
      return null;
    }

    const event = eventRecord!.event;
    const outcome = event.data[1] as EventT;

    return outcome;
=======
  async expectEvent<T extends IEventHelper>(
    maxBlocksToWait: number,
    eventHelperType: new () => T,
    filter: (e: T) => boolean = () => { return true; },
  ) {
    const e = await this.event(maxBlocksToWait, eventHelperType, filter);
    if (e == null) {
      const eventHelper = new eventHelperType();
      throw Error(`The event '${eventHelper.section()}.${eventHelper.method()}' is expected`);
    } else {
      return e;
    }
>>>>>>> 5c543e93
  }
}

class SessionGroup {
  helper: ChainHelperBase;

  constructor(helper: ChainHelperBase) {
    this.helper = helper;
  }

  //todo:collator documentation
  async getIndex(): Promise<number> {
    return (await this.helper.callRpc('api.query.session.currentIndex')).toNumber();
  }

  newSessions(sessionCount = 1, blockTimeout = 24000): Promise<void> {
    return (this.helper as DevUniqueHelper).wait.newSessions(sessionCount, blockTimeout);
  }

  setOwnKeys(signer: TSigner, key: string) {
    return this.helper.executeExtrinsic(
      signer,
      'api.tx.session.setKeys',
      [key, '0x0'],
      true,
    );
  }

  setOwnKeysFromAddress(signer: TSigner) {
    return this.setOwnKeys(signer, '0x' + Buffer.from(signer.addressRaw).toString('hex'));
  }
}

class TestUtilGroup {
  helper: DevUniqueHelper;

  constructor(helper: DevUniqueHelper) {
    this.helper = helper;
  }

  async enable() {
    if (this.helper.fetchMissingPalletNames([Pallets.TestUtils]).length != 0) {
      return;
    }

    const signer = this.helper.util.fromSeed('//Alice');
    await this.helper.getSudo<DevUniqueHelper>().executeExtrinsic(signer, 'api.tx.testUtils.enable', [], true);
  }

  async setTestValue(signer: TSigner, testVal: number) {
    await this.helper.executeExtrinsic(signer, 'api.tx.testUtils.setTestValue', [testVal], true);
  }

  async incTestValue(signer: TSigner) {
    await this.helper.executeExtrinsic(signer, 'api.tx.testUtils.incTestValue', [], true);
  }

  async setTestValueAndRollback(signer: TSigner, testVal: number) {
    await this.helper.executeExtrinsic(signer, 'api.tx.testUtils.setTestValueAndRollback', [testVal], true);
  }

  async testValue(blockIdx?: number) {
    const api = blockIdx
      ? await this.helper.getApi().at(await this.helper.callRpc('api.rpc.chain.getBlockHash', [blockIdx]))
      : this.helper.getApi();

    return (await api.query.testUtils.testValue()).toJSON();
  }

  async justTakeFee(signer: TSigner) {
    await this.helper.executeExtrinsic(signer, 'api.tx.testUtils.justTakeFee', [], true);
  }

  async selfCancelingInc(signer: TSigner, scheduledId: string, maxTestVal: number) {
    await this.helper.executeExtrinsic(signer, 'api.tx.testUtils.selfCancelingInc', [scheduledId, maxTestVal], true);
  }
}

class EventCapture {
  helper: DevUniqueHelper;
  eventSection: string;
  eventMethod: string;
  events: EventRecord[] = [];
  unsubscribe: VoidFn | null = null;

  constructor(
    helper: DevUniqueHelper,
    eventSection: string,
    eventMethod: string,
  ) {
    this.helper = helper;
    this.eventSection = eventSection;
    this.eventMethod = eventMethod;
  }

  async startCapture() {
    this.stopCapture();
    this.unsubscribe = (await this.helper.getApi().query.system.events((eventRecords: FrameSystemEventRecord[]) => {
      const newEvents = eventRecords.filter(r => {
        return r.event.section == this.eventSection && r.event.method == this.eventMethod;
      });

      this.events.push(...newEvents);
    })) as any;
  }

  stopCapture() {
    if (this.unsubscribe !== null) {
      this.unsubscribe();
    }
  }

  extractCapturedEvents() {
    return this.events;
  }
}

class AdminGroup {
  helper: UniqueHelper;

  constructor(helper: UniqueHelper) {
    this.helper = helper;
  }

  async payoutStakers(signer: IKeyringPair, stakersToPayout: number):  Promise<{staker: string, stake: bigint, payout: bigint}[]> {
    const payoutResult = await this.helper.executeExtrinsic(signer, 'api.tx.appPromotion.payoutStakers', [stakersToPayout], true);
    return payoutResult.result.events.filter(e => e.event.method === 'StakingRecalculation').map(e => {
      return {
        staker: e.event.data[0].toString(),
        stake: e.event.data[1].toBigInt(),
        payout: e.event.data[2].toBigInt(),
      };
    });
  }
}<|MERGE_RESOLUTION|>--- conflicted
+++ resolved
@@ -967,19 +967,6 @@
     return promise;
   }
 
-<<<<<<< HEAD
-  async eventOutcome<EventT>(maxBlocksToWait: number, eventSection: string, eventMethod: string) {
-    const eventRecord = await this.event(maxBlocksToWait, eventSection, eventMethod);
-
-    if (eventRecord == null) {
-      return null;
-    }
-
-    const event = eventRecord!.event;
-    const outcome = event.data[1] as EventT;
-
-    return outcome;
-=======
   async expectEvent<T extends IEventHelper>(
     maxBlocksToWait: number,
     eventHelperType: new () => T,
@@ -992,7 +979,6 @@
     } else {
       return e;
     }
->>>>>>> 5c543e93
   }
 }
 
