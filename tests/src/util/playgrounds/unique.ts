// Copyright 2019-2022 Unique Network (Gibraltar) Ltd.
// SPDX-License-Identifier: Apache-2.0

/* eslint-disable @typescript-eslint/no-var-requires */
/* eslint-disable function-call-argument-newline */
/* eslint-disable no-prototype-builtins */

import {ApiPromise, WsProvider, Keyring} from '@polkadot/api';
import {SignerOptions} from '@polkadot/api/types/submittable';
import '../../interfaces/augment-api';
import {AugmentedSubmittables} from '@polkadot/api-base/types/submittable';
import {ApiInterfaceEvents} from '@polkadot/api/types';
import {encodeAddress, decodeAddress, keccakAsHex, evmToAddress, addressToEvm, base58Encode, blake2AsU8a} from '@polkadot/util-crypto';
import {IKeyringPair} from '@polkadot/types/types';
import {hexToU8a} from '@polkadot/util/hex';
import {u8aConcat} from '@polkadot/util/u8a';
import {
  IApiListeners,
  IBlock,
  IEvent,
  IChainProperties,
  ICollectionCreationOptions,
  ICollectionLimits,
  ICollectionPermissions,
  ICrossAccountId,
  ICrossAccountIdLower,
  ILogger,
  INestingPermissions,
  IProperty,
  IStakingInfo,
  ISchedulerOptions,
  ISubstrateBalance,
  IToken,
  ITokenPropertyPermission,
  ITransactionResult,
  IUniqueHelperLog,
  TApiAllowedListeners,
  TEthereumAccount,
  TSigner,
  TSubstrateAccount,
  TNetworks,
  IForeignAssetMetadata,
  AcalaAssetMetadata,
  MoonbeamAssetInfo,
  DemocracyStandardAccountVote,
  IEthCrossAccountId,
} from './types';
import {RuntimeDispatchInfo} from '@polkadot/types/interfaces';
import type {Vec} from '@polkadot/types-codec';
import {FrameSystemEventRecord, PalletBalancesIdAmount} from '@polkadot/types/lookup';

export class CrossAccountId {
  Substrate!: TSubstrateAccount;
  Ethereum!: TEthereumAccount;

  constructor(account: ICrossAccountId) {
    if('Substrate' in account) this.Substrate = account.Substrate;
    else this.Ethereum = account.Ethereum;
  }

  static fromKeyring(account: IKeyringPair, domain: 'Substrate' | 'Ethereum' = 'Substrate') {
    switch (domain) {
      case 'Substrate': return new CrossAccountId({Substrate: account.address});
      case 'Ethereum': return new CrossAccountId({Substrate: account.address}).toEthereum();
    }
  }

  static fromLowerCaseKeys(address: ICrossAccountIdLower): CrossAccountId {
    if('substrate' in address) return new CrossAccountId({Substrate: address.substrate});
    else return new CrossAccountId({Ethereum: address.ethereum});
  }

  static normalizeSubstrateAddress(address: TSubstrateAccount, ss58Format = 42): TSubstrateAccount {
    return encodeAddress(decodeAddress(address), ss58Format);
  }

  static withNormalizedSubstrate(address: TSubstrateAccount, ss58Format = 42): CrossAccountId {
    return new CrossAccountId({Substrate: CrossAccountId.normalizeSubstrateAddress(address, ss58Format)});
  }

  withNormalizedSubstrate(ss58Format = 42): CrossAccountId {
    if(this.Substrate) return CrossAccountId.withNormalizedSubstrate(this.Substrate, ss58Format);
    return this;
  }

  static translateSubToEth(address: TSubstrateAccount): TEthereumAccount {
    return nesting.toChecksumAddress('0x' + Array.from(addressToEvm(address), i => i.toString(16).padStart(2, '0')).join(''));
  }

  toEthereum(): CrossAccountId {
    if(this.Substrate) return new CrossAccountId({Ethereum: CrossAccountId.translateSubToEth(this.Substrate)});
    return this;
  }

  static translateEthToSub(address: TEthereumAccount, ss58Format?: number): TSubstrateAccount {
    return evmToAddress(address, ss58Format);
  }

  toSubstrate(ss58Format?: number): CrossAccountId {
    if(this.Ethereum) return new CrossAccountId({Substrate: CrossAccountId.translateEthToSub(this.Ethereum, ss58Format)});
    return this;
  }

  toLowerCase(): CrossAccountId {
    if(this.Substrate) this.Substrate = this.Substrate.toLowerCase();
    if(this.Ethereum) this.Ethereum = this.Ethereum.toLowerCase();
    return this;
  }
}

const nesting = {
  toChecksumAddress(address: string): string {
    if(typeof address === 'undefined') return '';

    if(!/^(0x)?[0-9a-f]{40}$/i.test(address)) throw new Error(`Given address "${address}" is not a valid Ethereum address.`);

    address = address.toLowerCase().replace(/^0x/i, '');
    const addressHash = keccakAsHex(address).replace(/^0x/i, '');
    const checksumAddress = ['0x'];

    for(let i = 0; i < address.length; i++) {
      // If ith character is 8 to f then make it uppercase
      if(parseInt(addressHash[i], 16) > 7) {
        checksumAddress.push(address[i].toUpperCase());
      } else {
        checksumAddress.push(address[i]);
      }
    }
    return checksumAddress.join('');
  },
  tokenIdToAddress(collectionId: number, tokenId: number) {
    return this.toChecksumAddress(`0xf8238ccfff8ed887463fd5e0${collectionId.toString(16).padStart(8, '0')}${tokenId.toString(16).padStart(8, '0')}`);
  },
};

class UniqueUtil {
  static transactionStatus = {
    NOT_READY: 'NotReady',
    FAIL: 'Fail',
    SUCCESS: 'Success',
  };

  static chainLogType = {
    EXTRINSIC: 'extrinsic',
    RPC: 'rpc',
  };

  static getTokenAccount(token: IToken): CrossAccountId {
    return new CrossAccountId({Ethereum: this.getTokenAddress(token)});
  }

  static getTokenAddress(token: IToken): string {
    return nesting.tokenIdToAddress(token.collectionId, token.tokenId);
  }

  static getDefaultLogger(): ILogger {
    return {
      log(msg: any, level = 'INFO') {
        console[level.toLocaleLowerCase() === 'error' ? 'error' : 'log'](...(Array.isArray(msg) ? msg : [msg]));
      },
      level: {
        ERROR: 'ERROR',
        WARNING: 'WARNING',
        INFO: 'INFO',
      },
    };
  }

  static vec2str(arr: string[] | number[]) {
    return arr.map(x => String.fromCharCode(parseInt(x.toString()))).join('');
  }

  static str2vec(string: string) {
    if(typeof string !== 'string') return string;
    return Array.from(string).map(x => x.charCodeAt(0));
  }

  static fromSeed(seed: string, ss58Format = 42) {
    const keyring = new Keyring({type: 'sr25519', ss58Format});
    return keyring.addFromUri(seed);
  }

  static extractCollectionIdFromCreationResult(creationResult: ITransactionResult): number {
    if(creationResult.status !== this.transactionStatus.SUCCESS) {
      throw Error('Unable to create collection!');
    }

    let collectionId = null;
    creationResult.result.events.forEach(({event: {data, method, section}}) => {
      if((section === 'common') && (method === 'CollectionCreated')) {
        collectionId = parseInt(data[0].toString(), 10);
      }
    });

    if(collectionId === null) {
      throw Error('No CollectionCreated event was found!');
    }

    return collectionId;
  }

  static extractTokensFromCreationResult(creationResult: ITransactionResult): {
    success: boolean,
    tokens: { collectionId: number, tokenId: number, owner: CrossAccountId, amount: bigint }[],
  } {
    if(creationResult.status !== this.transactionStatus.SUCCESS) {
      throw Error('Unable to create tokens!');
    }
    let success = false;
    const tokens = [] as { collectionId: number, tokenId: number, owner: CrossAccountId, amount: bigint }[];
    creationResult.result.events.forEach(({event: {data, method, section}}) => {
      if(method === 'ExtrinsicSuccess') {
        success = true;
      } else if((section === 'common') && (method === 'ItemCreated')) {
        tokens.push({
          collectionId: parseInt(data[0].toString(), 10),
          tokenId: parseInt(data[1].toString(), 10),
          owner: data[2].toHuman(),
          amount: data[3].toBigInt(),
        });
      }
    });
    return {success, tokens};
  }

  static extractTokensFromBurnResult(burnResult: ITransactionResult): {
    success: boolean,
    tokens: { collectionId: number, tokenId: number, owner: CrossAccountId, amount: bigint }[],
  } {
    if(burnResult.status !== this.transactionStatus.SUCCESS) {
      throw Error('Unable to burn tokens!');
    }
    let success = false;
    const tokens = [] as { collectionId: number, tokenId: number, owner: CrossAccountId, amount: bigint }[];
    burnResult.result.events.forEach(({event: {data, method, section}}) => {
      if(method === 'ExtrinsicSuccess') {
        success = true;
      } else if((section === 'common') && (method === 'ItemDestroyed')) {
        tokens.push({
          collectionId: parseInt(data[0].toString(), 10),
          tokenId: parseInt(data[1].toString(), 10),
          owner: data[2].toHuman(),
          amount: data[3].toBigInt(),
        });
      }
    });
    return {success, tokens};
  }

  static findCollectionInEvents(events: { event: IEvent }[], collectionId: number, expectedSection: string, expectedMethod: string): boolean {
    let eventId = null;
    events.forEach(({event: {data, method, section}}) => {
      if((section === expectedSection) && (method === expectedMethod)) {
        eventId = parseInt(data[0].toString(), 10);
      }
    });

    if(eventId === null) {
      throw Error(`No ${expectedMethod} event was found!`);
    }
    return eventId === collectionId;
  }

  static isTokenTransferSuccess(events: { event: IEvent }[], collectionId: number, tokenId: number, fromAddressObj: ICrossAccountId, toAddressObj: ICrossAccountId, amount = 1n) {
    const normalizeAddress = (address: string | ICrossAccountId) => {
      if(typeof address === 'string') return address;
      const obj = {} as any;
      Object.keys(address).forEach(k => {
        obj[k.toLocaleLowerCase()] = (address as any)[k];
      });
      if(obj.substrate) return CrossAccountId.withNormalizedSubstrate(obj.substrate);
      if(obj.ethereum) return CrossAccountId.fromLowerCaseKeys(obj).toLowerCase();
      return address;
    };
    let transfer = {collectionId: null, tokenId: null, from: null, to: null, amount: 1} as any;
    events.forEach(({event: {data, method, section}}) => {
      if((section === 'common') && (method === 'Transfer')) {
        const hData = (data as any).toJSON();
        transfer = {
          collectionId: hData[0],
          tokenId: hData[1],
          from: normalizeAddress(hData[2]),
          to: normalizeAddress(hData[3]),
          amount: BigInt(hData[4]),
        };
      }
    });
    let isSuccess = parseInt(collectionId.toString()) === transfer.collectionId && parseInt(tokenId.toString()) === transfer.tokenId;
    isSuccess = isSuccess && JSON.stringify(normalizeAddress(fromAddressObj)) === JSON.stringify(transfer.from);
    isSuccess = isSuccess && JSON.stringify(normalizeAddress(toAddressObj)) === JSON.stringify(transfer.to);
    isSuccess = isSuccess && amount === transfer.amount;
    return isSuccess;
  }

  static bigIntToDecimals(number: bigint, decimals = 18) {
    const numberStr = number.toString();
    const dotPos = numberStr.length - decimals;

    if(dotPos <= 0) {
      return '0.' + '0'.repeat(Math.abs(dotPos)) + numberStr;
    } else {
      const intPart = numberStr.substring(0, dotPos);
      const fractPart = numberStr.substring(dotPos);
      return intPart + '.' + fractPart;
    }
  }
}

class UniqueEventHelper {
  private static extractIndex(index: any): [number, number] | string {
    if(index.toRawType() === '[u8;2]') return [index[0], index[1]];
    return index.toJSON();
  }

  private static extractSub(data: any, subTypes: any): { [key: string]: any } {
    let obj: any = {};
    let index = 0;

    if(data.entries) {
      for(const [key, value] of data.entries()) {
        obj[key] = this.extractData(value, subTypes[index]);
        index++;
      }
    } else obj = data.toJSON();

    return obj;
  }

  private static toHuman(data: any) {
    return data && data.toHuman ? data.toHuman() : `${data}`;
  }

  private static extractData(data: any, type: any): any {
    if(!type) return this.toHuman(data);
    if(['u16', 'u32'].indexOf(type.type) > -1) return data.toNumber();
    if(['u64', 'u128', 'u256'].indexOf(type.type) > -1) return data.toBigInt();
    if(type.hasOwnProperty('sub')) return this.extractSub(data, type.sub);
    return this.toHuman(data);
  }

  public static extractEvents(events: { event: any, phase: any }[]): IEvent[] {
    const parsedEvents: IEvent[] = [];

    events.forEach((record) => {
      const {event, phase} = record;
      const types = event.typeDef;

      const eventData: IEvent = {
        section: event.section.toString(),
        method: event.method.toString(),
        index: this.extractIndex(event.index),
        data: [],
        phase: phase.toJSON(),
      };

      event.data.forEach((val: any, index: number) => {
        eventData.data.push(this.extractData(val, types[index]));
      });

      parsedEvents.push(eventData);
    });

    return parsedEvents;
  }
}
const InvalidTypeSymbol = Symbol('Invalid type');
// eslint-disable-next-line @typescript-eslint/no-unused-vars
export type Invalid<ErrorMessage> =
  | ((
    invalidType: typeof InvalidTypeSymbol,
    ..._: typeof InvalidTypeSymbol[]
  ) => typeof InvalidTypeSymbol)
  | null
  | undefined;
// Has slightly better error messages than Get
type Get2<T, P extends string, E> =
  P extends `${infer Key}.${infer Key2}` ? Key extends keyof T ? Key2 extends keyof T[Key] ? T[Key][Key2] : E : E : E;
type ForceFunction<T> = T extends (...args: any) => any ? T : (...args: any) => Invalid<'not a function'>;

export class ChainHelperBase {
  helperBase: any;

  transactionStatus = UniqueUtil.transactionStatus;
  chainLogType = UniqueUtil.chainLogType;
  util: typeof UniqueUtil;
  eventHelper: typeof UniqueEventHelper;
  logger: ILogger;
  api: ApiPromise | null;
  forcedNetwork: TNetworks | null;
  network: TNetworks | null;
  wsEndpoint: string | null;
  chainLog: IUniqueHelperLog[];
  children: ChainHelperBase[];
  address: AddressGroup;
  chain: ChainGroup;

  constructor(logger?: ILogger, helperBase?: any) {
    this.helperBase = helperBase;

    this.util = UniqueUtil;
    this.eventHelper = UniqueEventHelper;
    if(typeof logger == 'undefined') logger = this.util.getDefaultLogger();
    this.logger = logger;
    this.api = null;
    this.forcedNetwork = null;
    this.network = null;
    this.wsEndpoint = null;
    this.chainLog = [];
    this.children = [];
    this.address = new AddressGroup(this);
    this.chain = new ChainGroup(this);
  }

  clone(helperCls: ChainHelperBaseConstructor, options: { [key: string]: any } = {}) {
    Object.setPrototypeOf(helperCls.prototype, this);
    const newHelper = new helperCls(this.logger, options);

    newHelper.api = this.api;
    newHelper.network = this.network;
    newHelper.forceNetwork = this.forceNetwork;

    this.children.push(newHelper);

    return newHelper;
  }

  getEndpoint(): string {
    if(this.wsEndpoint === null) throw Error('No connection was established');
    return this.wsEndpoint;
  }

  getApi(): ApiPromise {
    if(this.api === null) throw Error('API not initialized');
    return this.api;
  }

  async subscribeEvents(expectedEvents: { section: string, names: string[] }[]) {
    const collectedEvents: IEvent[] = [];
    const unsubscribe = await this.getApi().query.system.events((events: Vec<FrameSystemEventRecord>) => {
      const ievents = this.eventHelper.extractEvents(events);
      ievents.forEach((event) => {
        expectedEvents.forEach((e => {
          if(event.section === e.section && e.names.includes(event.method)) {
            collectedEvents.push(event);
          }
        }));
      });
    });
    return {unsubscribe: unsubscribe as any, collectedEvents};
  }

  clearChainLog(): void {
    this.chainLog = [];
  }

  forceNetwork(value: TNetworks): void {
    this.forcedNetwork = value;
  }

  async connect(wsEndpoint: string, listeners?: IApiListeners) {
    if(this.api !== null) throw Error('Already connected');
    const {api, network} = await ChainHelperBase.createConnection(wsEndpoint, listeners, this.forcedNetwork);
    this.wsEndpoint = wsEndpoint;
    this.api = api;
    this.network = network;
  }

  async disconnect() {
    for(const child of this.children) {
      child.clearApi();
    }

    if(this.api === null) return;
    await this.api.disconnect();
    this.clearApi();
  }

  clearApi() {
    this.api = null;
    this.network = null;
  }

  static async detectNetwork(api: ApiPromise): Promise<TNetworks> {
    const spec = (await api.query.system.lastRuntimeUpgrade()).toJSON() as any;
    const xcmChains = ['rococo', 'westend', 'westmint', 'acala', 'karura', 'moonbeam', 'moonriver'];

    if(xcmChains.indexOf(spec.specName) > -1) return spec.specName;

    if(['quartz', 'unique', 'sapphire'].indexOf(spec.specName) > -1) return spec.specName;
    return 'opal';
  }

  static async detectNetworkByWsEndpoint(wsEndpoint: string): Promise<TNetworks> {
    const api = new ApiPromise({provider: new WsProvider(wsEndpoint)});
    await api.isReady;

    const network = await this.detectNetwork(api);

    await api.disconnect();

    return network;
  }

  static async createConnection(wsEndpoint: string, listeners?: IApiListeners, network?: TNetworks | null): Promise<{
    api: ApiPromise;
    network: TNetworks;
  }> {
    if(typeof network === 'undefined' || network === null) network = 'opal';
    const supportedRPC = {
      opal: {
        unique: require('@unique-nft/opal-testnet-types/definitions').unique.rpc,
      },
      quartz: {
        unique: require('@unique-nft/quartz-mainnet-types/definitions').unique.rpc,
      },
      unique: {
        unique: require('@unique-nft/unique-mainnet-types/definitions').unique.rpc,
      },
      rococo: {},
      westend: {},
      moonbeam: {},
      moonriver: {},
      acala: {},
      karura: {},
      westmint: {},
    };
    if(!supportedRPC.hasOwnProperty(network)) network = await this.detectNetworkByWsEndpoint(wsEndpoint);
    const rpc = supportedRPC[network];

    // TODO: investigate how to replace rpc in runtime
    // api._rpcCore.addUserInterfaces(rpc);

    const api = new ApiPromise({provider: new WsProvider(wsEndpoint), rpc});

    await api.isReadyOrError;

    if(typeof listeners === 'undefined') listeners = {};
    for(const event of ['connected', 'disconnected', 'error', 'ready', 'decorated']) {
      if(!listeners.hasOwnProperty(event) || typeof listeners[event as TApiAllowedListeners] === 'undefined') continue;
      api.on(event as ApiInterfaceEvents, listeners[event as TApiAllowedListeners] as (...args: any[]) => any);
    }

    return {api, network};
  }

  getTransactionStatus(data: { events: { event: IEvent }[], status: any }) {
    const {events, status} = data;
    if(status.isReady) {
      return this.transactionStatus.NOT_READY;
    }
    if(status.isBroadcast) {
      return this.transactionStatus.NOT_READY;
    }
    if(status.isInBlock || status.isFinalized) {
      const errors = events.filter(e => e.event.method === 'ExtrinsicFailed');
      if(errors.length > 0) {
        return this.transactionStatus.FAIL;
      }
      if(events.filter(e => e.event.method === 'ExtrinsicSuccess').length > 0) {
        return this.transactionStatus.SUCCESS;
      }
    }

    return this.transactionStatus.FAIL;
  }

  signTransaction(sender: TSigner, transaction: any, options: Partial<SignerOptions> | null = null, label = 'transaction') {
    const sign = (callback: any) => {
      if(options !== null) return transaction.signAndSend(sender, options, callback);
      return transaction.signAndSend(sender, callback);
    };
    // eslint-disable-next-line no-async-promise-executor
    return new Promise(async (resolve, reject) => {
      try {
        const unsub = await sign((result: any) => {
          const status = this.getTransactionStatus(result);

          if(status === this.transactionStatus.SUCCESS) {
            this.logger.log(`${label} successful`);
            unsub();
            resolve({result, status, blockHash: result.status.asInBlock.toHuman()});
          } else if(status === this.transactionStatus.FAIL) {
            let moduleError = null;

            if(result.hasOwnProperty('dispatchError')) {
              const dispatchError = result['dispatchError'];

              if(dispatchError) {
                if(dispatchError.isModule) {
                  const modErr = dispatchError.asModule;
                  const errorMeta = dispatchError.registry.findMetaError(modErr);

                  moduleError = `${errorMeta.section}.${errorMeta.name}`;
                } else if(dispatchError.isToken) {
                  moduleError = `Token: ${dispatchError.asToken}`;
                } else {
                  // May be [object Object] in case of unhandled non-unit enum
                  moduleError = `Misc: ${dispatchError.toHuman()}`;
                }
              } else {
                this.logger.log(result, this.logger.level.ERROR);
              }
            }

            this.logger.log(`Something went wrong with ${label}. Status: ${status}`, this.logger.level.ERROR);
            unsub();
            reject({status, moduleError, result});
          }
        });
      } catch (e) {
        this.logger.log(e, this.logger.level.ERROR);
        reject(e);
      }
    });
  }

  async signTransactionWithoutSending(signer: TSigner, tx: any) {
    const api = this.getApi();
    const signingInfo = await api.derive.tx.signingInfo(signer.address);

    tx.sign(signer, {
      blockHash: api.genesisHash,
      genesisHash: api.genesisHash,
      runtimeVersion: api.runtimeVersion,
      nonce: signingInfo.nonce,
    });

    return tx.toHex();
  }

  async getPaymentInfo(signer: TSigner, tx: any, len: number | null) {
    const api = this.getApi();
    const signingInfo = await api.derive.tx.signingInfo(signer.address);

    // We need to sign the tx because
    // unsigned transactions does not have an inclusion fee
    tx.sign(signer, {
      blockHash: api.genesisHash,
      genesisHash: api.genesisHash,
      runtimeVersion: api.runtimeVersion,
      nonce: signingInfo.nonce,
    });

    if(len === null) {
      return (await this.callRpc('api.rpc.payment.queryInfo', [tx.toHex()])) as RuntimeDispatchInfo;
    } else {
      return (await api.call.transactionPaymentApi.queryInfo(tx, len)) as RuntimeDispatchInfo;
    }
  }

  constructApiCall(apiCall: string, params: any[]) {
    if(!apiCall.startsWith('api.')) throw Error(`Invalid api call: ${apiCall}`);
    let call = this.getApi() as any;
    for(const part of apiCall.slice(4).split('.')) {
      call = call[part];
      if(!call) {
        const advice = part.includes('_') ? ' Looks like it needs to be converted to camel case.' : '';
        throw Error(`Function ${part} of api call ${apiCall} not found.${advice}`);
      }
    }
    return call(...params);
  }

  encodeApiCall(apiCall: string, params: any[]) {
    return this.constructApiCall(apiCall, params).method.toHex();
  }

  async executeExtrinsic<
    E extends string,
    V extends (
      ...args: any) => any = ForceFunction<
        Get2<
          AugmentedSubmittables<'promise'>,
          E, (...args: any) => Invalid<'not found'>
        >
      >
  >(
    sender: TSigner,
    extrinsic: `api.tx.${E}`,
    params: Parameters<V>,
    expectSuccess = true,
    options: Partial<SignerOptions> | null = null,/*, failureMessage='expected success'*/
  ): Promise<ITransactionResult> {
    if(this.api === null) throw Error('API not initialized');

    const startTime = (new Date()).getTime();
    let result: ITransactionResult;
    let events: IEvent[] = [];
    try {
      result = await this.signTransaction(sender, this.constructApiCall(extrinsic, params), options, extrinsic) as ITransactionResult;
      events = this.eventHelper.extractEvents(result.result.events);
      const errorEvent = events.find((event) => event.method == 'ExecutedFailed' || event.method == 'CreatedFailed');
      if(errorEvent)
        throw Error(errorEvent.method + ': ' + extrinsic);
    }
    catch (e) {
      if(!(e as object).hasOwnProperty('status')) throw e;
      result = e as ITransactionResult;
    }

    const endTime = (new Date()).getTime();

    const log = {
      executedAt: endTime,
      executionTime: endTime - startTime,
      type: this.chainLogType.EXTRINSIC,
      status: result.status,
      call: extrinsic,
      signer: this.getSignerAddress(sender),
      params,
    } as IUniqueHelperLog;

    let errorMessage = '';

    if(result.status !== this.transactionStatus.SUCCESS) {
      if(result.moduleError) {
        errorMessage = typeof result.moduleError === 'string'
          ? result.moduleError
          : `${Object.keys(result.moduleError)[0]}: ${Object.values(result.moduleError)[0]}`;
        log.moduleError = errorMessage;
      }
      else if(result.result.dispatchError) log.dispatchError = result.result.dispatchError;
    }
    if(events.length > 0) log.events = events;

    this.chainLog.push(log);

    if(expectSuccess && result.status !== this.transactionStatus.SUCCESS) {
      if(result.moduleError) throw Error(`${errorMessage}`);
      else if(result.result.dispatchError) throw Error(JSON.stringify(result.result.dispatchError));
    }
    return result as any;
  }

  async callRpc
  // TODO: make it strongly typed, or use api.query/api.rpc directly
  // <
  // K extends 'rpc' | 'query',
  // E extends string,
  // V extends (...args: any) => any = ForceFunction<
  //   Get2<
  //     K extends 'rpc' ? DecoratedRpc<'promise', RpcInterface> : QueryableStorage<'promise'>,
  //     E, (...args: any) => Invalid<'not found'>
  //   >
  // >,
  // P = Parameters<V>,
  // >
  (rpc: string, params?: any[]): Promise<any> {

    if(typeof params === 'undefined') params = [] as any;
    if(this.api === null) throw Error('API not initialized');
    if(!rpc.startsWith('api.rpc.') && !rpc.startsWith('api.query.')) throw Error(`${rpc} is not RPC call`);

    const startTime = (new Date()).getTime();
    let result;
    let error = null;
    const log = {
      type: this.chainLogType.RPC,
      call: rpc,
      params,
    } as any as IUniqueHelperLog;

    try {
      result = await this.constructApiCall(rpc, params as any);
    }
    catch (e) {
      error = e;
    }

    const endTime = (new Date()).getTime();

    log.executedAt = endTime;
    log.status = (error === null ? this.transactionStatus.SUCCESS : this.transactionStatus.FAIL) as 'Fail' | 'Success';
    log.executionTime = endTime - startTime;

    this.chainLog.push(log);

    if(error !== null) throw error;

    return result;
  }

  getSignerAddress(signer: IKeyringPair | string): string {
    if(typeof signer === 'string') return signer;
    return signer.address;
  }

  fetchAllPalletNames(): string[] {
    if(this.api === null) throw Error('API not initialized');
    return this.api.runtimeMetadata.asLatest.pallets.map(m => m.name.toString().toLowerCase()).sort();
  }

  fetchMissingPalletNames(requiredPallets: readonly string[]): string[] {
    const palletNames = this.fetchAllPalletNames();
    return requiredPallets.filter(p => !palletNames.includes(p));
  }
}


class HelperGroup<T extends ChainHelperBase> {
  helper: T;

  constructor(uniqueHelper: T) {
    this.helper = uniqueHelper;
  }
}


class CollectionGroup extends HelperGroup<UniqueHelper> {
  /**
 * Get number of blocks when sponsored transaction is available.
 *
 * @param collectionId ID of collection
 * @param tokenId ID of token
 * @param addressObj address for which the sponsorship is checked
 * @example await getTokenNextSponsored(1, 2, {Substrate: '5DfhbVfww7ThF8q6f3...'});
 * @returns number of blocks or null if sponsorship hasn't been set
 */
  async getTokenNextSponsored(collectionId: number, tokenId: number, addressObj: ICrossAccountId): Promise<number | null> {
    return (await this.helper.callRpc('api.rpc.unique.nextSponsored', [collectionId, addressObj, tokenId])).toJSON();
  }

  /**
   * Get the number of created collections.
   *
   * @returns number of created collections
   */
  async getTotalCount(): Promise<number> {
    return (await this.helper.callRpc('api.rpc.unique.collectionStats')).created.toNumber();
  }

  /**
   * Get information about the collection with additional data,
   * including the number of tokens it contains, its administrators,
   * the normalized address of the collection's owner, and decoded name and description.
   *
   * @param collectionId ID of collection
   * @example await getData(2)
   * @returns collection information object
   */
  async getData(collectionId: number): Promise<{
    id: number;
    name: string;
    description: string;
    tokensCount: number;
    admins: CrossAccountId[];
    normalizedOwner: TSubstrateAccount;
    raw: any
  } | null> {
    const collection = await this.helper.callRpc('api.rpc.unique.collectionById', [collectionId]);
    const humanCollection = collection.toHuman(), collectionData = {
      id: collectionId, name: null, description: null, tokensCount: 0, admins: [],
      raw: humanCollection,
    } as any, jsonCollection = collection.toJSON();
    if(humanCollection === null) return null;
    collectionData.raw.limits = jsonCollection.limits;
    collectionData.raw.permissions = jsonCollection.permissions;
    collectionData.normalizedOwner = this.helper.address.normalizeSubstrate(collectionData.raw.owner);
    for(const key of ['name', 'description']) {
      collectionData[key] = this.helper.util.vec2str(humanCollection[key]);
    }

    collectionData.tokensCount = (['RFT', 'NFT'].includes(humanCollection.mode))
      ? await this.helper[humanCollection.mode.toLocaleLowerCase() as 'nft' | 'rft'].getLastTokenId(collectionId)
      : 0;
    collectionData.admins = await this.getAdmins(collectionId);

    return collectionData;
  }

  /**
   * Get the addresses of the collection's administrators, optionally normalized.
   *
   * @param collectionId ID of collection
   * @param normalize whether to normalize the addresses to the default ss58 format
   * @example await getAdmins(1)
   * @returns array of administrators
   */
  async getAdmins(collectionId: number, normalize = false): Promise<CrossAccountId[]> {
    const admins = (await this.helper.callRpc('api.rpc.unique.adminlist', [collectionId])).toHuman();

    return normalize
      ? admins.map((address: CrossAccountId) => address.withNormalizedSubstrate())
      : admins;
  }

  /**
   * Get the addresses added to the collection allow-list, optionally normalized.
   * @param collectionId ID of collection
   * @param normalize whether to normalize the addresses to the default ss58 format
   * @example await getAllowList(1)
   * @returns array of allow-listed addresses
   */
  async getAllowList(collectionId: number, normalize = false): Promise<CrossAccountId[]> {
    const allowListed = (await this.helper.callRpc('api.rpc.unique.allowlist', [collectionId])).toHuman();
    return normalize
      ? allowListed.map((address: CrossAccountId) => address.withNormalizedSubstrate())
      : allowListed;
  }

  /**
   * Get the effective limits of the collection instead of null for default values
   *
   * @param collectionId ID of collection
   * @example await getEffectiveLimits(2)
   * @returns object of collection limits
   */
  async getEffectiveLimits(collectionId: number): Promise<ICollectionLimits> {
    return (await this.helper.callRpc('api.rpc.unique.effectiveCollectionLimits', [collectionId])).toJSON();
  }

  /**
   * Burns the collection if the signer has sufficient permissions and collection is empty.
   *
   * @param signer keyring of signer
   * @param collectionId ID of collection
   * @example await helper.collection.burn(aliceKeyring, 3);
   * @returns ```true``` if extrinsic success, otherwise ```false```
   */
  async burn(signer: TSigner, collectionId: number): Promise<boolean> {
    const result = await this.helper.executeExtrinsic(
      signer,
      'api.tx.unique.destroyCollection', [collectionId],
      true,
    );

    return this.helper.util.findCollectionInEvents(result.result.events, collectionId, 'common', 'CollectionDestroyed');
  }

  /**
   * Sets the sponsor for the collection (Requires the Substrate address). Needs confirmation by the sponsor.
   *
   * @param signer keyring of signer
   * @param collectionId ID of collection
   * @param sponsorAddress Sponsor substrate address
   * @example setSponsor(aliceKeyring, 10, "5DyN4Y92vZCjv38fg...")
   * @returns ```true``` if extrinsic success, otherwise ```false```
   */
  async setSponsor(signer: TSigner, collectionId: number, sponsorAddress: TSubstrateAccount): Promise<boolean> {
    const result = await this.helper.executeExtrinsic(
      signer,
      'api.tx.unique.setCollectionSponsor', [collectionId, sponsorAddress],
      true,
    );

    return this.helper.util.findCollectionInEvents(result.result.events, collectionId, 'common', 'CollectionSponsorSet');
  }

  /**
   * Confirms consent to sponsor the collection on behalf of the signer.
   *
   * @param signer keyring of signer
   * @param collectionId ID of collection
   * @example confirmSponsorship(aliceKeyring, 10)
   * @returns ```true``` if extrinsic success, otherwise ```false```
   */
  async confirmSponsorship(signer: TSigner, collectionId: number): Promise<boolean> {
    const result = await this.helper.executeExtrinsic(
      signer,
      'api.tx.unique.confirmSponsorship', [collectionId],
      true,
    );

    return this.helper.util.findCollectionInEvents(result.result.events, collectionId, 'common', 'SponsorshipConfirmed');
  }

  /**
   * Removes the sponsor of a collection, regardless if it consented or not.
   *
   * @param signer keyring of signer
   * @param collectionId ID of collection
   * @example removeSponsor(aliceKeyring, 10)
   * @returns ```true``` if extrinsic success, otherwise ```false```
   */
  async removeSponsor(signer: TSigner, collectionId: number): Promise<boolean> {
    const result = await this.helper.executeExtrinsic(
      signer,
      'api.tx.unique.removeCollectionSponsor', [collectionId],
      true,
    );

    return this.helper.util.findCollectionInEvents(result.result.events, collectionId, 'common', 'CollectionSponsorRemoved');
  }

  /**
   * Sets the limits of the collection. At least one limit must be specified for a correct call.
   *
   * @param signer keyring of signer
   * @param collectionId ID of collection
   * @param limits collection limits object
   * @example
   * await setLimits(
   *   aliceKeyring,
   *   10,
   *   {
   *     sponsorTransferTimeout: 0,
   *     ownerCanDestroy: false
   *   }
   * )
   * @returns ```true``` if extrinsic success, otherwise ```false```
   */
  async setLimits(signer: TSigner, collectionId: number, limits: ICollectionLimits): Promise<boolean> {
    const result = await this.helper.executeExtrinsic(
      signer,
      'api.tx.unique.setCollectionLimits', [collectionId, limits],
      true,
    );

    return this.helper.util.findCollectionInEvents(result.result.events, collectionId, 'common', 'CollectionLimitSet');
  }

  /**
   * Changes the owner of the collection to the new Substrate address.
   *
   * @param signer keyring of signer
   * @param collectionId ID of collection
   * @param ownerAddress substrate address of new owner
   * @example changeOwner(aliceKeyring, 10, "5DyN4Y92vZCjv38fg...")
   * @returns ```true``` if extrinsic success, otherwise ```false```
   */
  async changeOwner(signer: TSigner, collectionId: number, ownerAddress: TSubstrateAccount): Promise<boolean> {
    const result = await this.helper.executeExtrinsic(
      signer,
      'api.tx.unique.changeCollectionOwner', [collectionId, ownerAddress],
      true,
    );

    return this.helper.util.findCollectionInEvents(result.result.events, collectionId, 'common', 'CollectionOwnerChanged');
  }

  /**
   * Adds a collection administrator.
   *
   * @param signer keyring of signer
   * @param collectionId ID of collection
   * @param adminAddressObj Administrator address (substrate or ethereum)
   * @example addAdmin(aliceKeyring, 10, {Substrate: "5DyN4Y92vZCjv38fg..."})
   * @returns ```true``` if extrinsic success, otherwise ```false```
   */
  async addAdmin(signer: TSigner, collectionId: number, adminAddressObj: ICrossAccountId): Promise<boolean> {
    const result = await this.helper.executeExtrinsic(
      signer,
      'api.tx.unique.addCollectionAdmin', [collectionId, adminAddressObj],
      true,
    );

    return this.helper.util.findCollectionInEvents(result.result.events, collectionId, 'common', 'CollectionAdminAdded');
  }

  /**
   * Removes a collection administrator.
   *
   * @param signer keyring of signer
   * @param collectionId ID of collection
   * @param adminAddressObj Administrator address (substrate or ethereum)
   * @example removeAdmin(aliceKeyring, 10, {Substrate: "5DyN4Y92vZCjv38fg..."})
   * @returns ```true``` if extrinsic success, otherwise ```false```
   */
  async removeAdmin(signer: TSigner, collectionId: number, adminAddressObj: ICrossAccountId): Promise<boolean> {
    const result = await this.helper.executeExtrinsic(
      signer,
      'api.tx.unique.removeCollectionAdmin', [collectionId, adminAddressObj],
      true,
    );

    return this.helper.util.findCollectionInEvents(result.result.events, collectionId, 'common', 'CollectionAdminRemoved');
  }

  /**
   * Check if user is in allow list.
   *
   * @param collectionId ID of collection
   * @param user Account to check
   * @example await getAdmins(1)
   * @returns is user in allow list
   */
  async allowed(collectionId: number, user: ICrossAccountId): Promise<boolean> {
    return (await this.helper.callRpc('api.rpc.unique.allowed', [collectionId, user])).toJSON();
  }

  /**
   * Adds an address to allow list
   * @param signer keyring of signer
   * @param collectionId ID of collection
   * @param addressObj address to add to the allow list
   * @returns ```true``` if extrinsic success, otherwise ```false```
   */
  async addToAllowList(signer: TSigner, collectionId: number, addressObj: ICrossAccountId): Promise<boolean> {
    const result = await this.helper.executeExtrinsic(
      signer,
      'api.tx.unique.addToAllowList', [collectionId, addressObj],
      true,
    );

    return this.helper.util.findCollectionInEvents(result.result.events, collectionId, 'common', 'AllowListAddressAdded');
  }

  /**
   * Removes an address from allow list
   *
   * @param signer keyring of signer
   * @param collectionId ID of collection
   * @param addressObj address to remove from the allow list
   * @returns ```true``` if extrinsic success, otherwise ```false```
   */
  async removeFromAllowList(signer: TSigner, collectionId: number, addressObj: ICrossAccountId): Promise<boolean> {
    const result = await this.helper.executeExtrinsic(
      signer,
      'api.tx.unique.removeFromAllowList', [collectionId, addressObj],
      true,
    );

    return this.helper.util.findCollectionInEvents(result.result.events, collectionId, 'common', 'AllowListAddressRemoved');
  }

  /**
   * Sets onchain permissions for selected collection.
   *
   * @param signer keyring of signer
   * @param collectionId ID of collection
   * @param permissions collection permissions object
   * @example setPermissions(aliceKeyring, 10, {access:'AllowList', mintMode: true, nesting: {collectionAdmin: true, tokenOwner: true}});
   * @returns ```true``` if extrinsic success, otherwise ```false```
   */
  async setPermissions(signer: TSigner, collectionId: number, permissions: ICollectionPermissions): Promise<boolean> {
    const result = await this.helper.executeExtrinsic(
      signer,
      'api.tx.unique.setCollectionPermissions', [collectionId, permissions],
      true,
    );

    return this.helper.util.findCollectionInEvents(result.result.events, collectionId, 'common', 'CollectionPermissionSet');
  }

  /**
   * Enables nesting for selected collection. If `restricted` set, you can nest only tokens from specified collections.
   *
   * @param signer keyring of signer
   * @param collectionId ID of collection
   * @param permissions nesting permissions object
   * @example enableNesting(aliceKeyring, 10, {collectionAdmin: true, tokenOwner: true});
   * @returns ```true``` if extrinsic success, otherwise ```false```
   */
  async enableNesting(signer: TSigner, collectionId: number, permissions: INestingPermissions): Promise<boolean> {
    return await this.setPermissions(signer, collectionId, {nesting: permissions});
  }

  /**
   * Disables nesting for selected collection.
   *
   * @param signer keyring of signer
   * @param collectionId ID of collection
   * @example disableNesting(aliceKeyring, 10);
   * @returns ```true``` if extrinsic success, otherwise ```false```
   */
  async disableNesting(signer: TSigner, collectionId: number): Promise<boolean> {
    return await this.setPermissions(signer, collectionId, {nesting: {tokenOwner: false, collectionAdmin: false}});
  }

  /**
   * Sets onchain properties to the collection.
   *
   * @param signer keyring of signer
   * @param collectionId ID of collection
   * @param properties array of property objects
   * @example setProperties(aliceKeyring, 10, [{key: "gender", value: "male"}]);
   * @returns ```true``` if extrinsic success, otherwise ```false```
   */
  async setProperties(signer: TSigner, collectionId: number, properties: IProperty[]): Promise<boolean> {
    const result = await this.helper.executeExtrinsic(
      signer,
      'api.tx.unique.setCollectionProperties', [collectionId, properties],
      true,
    );

    return this.helper.util.findCollectionInEvents(result.result.events, collectionId, 'common', 'CollectionPropertySet');
  }

  /**
   * Get collection properties.
   *
   * @param collectionId ID of collection
   * @param propertyKeys optionally filter the returned properties to only these keys
   * @example getProperties(1219, ['location', 'date', 'time', 'isParadise']);
   * @returns array of key-value pairs
   */
  async getProperties(collectionId: number, propertyKeys?: string[] | null): Promise<IProperty[]> {
    return (await this.helper.callRpc('api.rpc.unique.collectionProperties', [collectionId, propertyKeys])).toHuman();
  }

  async getPropertiesConsumedSpace(collectionId: number): Promise<number> {
    const api = this.helper.getApi();
    const props = (await api.query.common.collectionProperties(collectionId)).toJSON();

    return (props! as any).consumedSpace;
  }

  async getCollectionOptions(collectionId: number) {
    return (await this.helper.callRpc('api.rpc.unique.collectionById', [collectionId])).toHuman();
  }

  /**
   * Deletes onchain properties from the collection.
   *
   * @param signer keyring of signer
   * @param collectionId ID of collection
   * @param propertyKeys array of property keys to delete
   * @example deleteProperties(aliceKeyring, 10, ["gender", "age"]);
   * @returns ```true``` if extrinsic success, otherwise ```false```
   */
  async deleteProperties(signer: TSigner, collectionId: number, propertyKeys: string[]): Promise<boolean> {
    const result = await this.helper.executeExtrinsic(
      signer,
      'api.tx.unique.deleteCollectionProperties', [collectionId, propertyKeys],
      true,
    );

    return this.helper.util.findCollectionInEvents(result.result.events, collectionId, 'common', 'CollectionPropertyDeleted');
  }

  /**
   * Changes the owner of the token.
   *
   * @param signer keyring of signer
   * @param collectionId ID of collection
   * @param tokenId ID of token
   * @param addressObj address of a new owner
   * @param amount amount of tokens to be transfered. For NFT must be set to 1n
   * @example transferToken(aliceKeyring, 10, 5, {Substrate: "5DyN4Y92vZCjv38fg..."})
   * @returns true if the token success, otherwise false
   */
  async transferToken(signer: TSigner, collectionId: number, tokenId: number, addressObj: ICrossAccountId, amount = 1n): Promise<boolean> {
    const result = await this.helper.executeExtrinsic(
      signer,
      'api.tx.unique.transfer', [addressObj, collectionId, tokenId, amount],
      true, // `Unable to transfer token #${tokenId} from collection #${collectionId}`,
    );

    return this.helper.util.isTokenTransferSuccess(result.result.events, collectionId, tokenId, {Substrate: typeof signer === 'string' ? signer : signer.address}, addressObj, amount);
  }

  /**
   *
   * Change ownership of a token(s) on behalf of the owner.
   *
   * @param signer keyring of signer
   * @param collectionId ID of collection
   * @param tokenId ID of token
   * @param fromAddressObj address on behalf of which the token will be sent
   * @param toAddressObj new token owner
   * @param amount amount of tokens to be transfered. For NFT must be set to 1n
   * @example transferTokenFrom(aliceKeyring, 10, 5, {Substrate: "5DyN4Y92vZCjv38fg"}, {Ethereum: "0x9F0583DbB85..."})
   * @returns true if the token success, otherwise false
   */
  async transferTokenFrom(signer: TSigner, collectionId: number, tokenId: number, fromAddressObj: ICrossAccountId, toAddressObj: ICrossAccountId, amount = 1n): Promise<boolean> {
    const result = await this.helper.executeExtrinsic(
      signer,
      'api.tx.unique.transferFrom', [fromAddressObj, toAddressObj, collectionId, tokenId, amount],
      true, // `Unable to transfer token #${tokenId} from collection #${collectionId}`,
    );
    return this.helper.util.isTokenTransferSuccess(result.result.events, collectionId, tokenId, fromAddressObj, toAddressObj, amount);
  }

  /**
   *
   * Destroys a concrete instance of NFT/RFT or burns a specified amount of fungible tokens.
   *
   * @param signer keyring of signer
   * @param collectionId ID of collection
   * @param tokenId ID of token
   * @param amount amount of tokens to be burned. For NFT must be set to 1n
   * @example burnToken(aliceKeyring, 10, 5);
   * @returns ```true``` if the extrinsic is successful, otherwise ```false```
   */
  async burnToken(signer: TSigner, collectionId: number, tokenId: number, amount = 1n): Promise<boolean> {
    const burnResult = await this.helper.executeExtrinsic(
      signer,
      'api.tx.unique.burnItem', [collectionId, tokenId, amount],
      true, // `Unable to burn token for ${label}`,
    );
    const burnedTokens = this.helper.util.extractTokensFromBurnResult(burnResult);
    if(burnedTokens.tokens.length > 1) throw Error('Burned multiple tokens');
    return burnedTokens.success;
  }

  /**
   * Destroys a concrete instance of NFT on behalf of the owner
   *
   * @param signer keyring of signer
   * @param collectionId ID of collection
   * @param tokenId ID of token
   * @param fromAddressObj address on behalf of which the token will be burnt
   * @param amount amount of tokens to be burned. For NFT must be set to 1n
   * @example burnTokenFrom(aliceKeyring, 10, {Substrate: "5DyN4Y92vZCjv38fg..."}, 5, {Ethereum: "0x9F0583DbB85..."})
   * @returns ```true``` if extrinsic success, otherwise ```false```
   */
  async burnTokenFrom(signer: TSigner, collectionId: number, tokenId: number, fromAddressObj: ICrossAccountId, amount = 1n): Promise<boolean> {
    const burnResult = await this.helper.executeExtrinsic(
      signer,
      'api.tx.unique.burnFrom', [collectionId, fromAddressObj, tokenId, amount],
      true, // `Unable to burn token from for ${label}`,
    );
    const burnedTokens = this.helper.util.extractTokensFromBurnResult(burnResult);
    return burnedTokens.success && burnedTokens.tokens.length > 0;
  }

  /**
   * Set, change, or remove approved address to transfer the ownership of the NFT.
   *
   * @param signer keyring of signer
   * @param collectionId ID of collection
   * @param tokenId ID of token
   * @param toAddressObj Substrate or Ethereum address which gets approved use of the signer's tokens
   * @param amount amount of token to be approved. For NFT must be set to 1n
   * @returns ```true``` if extrinsic success, otherwise ```false```
   */
  async approveToken(signer: IKeyringPair, collectionId: number, tokenId: number, toAddressObj: ICrossAccountId, amount = 1n) {
    const approveResult = await this.helper.executeExtrinsic(
      signer,
      'api.tx.unique.approve', [toAddressObj, collectionId, tokenId, amount],
      true, // `Unable to approve token for ${label}`,
    );

    return this.helper.util.findCollectionInEvents(approveResult.result.events, collectionId, 'common', 'Approved');
  }

  /**
   * Set, change, or remove approved address to transfer the ownership of the NFT from eth mirror.
   *
   * @param signer keyring of signer
   * @param collectionId ID of collection
   * @param tokenId ID of token
   * @param fromAddressObj Signer's Ethereum address containing her tokens
   * @param toAddressObj Substrate or Ethereum address which gets approved use of the signer's tokens
   * @param amount amount of token to be approved. For NFT must be set to 1n
   * @returns ```true``` if extrinsic success, otherwise ```false```
   */
  async approveTokenFrom(signer: IKeyringPair, collectionId: number, tokenId: number, fromAddressObj: ICrossAccountId, toAddressObj: ICrossAccountId, amount = 1n) {
    const approveResult = await this.helper.executeExtrinsic(
      signer,
      'api.tx.unique.approveFrom', [fromAddressObj, toAddressObj, collectionId, tokenId, amount],
      true, // `Unable to approve token for ${label}`,
    );

    return this.helper.util.findCollectionInEvents(approveResult.result.events, collectionId, 'common', 'Approved');
  }

  /**
   * Set, change, or remove approved address to transfer the ownership of the NFT from eth mirror.
   *
   * @param signer keyring of signer
   * @param collectionId ID of collection
   * @param tokenId ID of token
   * @param toAddressObj Substrate or Ethereum address which gets approved use of the signer's tokens
   * @param amount amount of token to be approved. For NFT must be set to 1n
   * @returns ```true``` if extrinsic success, otherwise ```false```
   */
  async approveTokenFromEth(signer: IKeyringPair, collectionId: number, tokenId: number, toAddressObj: ICrossAccountId, amount = 1n) {
    const ethMirror = CrossAccountId.fromKeyring(signer).toEthereum();
    return await this.approveTokenFrom(signer, collectionId, tokenId, ethMirror, toAddressObj, amount);
  }

  /**
   * Get the amount of token pieces approved to transfer or burn. Normally 0.
   *
   * @param collectionId ID of collection
   * @param tokenId ID of token
   * @param toAccountObj address which is approved to use token pieces
   * @param fromAccountObj address which may have allowed the use of its owned tokens
   * @example getTokenApprovedPieces(10, 5, {Substrate: "5DyN4Y92vZCjv38fg..."}, {Substrate: "5ERZNF88Mm7UGfPP3mdG..."})
   * @returns number of approved to transfer pieces
   */
  async getTokenApprovedPieces(collectionId: number, tokenId: number, toAccountObj: ICrossAccountId, fromAccountObj: ICrossAccountId): Promise<bigint> {
    return (await this.helper.callRpc('api.rpc.unique.allowance', [collectionId, fromAccountObj, toAccountObj, tokenId])).toBigInt();
  }

  /**
   * Get the last created token ID in a collection
   *
   * @param collectionId ID of collection
   * @example getLastTokenId(10);
   * @returns id of the last created token
   */
  async getLastTokenId(collectionId: number): Promise<number> {
    return (await this.helper.callRpc('api.rpc.unique.lastTokenId', [collectionId])).toNumber();
  }

  /**
   * Check if token exists
   *
   * @param collectionId ID of collection
   * @param tokenId ID of token
   * @example doesTokenExist(10, 20);
   * @returns true if the token exists, otherwise false
   */
  async doesTokenExist(collectionId: number, tokenId: number): Promise<boolean> {
    return (await this.helper.callRpc('api.rpc.unique.tokenExists', [collectionId, tokenId])).toJSON();
  }
}

class NFTnRFT extends CollectionGroup {
  /**
   * Get tokens owned by account
   *
   * @param collectionId ID of collection
   * @param addressObj tokens owner
   * @example getTokensByAddress(10, {Substrate: "5DyN4Y92vZCjv38fg..."})
   * @returns array of token ids owned by account
   */
  async getTokensByAddress(collectionId: number, addressObj: ICrossAccountId): Promise<number[]> {
    return (await this.helper.callRpc('api.rpc.unique.accountTokens', [collectionId, addressObj])).toJSON();
  }

  /**
   * Get token data
   *
   * @param collectionId ID of collection
   * @param tokenId ID of token
   * @param propertyKeys optionally filter the token properties to only these keys
   * @param blockHashAt optionally query the data at some block with this hash
   * @example getToken(10, 5);
   * @returns human readable token data
   */
  async getToken(collectionId: number, tokenId: number, propertyKeys: string[] = [], blockHashAt?: string): Promise<{
    properties: IProperty[];
    owner: CrossAccountId;
    normalizedOwner: CrossAccountId;
  } | null> {
    let tokenData;
    if(typeof blockHashAt === 'undefined') {
      tokenData = await this.helper.callRpc('api.rpc.unique.tokenData', [collectionId, tokenId]);
    }
    else {
      if(propertyKeys.length == 0) {
        const collection = (await this.helper.callRpc('api.rpc.unique.collectionById', [collectionId])).toHuman();
        if(!collection) return null;
        propertyKeys = collection.tokenPropertyPermissions.map((x: ITokenPropertyPermission) => x.key);
      }
      tokenData = await this.helper.callRpc('api.rpc.unique.tokenData', [collectionId, tokenId, propertyKeys, blockHashAt]);
    }
    tokenData = tokenData.toHuman();
    if(tokenData === null || tokenData.owner === null) return null;
    const owner = {} as any;
    for(const key of Object.keys(tokenData.owner)) {
      owner[key.toLocaleLowerCase()] = key.toLocaleLowerCase() == 'substrate'
        ? CrossAccountId.normalizeSubstrateAddress(tokenData.owner[key])
        : tokenData.owner[key];
    }
    tokenData.normalizedOwner = CrossAccountId.fromLowerCaseKeys(owner);
    return tokenData;
  }

  /**
   * Get token's owner
   * @param collectionId ID of collection
   * @param tokenId ID of token
   * @param blockHashAt optionally query the data at the block with this hash
   * @example getTokenOwner(10, 5);
   * @returns Address in CrossAccountId format, e.g. {Substrate: "5DnSF6RRjwteE3BrCj..."}
   */
  async getTokenOwner(collectionId: number, tokenId: number, blockHashAt?: string): Promise<CrossAccountId> {
    let owner;
    if(typeof blockHashAt === 'undefined') {
      owner = await this.helper.callRpc('api.rpc.unique.tokenOwner', [collectionId, tokenId]);
    } else {
      owner = await this.helper.callRpc('api.rpc.unique.tokenOwner', [collectionId, tokenId, blockHashAt]);
    }
    return CrossAccountId.fromLowerCaseKeys(owner.toJSON());
  }

  /**
   * Recursively find the address that owns the token
   * @param collectionId ID of collection
   * @param tokenId ID of token
   * @param blockHashAt
   * @example getTokenTopmostOwner(10, 5);
   * @returns address in CrossAccountId format, e.g. {Substrate: "5DyN4Y92vZCjv38fg..."}
   */
  async getTokenTopmostOwner(collectionId: number, tokenId: number, blockHashAt?: string): Promise<CrossAccountId | null> {
    let owner;
    if(typeof blockHashAt === 'undefined') {
      owner = await this.helper.callRpc('api.rpc.unique.topmostTokenOwner', [collectionId, tokenId]);
    } else {
      owner = await this.helper.callRpc('api.rpc.unique.topmostTokenOwner', [collectionId, tokenId, blockHashAt]);
    }

    if(owner === null) return null;

    return owner.toHuman();
  }

  /**
   * Nest one token into another
   * @param signer keyring of signer
   * @param tokenObj token to be nested
   * @param rootTokenObj token to be parent
   * @example nestToken(aliceKeyring, {collectionId: 10, tokenId: 5}, {collectionId: 10, tokenId: 4});
   * @returns ```true``` if extrinsic success, otherwise ```false```
   */
  async nestToken(signer: TSigner, tokenObj: IToken, rootTokenObj: IToken): Promise<boolean> {
    const rootTokenAddress = this.helper.util.getTokenAccount(rootTokenObj);
    const result = await this.transferToken(signer, tokenObj.collectionId, tokenObj.tokenId, rootTokenAddress);
    if(!result) {
      throw Error('Unable to nest token!');
    }
    return result;
  }

  /**
     * Remove token from nested state
     * @param signer keyring of signer
     * @param tokenObj token to unnest
     * @param rootTokenObj parent of a token
     * @param toAddressObj address of a new token owner
     * @example unnestToken(aliceKeyring, {collectionId: 10, tokenId: 5}, {collectionId: 10, tokenId: 4}, {Substrate: "5DyN4Y92vZCjv38fg..."});
     * @returns ```true``` if extrinsic success, otherwise ```false```
     */
  async unnestToken(signer: TSigner, tokenObj: IToken, rootTokenObj: IToken, toAddressObj: ICrossAccountId): Promise<boolean> {
    const rootTokenAddress = this.helper.util.getTokenAccount(rootTokenObj);
    const result = await this.transferTokenFrom(signer, tokenObj.collectionId, tokenObj.tokenId, rootTokenAddress, toAddressObj);
    if(!result) {
      throw Error('Unable to unnest token!');
    }
    return result;
  }

  /**
   * Set permissions to change token properties
   *
   * @param signer keyring of signer
   * @param collectionId ID of collection
   * @param permissions permissions to change a property by the collection admin or token owner
   * @example setTokenPropertyPermissions(
   *   aliceKeyring, 10, [{key: "gender", permission: {tokenOwner: true, mutable: true, collectionAdmin: true}}]
   * )
   * @returns true if extrinsic success otherwise false
   */
  async setTokenPropertyPermissions(signer: TSigner, collectionId: number, permissions: ITokenPropertyPermission[]): Promise<boolean> {
    const result = await this.helper.executeExtrinsic(
      signer,
      'api.tx.unique.setTokenPropertyPermissions', [collectionId, permissions],
      true,
    );

    return this.helper.util.findCollectionInEvents(result.result.events, collectionId, 'common', 'PropertyPermissionSet');
  }

  /**
   * Get token property permissions.
   *
   * @param collectionId ID of collection
   * @param propertyKeys optionally filter the returned property permissions to only these keys
   * @example getPropertyPermissions(1219, ['location', 'date', 'time', 'isParadise']);
   * @returns array of key-permission pairs
   */
  async getPropertyPermissions(collectionId: number, propertyKeys: string[] | null = null): Promise<ITokenPropertyPermission[]> {
    return (await this.helper.callRpc('api.rpc.unique.propertyPermissions', [collectionId, ...(propertyKeys === null ? [] : [propertyKeys])])).toHuman();
  }

  /**
   * Set token properties
   *
   * @param signer keyring of signer
   * @param collectionId ID of collection
   * @param tokenId ID of token
   * @param properties key-value pairs of metadata which to add to a token. Keys must be permitted in the collection
   * @example setTokenProperties(aliceKeyring, 10, 5, [{key: "gender", value: "female"}, {key: "age", value: "23"}])
   * @returns ```true``` if extrinsic success, otherwise ```false```
   */
  async setTokenProperties(signer: TSigner, collectionId: number, tokenId: number, properties: IProperty[]): Promise<boolean> {
    const result = await this.helper.executeExtrinsic(
      signer,
      'api.tx.unique.setTokenProperties', [collectionId, tokenId, properties],
      true,
    );

    return this.helper.util.findCollectionInEvents(result.result.events, collectionId, 'common', 'TokenPropertySet');
  }

  /**
   * Get properties, metadata assigned to a token.
   *
   * @param collectionId ID of collection
   * @param tokenId ID of token
   * @param propertyKeys optionally filter the returned properties to only these keys
   * @example getTokenProperties(1219, ['location', 'date', 'time', 'isParadise']);
   * @returns array of key-value pairs
   */
  async getTokenProperties(collectionId: number, tokenId: number, propertyKeys?: string[] | null): Promise<IProperty[]> {
    return (await this.helper.callRpc('api.rpc.unique.tokenProperties', [collectionId, tokenId, propertyKeys])).toHuman();
  }

  /**
   * Delete the provided properties of a token
   * @param signer keyring of signer
   * @param collectionId ID of collection
   * @param tokenId ID of token
   * @param propertyKeys property keys to be deleted
   * @example deleteTokenProperties(aliceKeyring, 10, 5, ["gender", "age"])
   * @returns ```true``` if extrinsic success, otherwise ```false```
   */
  async deleteTokenProperties(signer: TSigner, collectionId: number, tokenId: number, propertyKeys: string[]): Promise<boolean> {
    const result = await this.helper.executeExtrinsic(
      signer,
      'api.tx.unique.deleteTokenProperties', [collectionId, tokenId, propertyKeys],
      true,
    );

    return this.helper.util.findCollectionInEvents(result.result.events, collectionId, 'common', 'TokenPropertyDeleted');
  }

  /**
   * Mint new collection
   *
   * @param signer keyring of signer
   * @param collectionOptions basic collection options and properties
   * @param mode NFT or RFT type of a collection
   * @example mintCollection(aliceKeyring, {name: 'New', description: "New collection", tokenPrefix: "NEW"}, "NFT")
   * @returns object of the created collection
   */
  async mintCollection(signer: TSigner, collectionOptions: ICollectionCreationOptions, mode: 'NFT' | 'RFT'): Promise<UniqueBaseCollection> {
    collectionOptions = JSON.parse(JSON.stringify(collectionOptions)) as ICollectionCreationOptions; // Clone object
    collectionOptions.mode = (mode === 'NFT') ? {nft: null} : {refungible: null};
    for(const key of ['name', 'description', 'tokenPrefix']) {
      if(typeof collectionOptions[key as 'name' | 'description' | 'tokenPrefix'] === 'string') collectionOptions[key as 'name' | 'description' | 'tokenPrefix'] = this.helper.util.str2vec(collectionOptions[key as 'name' | 'description' | 'tokenPrefix'] as string);
    }
    const creationResult = await this.helper.executeExtrinsic(
      signer,
      'api.tx.unique.createCollectionEx', [collectionOptions],
      true, // errorLabel,
    );
    return this.getCollectionObject(this.helper.util.extractCollectionIdFromCreationResult(creationResult));
  }

  getCollectionObject(_collectionId: number): any {
    return null;
  }

  getTokenObject(_collectionId: number, _tokenId: number): any {
    return null;
  }

  /**
   * Tells whether the given `owner` approves the `operator`.
   * @param collectionId ID of collection
   * @param owner owner address
   * @param operator operator addrees
   * @returns true if operator is enabled
   */
  async allowanceForAll(collectionId: number, owner: ICrossAccountId, operator: ICrossAccountId): Promise<boolean> {
    return (await this.helper.callRpc('api.rpc.unique.allowanceForAll', [collectionId, owner, operator])).toJSON();
  }

  /** Sets or unsets the approval of a given operator.
   *  The `operator` is allowed to transfer all tokens of the `caller` on their behalf.
   *  @param operator Operator
   *  @param approved Should operator status be granted or revoked?
   *  @returns ```true``` if extrinsic success, otherwise ```false```
   */
  async setAllowanceForAll(signer: TSigner, collectionId: number, operator: ICrossAccountId, approved: boolean): Promise<boolean> {
    const result = await this.helper.executeExtrinsic(
      signer,
      'api.tx.unique.setAllowanceForAll', [collectionId, operator, approved],
      true,
    );
    return this.helper.util.findCollectionInEvents(result.result.events, collectionId, 'common', 'ApprovedForAll');
  }
}


class NFTGroup extends NFTnRFT {
  /**
   * Get collection object
   * @param collectionId ID of collection
   * @example getCollectionObject(2);
   * @returns instance of UniqueNFTCollection
   */
  getCollectionObject(collectionId: number): UniqueNFTCollection {
    return new UniqueNFTCollection(collectionId, this.helper);
  }

  /**
   * Get token object
   * @param collectionId ID of collection
   * @param tokenId ID of token
   * @example getTokenObject(10, 5);
   * @returns instance of UniqueNFTToken
   */
  getTokenObject(collectionId: number, tokenId: number): UniqueNFToken {
    return new UniqueNFToken(tokenId, this.getCollectionObject(collectionId));
  }

  /**
   * Is token approved to transfer
   * @param collectionId ID of collection
   * @param tokenId ID of token
   * @param toAccountObj address to be approved
   * @returns ```true``` if extrinsic success, otherwise ```false```
   */
  async isTokenApproved(collectionId: number, tokenId: number, toAccountObj: ICrossAccountId): Promise<boolean> {
    return (await this.getTokenApprovedPieces(collectionId, tokenId, toAccountObj, await this.getTokenOwner(collectionId, tokenId))) === 1n;
  }

  /**
   * Changes the owner of the token.
   *
   * @param signer keyring of signer
   * @param collectionId ID of collection
   * @param tokenId ID of token
   * @param addressObj address of a new owner
   * @example transferToken(aliceKeyring, 10, 5, {Substrate: "5DyN4Y92vZCjv38fg..."})
   * @returns ```true``` if extrinsic success, otherwise ```false```
   */
  async transferToken(signer: TSigner, collectionId: number, tokenId: number, addressObj: ICrossAccountId): Promise<boolean> {
    return await super.transferToken(signer, collectionId, tokenId, addressObj, 1n);
  }

  /**
   *
   * Change ownership of a NFT on behalf of the owner.
   *
   * @param signer keyring of signer
   * @param collectionId ID of collection
   * @param tokenId ID of token
   * @param fromAddressObj address on behalf of which the token will be sent
   * @param toAddressObj new token owner
   * @example transferTokenFrom(aliceKeyring, 10, 5, {Substrate: "5DyN4Y92vZCjv38fg..."}, {Ethereum: "0x9F0583DbB85..."})
   * @returns ```true``` if extrinsic success, otherwise ```false```
   */
  async transferTokenFrom(signer: TSigner, collectionId: number, tokenId: number, fromAddressObj: ICrossAccountId, toAddressObj: ICrossAccountId): Promise<boolean> {
    return await super.transferTokenFrom(signer, collectionId, tokenId, fromAddressObj, toAddressObj, 1n);
  }

  /**
   * Get tokens nested in the provided token
   * @param collectionId ID of collection
   * @param tokenId ID of token
   * @param blockHashAt optionally query the data at the block with this hash
   * @example getTokenChildren(10, 5);
   * @returns tokens whose depth of nesting is <= 5
   */
  async getTokenChildren(collectionId: number, tokenId: number, blockHashAt?: string): Promise<IToken[]> {
    let children;
    if(typeof blockHashAt === 'undefined') {
      children = await this.helper.callRpc('api.rpc.unique.tokenChildren', [collectionId, tokenId]);
    } else {
      children = await this.helper.callRpc('api.rpc.unique.tokenChildren', [collectionId, tokenId, blockHashAt]);
    }

    return children.toJSON().map((x: any) => ({collectionId: x.collection, tokenId: x.token}));
  }

  /**
   * Mint new collection
   * @param signer keyring of signer
   * @param collectionOptions Collection options
   * @example
   * mintCollection(aliceKeyring, {
   *   name: 'New',
   *   description: 'New collection',
   *   tokenPrefix: 'NEW',
   * })
   * @returns object of the created collection
   */
  async mintCollection(signer: TSigner, collectionOptions: ICollectionCreationOptions = {}): Promise<UniqueNFTCollection> {
    return await super.mintCollection(signer, collectionOptions, 'NFT') as UniqueNFTCollection;
  }

  /**
   * Mint new token
   * @param signer keyring of signer
   * @param data token data
   * @returns created token object
   */
  async mintToken(signer: TSigner, data: { collectionId: number; owner: ICrossAccountId | string; properties?: IProperty[]; }): Promise<UniqueNFToken> {
    const creationResult = await this.helper.executeExtrinsic(
      signer,
      'api.tx.unique.createItem', [data.collectionId, (typeof data.owner === 'string') ? {Substrate: data.owner} : data.owner, {
        NFT: {
          properties: data.properties,
        },
      }],
      true,
    );
    const createdTokens = this.helper.util.extractTokensFromCreationResult(creationResult);
    if(createdTokens.tokens.length > 1) throw Error('Minted multiple tokens');
    if(createdTokens.tokens.length < 1) throw Error('No tokens minted');
    return this.getTokenObject(data.collectionId, createdTokens.tokens[0].tokenId);
  }

  /**
   * Mint multiple NFT tokens
   * @param signer keyring of signer
   * @param collectionId ID of collection
   * @param tokens array of tokens with owner and properties
   * @example
   * mintMultipleTokens(aliceKeyring, 10, [{
   *     owner: {Substrate: "5DyN4Y92vZCjv38fg..."},
   *     properties: [{key: "gender", value: "male"},{key: "age", value: "45"}],
   *   },{
   *     owner: {Ethereum: "0x9F0583DbB855d..."},
   *     properties: [{key: "gender", value: "female"},{key: "age", value: "22"}],
   * }]);
   * @returns ```true``` if extrinsic success, otherwise ```false```
   */
  async mintMultipleTokens(signer: TSigner, collectionId: number, tokens: { owner: ICrossAccountId, properties?: IProperty[] }[]): Promise<UniqueNFToken[]> {
    const creationResult = await this.helper.executeExtrinsic(
      signer,
      'api.tx.unique.createMultipleItemsEx', [collectionId, {NFT: tokens}],
      true,
    );
    const collection = this.getCollectionObject(collectionId);
    return this.helper.util.extractTokensFromCreationResult(creationResult).tokens.map((x: IToken) => collection.getTokenObject(x.tokenId));
  }

  /**
   * Mint multiple NFT tokens with one owner
   * @param signer keyring of signer
   * @param collectionId ID of collection
   * @param owner tokens owner
   * @param tokens array of tokens with owner and properties
   * @example
   * mintMultipleTokensWithOneOwner(aliceKeyring, 10, "5DyN4Y92vZCjv38fg...", [{
   *   properties: [{
   *   key: "gender",
   *   value: "female",
   *  },{
   *   key: "age",
   *   value: "33",
   *  }],
   * }]);
   * @returns array of newly created tokens
   */
  async mintMultipleTokensWithOneOwner(signer: TSigner, collectionId: number, owner: ICrossAccountId, tokens: { properties?: IProperty[] }[]): Promise<UniqueNFToken[]> {
    const rawTokens = [];
    for(const token of tokens) {
      const raw = {NFT: {properties: token.properties}};
      rawTokens.push(raw);
    }
    const creationResult = await this.helper.executeExtrinsic(
      signer,
      'api.tx.unique.createMultipleItems', [collectionId, owner, rawTokens],
      true,
    );
    const collection = this.getCollectionObject(collectionId);
    return this.helper.util.extractTokensFromCreationResult(creationResult).tokens.map((x: IToken) => collection.getTokenObject(x.tokenId));
  }

  /**
   * Set, change, or remove approved address to transfer the ownership of the NFT.
   *
   * @param signer keyring of signer
   * @param collectionId ID of collection
   * @param tokenId ID of token
   * @param toAddressObj address to approve
   * @example approveToken(aliceKeyring, 10, 5, {Substrate: "5DyN4Y92vZCjv38fg..."})
   * @returns ```true``` if extrinsic success, otherwise ```false```
   */
  approveToken(signer: IKeyringPair, collectionId: number, tokenId: number, toAddressObj: ICrossAccountId, amount = 1n) {
    return super.approveToken(signer, collectionId, tokenId, toAddressObj, amount);
  }
}


class RFTGroup extends NFTnRFT {
  /**
   * Get collection object
   * @param collectionId ID of collection
   * @example getCollectionObject(2);
   * @returns instance of UniqueRFTCollection
   */
  getCollectionObject(collectionId: number): UniqueRFTCollection {
    return new UniqueRFTCollection(collectionId, this.helper);
  }

  /**
   * Get token object
   * @param collectionId ID of collection
   * @param tokenId ID of token
   * @example getTokenObject(10, 5);
   * @returns instance of UniqueNFTToken
   */
  getTokenObject(collectionId: number, tokenId: number): UniqueRFToken {
    return new UniqueRFToken(tokenId, this.getCollectionObject(collectionId));
  }

  /**
   * Get top 10 token owners with the largest number of pieces
   * @param collectionId ID of collection
   * @param tokenId ID of token
   * @example getTokenTop10Owners(10, 5);
   * @returns array of top 10 owners
   */
  async getTokenTop10Owners(collectionId: number, tokenId: number): Promise<CrossAccountId[]> {
    return (await this.helper.callRpc('api.rpc.unique.tokenOwners', [collectionId, tokenId])).toJSON().map(CrossAccountId.fromLowerCaseKeys);
  }

  /**
   * Get number of pieces owned by address
   * @param collectionId ID of collection
   * @param tokenId ID of token
   * @param addressObj address token owner
   * @example getTokenBalance(10, 5, {Substrate: "5DyN4Y92vZCjv38fg..."});
   * @returns number of pieces ownerd by address
   */
  async getTokenBalance(collectionId: number, tokenId: number, addressObj: ICrossAccountId): Promise<bigint> {
    return (await this.helper.callRpc('api.rpc.unique.balance', [collectionId, addressObj, tokenId])).toBigInt();
  }

  /**
   * Transfer pieces of token to another address
   * @param signer keyring of signer
   * @param collectionId ID of collection
   * @param tokenId ID of token
   * @param addressObj address of a new owner
   * @param amount number of pieces to be transfered
   * @example transferTokenFrom(aliceKeyring, 10, 5, {Substrate: "5DyN4Y92vZCjv38fg..."}, 2000n)
   * @returns ```true``` if extrinsic success, otherwise ```false```
   */
  async transferToken(signer: TSigner, collectionId: number, tokenId: number, addressObj: ICrossAccountId, amount = 1n): Promise<boolean> {
    return await super.transferToken(signer, collectionId, tokenId, addressObj, amount);
  }

  /**
   * Change ownership of some pieces of RFT on behalf of the owner.
   * @param signer keyring of signer
   * @param collectionId ID of collection
   * @param tokenId ID of token
   * @param fromAddressObj address on behalf of which the token will be sent
   * @param toAddressObj new token owner
   * @param amount number of pieces to be transfered
   * @example transferTokenFrom(aliceKeyring, 10, 5, {Substrate: "5DyN4Y92vZCjv38fg..."}, {Substrate: "5DfhbVfww7ThF8q6f3i..."}, 2000n)
   * @returns ```true``` if extrinsic success, otherwise ```false```
   */
  async transferTokenFrom(signer: TSigner, collectionId: number, tokenId: number, fromAddressObj: ICrossAccountId, toAddressObj: ICrossAccountId, amount = 1n): Promise<boolean> {
    return await super.transferTokenFrom(signer, collectionId, tokenId, fromAddressObj, toAddressObj, amount);
  }

  /**
   * Mint new collection
   * @param signer keyring of signer
   * @param collectionOptions Collection options
   * @example
   * mintCollection(aliceKeyring, {
   *   name: 'New',
   *   description: 'New collection',
   *   tokenPrefix: 'NEW',
   * })
   * @returns object of the created collection
   */
  async mintCollection(signer: TSigner, collectionOptions: ICollectionCreationOptions = {}): Promise<UniqueRFTCollection> {
    return await super.mintCollection(signer, collectionOptions, 'RFT') as UniqueRFTCollection;
  }

  /**
   * Mint new token
   * @param signer keyring of signer
   * @param data token data
   * @example mintToken(aliceKeyring, {collectionId: 10, owner: {Substrate: '5GHoZe9c73RYbVzq...'}, pieces: 10000n});
   * @returns created token object
   */
  async mintToken(signer: TSigner, data: { collectionId: number; owner: ICrossAccountId | string; pieces: bigint; properties?: IProperty[]; }): Promise<UniqueRFToken> {
    const creationResult = await this.helper.executeExtrinsic(
      signer,
      'api.tx.unique.createItem', [data.collectionId, (typeof data.owner === 'string') ? {Substrate: data.owner} : data.owner, {
        ReFungible: {
          pieces: data.pieces,
          properties: data.properties,
        },
      }],
      true,
    );
    const createdTokens = this.helper.util.extractTokensFromCreationResult(creationResult);
    if(createdTokens.tokens.length > 1) throw Error('Minted multiple tokens');
    if(createdTokens.tokens.length < 1) throw Error('No tokens minted');
    return this.getTokenObject(data.collectionId, createdTokens.tokens[0].tokenId);
  }

  async mintMultipleTokens(signer: TSigner, collectionId: number, tokens: { owner: ICrossAccountId, pieces: bigint, properties?: IProperty[] }[]): Promise<UniqueRFToken[]> {
    throw Error('Not implemented');
    const creationResult = await this.helper.executeExtrinsic(
      signer,
      'api.tx.unique.createMultipleItemsEx', [collectionId, {RefungibleMultipleOwners: tokens}],
      true, // `Unable to mint RFT tokens for ${label}`,
    );
    const collection = this.getCollectionObject(collectionId);
    return this.helper.util.extractTokensFromCreationResult(creationResult).tokens.map((x: IToken) => collection.getTokenObject(x.tokenId));
  }

  /**
   * Mint multiple RFT tokens with one owner
   * @param signer keyring of signer
   * @param collectionId ID of collection
   * @param owner tokens owner
   * @param tokens array of tokens with properties and pieces
   * @example mintMultipleTokensWithOneOwner(aliceKeyring, 10, {Substrate: "5GHoZe9c73RYbVzq..."}, [{pieces: 100000n, properties: [{key: "gender", value: "male"}]}]);
   * @returns array of newly created RFT tokens
   */
  async mintMultipleTokensWithOneOwner(signer: TSigner, collectionId: number, owner: ICrossAccountId, tokens: { pieces: bigint, properties?: IProperty[] }[]): Promise<UniqueRFToken[]> {
    const rawTokens = [];
    for(const token of tokens) {
      const raw = {ReFungible: {pieces: token.pieces, properties: token.properties}};
      rawTokens.push(raw);
    }
    const creationResult = await this.helper.executeExtrinsic(
      signer,
      'api.tx.unique.createMultipleItems', [collectionId, owner, rawTokens],
      true,
    );
    const collection = this.getCollectionObject(collectionId);
    return this.helper.util.extractTokensFromCreationResult(creationResult).tokens.map((x: IToken) => collection.getTokenObject(x.tokenId));
  }

  /**
   * Destroys a concrete instance of RFT.
   * @param signer keyring of signer
   * @param collectionId ID of collection
   * @param tokenId ID of token
   * @param amount number of pieces to be burnt
   * @example burnToken(aliceKeyring, 10, 5);
   * @returns ```true``` if the extrinsic is successful, otherwise ```false```
   */
  async burnToken(signer: IKeyringPair, collectionId: number, tokenId: number, amount = 1n): Promise<boolean> {
    return await super.burnToken(signer, collectionId, tokenId, amount);
  }

  /**
   * Destroys a concrete instance of RFT on behalf of the owner.
   * @param signer keyring of signer
   * @param collectionId ID of collection
   * @param tokenId ID of token
   * @param fromAddressObj address on behalf of which the token will be burnt
   * @param amount number of pieces to be burnt
   * @example burnTokenFrom(aliceKeyring, 10, 5, {Substrate: "5DyN4Y92vZCjv38fg..."}, 2n)
   * @returns ```true``` if extrinsic success, otherwise ```false```
   */
  async burnTokenFrom(signer: IKeyringPair, collectionId: number, tokenId: number, fromAddressObj: ICrossAccountId, amount = 1n): Promise<boolean> {
    return await super.burnTokenFrom(signer, collectionId, tokenId, fromAddressObj, amount);
  }

  /**
   * Set, change, or remove approved address to transfer the ownership of the RFT.
   *
   * @param signer keyring of signer
   * @param collectionId ID of collection
   * @param tokenId ID of token
   * @param toAddressObj address to approve
   * @param amount number of pieces to be approved
   * @example approveToken(aliceKeyring, 10, 5, {Substrate: "5GHoZe9c73RYbVzq..."}, "", 10000n);
   * @returns true if the token success, otherwise false
   */
  approveToken(signer: IKeyringPair, collectionId: number, tokenId: number, toAddressObj: ICrossAccountId, amount = 1n) {
    return super.approveToken(signer, collectionId, tokenId, toAddressObj, amount);
  }

  /**
   * Get total number of pieces
   * @param collectionId ID of collection
   * @param tokenId ID of token
   * @example getTokenTotalPieces(10, 5);
   * @returns number of pieces
   */
  async getTokenTotalPieces(collectionId: number, tokenId: number): Promise<bigint> {
    return (await this.helper.callRpc('api.rpc.unique.totalPieces', [collectionId, tokenId])).unwrap().toBigInt();
  }

  /**
   * Change number of token pieces. Signer must be the owner of all token pieces.
   * @param signer keyring of signer
   * @param collectionId ID of collection
   * @param tokenId ID of token
   * @param amount new number of pieces
   * @example repartitionToken(aliceKeyring, 10, 5, 12345n);
   * @returns true if the repartion was success, otherwise false
   */
  async repartitionToken(signer: TSigner, collectionId: number, tokenId: number, amount: bigint): Promise<boolean> {
    const currentAmount = await this.getTokenTotalPieces(collectionId, tokenId);
    const repartitionResult = await this.helper.executeExtrinsic(
      signer,
      'api.tx.unique.repartition', [collectionId, tokenId, amount],
      true,
    );
    if(currentAmount < amount) return this.helper.util.findCollectionInEvents(repartitionResult.result.events, collectionId, 'common', 'ItemCreated');
    return this.helper.util.findCollectionInEvents(repartitionResult.result.events, collectionId, 'common', 'ItemDestroyed');
  }
}


class FTGroup extends CollectionGroup {
  /**
   * Get collection object
   * @param collectionId ID of collection
   * @example getCollectionObject(2);
   * @returns instance of UniqueFTCollection
   */
  getCollectionObject(collectionId: number): UniqueFTCollection {
    return new UniqueFTCollection(collectionId, this.helper);
  }

  /**
   * Mint new fungible collection
   * @param signer keyring of signer
   * @param collectionOptions Collection options
   * @param decimalPoints number of token decimals
   * @example
   * mintCollection(aliceKeyring, {
   *   name: 'New',
   *   description: 'New collection',
   *   tokenPrefix: 'NEW',
   * }, 18)
   * @returns newly created fungible collection
   */
  async mintCollection(signer: TSigner, collectionOptions: ICollectionCreationOptions = {}, decimalPoints = 0): Promise<UniqueFTCollection> {
    collectionOptions = JSON.parse(JSON.stringify(collectionOptions)) as ICollectionCreationOptions; // Clone object
    if(collectionOptions.tokenPropertyPermissions) throw Error('Fungible collections has no tokenPropertyPermissions');
    collectionOptions.mode = {fungible: decimalPoints};
    for(const key of ['name', 'description', 'tokenPrefix']) {
      if(typeof collectionOptions[key as 'name' | 'description' | 'tokenPrefix'] === 'string') collectionOptions[key as 'name' | 'description' | 'tokenPrefix'] = this.helper.util.str2vec(collectionOptions[key as 'name' | 'description' | 'tokenPrefix'] as string);
    }
    const creationResult = await this.helper.executeExtrinsic(
      signer,
      'api.tx.unique.createCollectionEx', [collectionOptions],
      true,
    );
    return this.getCollectionObject(this.helper.util.extractCollectionIdFromCreationResult(creationResult));
  }

  /**
   * Mint tokens
   * @param signer keyring of signer
   * @param collectionId ID of collection
   * @param owner address owner of new tokens
   * @param amount amount of tokens to be meanted
   * @example mintTokens(aliceKeyring, 10, {Substrate: "5GHoZe9c73RYbVzq"}, 1000n);
   * @returns ```true``` if extrinsic success, otherwise ```false```
   */
  async mintTokens(signer: TSigner, collectionId: number, amount: bigint, owner: ICrossAccountId | string): Promise<boolean> {
    const creationResult = await this.helper.executeExtrinsic(
      signer,
      'api.tx.unique.createItem', [collectionId, (typeof owner === 'string') ? {Substrate: owner} : owner, {
        Fungible: {
          value: amount,
        },
      }],
      true, // `Unable to mint fungible tokens for ${label}`,
    );
    return this.helper.util.findCollectionInEvents(creationResult.result.events, collectionId, 'common', 'ItemCreated');
  }

  /**
   * Mint multiple Fungible tokens with one owner
   * @param signer keyring of signer
   * @param collectionId ID of collection
   * @param owner tokens owner
   * @param tokens array of tokens with properties and pieces
   * @returns ```true``` if extrinsic success, otherwise ```false```
   */
  async mintMultipleTokensWithOneOwner(signer: TSigner, collectionId: number, tokens: { value: bigint }[], owner: ICrossAccountId): Promise<boolean> {
    const rawTokens = [];
    for(const token of tokens) {
      const raw = {Fungible: {Value: token.value}};
      rawTokens.push(raw);
    }
    const creationResult = await this.helper.executeExtrinsic(
      signer,
      'api.tx.unique.createMultipleItems', [collectionId, owner, rawTokens],
      true,
    );
    return this.helper.util.findCollectionInEvents(creationResult.result.events, collectionId, 'common', 'ItemCreated');
  }

  /**
   * Get the top 10 owners with the largest balance for the Fungible collection
   * @param collectionId ID of collection
   * @example getTop10Owners(10);
   * @returns array of ```ICrossAccountId```
   */
  async getTop10Owners(collectionId: number): Promise<CrossAccountId[]> {
    return (await this.helper.callRpc('api.rpc.unique.tokenOwners', [collectionId, 0])).toJSON().map(CrossAccountId.fromLowerCaseKeys);
  }

  /**
   * Get account balance
   * @param collectionId ID of collection
   * @param addressObj address of owner
   * @example getBalance(10, {Substrate: "5GHoZe9c73RYbVzq..."})
   * @returns amount of fungible tokens owned by address
   */
  async getBalance(collectionId: number, addressObj: ICrossAccountId): Promise<bigint> {
    return (await this.helper.callRpc('api.rpc.unique.balance', [collectionId, addressObj, 0])).toBigInt();
  }

  /**
   * Transfer tokens to address
   * @param signer keyring of signer
   * @param collectionId ID of collection
   * @param toAddressObj address recipient
   * @param amount amount of tokens to be sent
   * @example transfer(aliceKeyring, 10, {Substrate: "5GHoZe9c73RYbVzq..."}, 1000n);
   * @returns ```true``` if extrinsic success, otherwise ```false```
   */
  async transfer(signer: TSigner, collectionId: number, toAddressObj: ICrossAccountId, amount = 1n) {
    return await super.transferToken(signer, collectionId, 0, toAddressObj, amount);
  }

  /**
   * Transfer some tokens on behalf of the owner.
   * @param signer keyring of signer
   * @param collectionId ID of collection
   * @param fromAddressObj address on behalf of which tokens will be sent
   * @param toAddressObj address where token to be sent
   * @param amount number of tokens to be sent
   * @example transferFrom(aliceKeyring, 10, {Substrate: "5GHoZe9c73RYbVzq..."}, {Substrate: "5DfhbVfww7ThF8q6f3ij..."}, 10000n);
   * @returns ```true``` if extrinsic success, otherwise ```false```
   */
  async transferFrom(signer: TSigner, collectionId: number, fromAddressObj: ICrossAccountId, toAddressObj: ICrossAccountId, amount = 1n) {
    return await super.transferTokenFrom(signer, collectionId, 0, fromAddressObj, toAddressObj, amount);
  }

  /**
   * Destroy some amount of tokens
   * @param signer keyring of signer
   * @param collectionId ID of collection
   * @param amount amount of tokens to be destroyed
   * @example burnTokens(aliceKeyring, 10, 1000n);
   * @returns ```true``` if extrinsic success, otherwise ```false```
   */
  async burnTokens(signer: IKeyringPair, collectionId: number, amount = 1n): Promise<boolean> {
    return await super.burnToken(signer, collectionId, 0, amount);
  }

  /**
   * Burn some tokens on behalf of the owner.
   * @param signer keyring of signer
   * @param collectionId ID of collection
   * @param fromAddressObj address on behalf of which tokens will be burnt
   * @param amount amount of tokens to be burnt
   * @example burnTokensFrom(aliceKeyring, 10, {Substrate: "5GHoZe9c73RYbVzq..."}, 1000n);
   * @returns ```true``` if extrinsic success, otherwise ```false```
   */
  async burnTokensFrom(signer: IKeyringPair, collectionId: number, fromAddressObj: ICrossAccountId, amount = 1n): Promise<boolean> {
    return await super.burnTokenFrom(signer, collectionId, 0, fromAddressObj, amount);
  }

  /**
   * Get total collection supply
   * @param collectionId
   * @returns
   */
  async getTotalPieces(collectionId: number): Promise<bigint> {
    return (await this.helper.callRpc('api.rpc.unique.totalPieces', [collectionId, 0])).unwrap().toBigInt();
  }

  /**
   * Set, change, or remove approved address to transfer tokens.
   *
   * @param signer keyring of signer
   * @param collectionId ID of collection
   * @param toAddressObj address to be approved
   * @param amount amount of tokens to be approved
   * @example approveTokens(aliceKeyring, 10, {Substrate: "5GHoZe9c73RYbVzq..."}, 1000n)
   * @returns ```true``` if extrinsic success, otherwise ```false```
   */
  approveTokens(signer: IKeyringPair, collectionId: number, toAddressObj: ICrossAccountId, amount = 1n) {
    return super.approveToken(signer, collectionId, 0, toAddressObj, amount);
  }

  /**
   * Get amount of fungible tokens approved to transfer
   * @param collectionId ID of collection
   * @param fromAddressObj owner of tokens
   * @param toAddressObj the address approved for the transfer of tokens on behalf of the owner
   * @returns number of tokens approved for the transfer
   */
  getApprovedTokens(collectionId: number, fromAddressObj: ICrossAccountId, toAddressObj: ICrossAccountId) {
    return super.getTokenApprovedPieces(collectionId, 0, toAddressObj, fromAddressObj);
  }
}


class ChainGroup extends HelperGroup<ChainHelperBase> {
  /**
   * Get system properties of a chain
   * @example getChainProperties();
   * @returns ss58Format, token decimals, and token symbol
   */
  getChainProperties(): IChainProperties {
    const properties = (this.helper.getApi() as any).registry.getChainProperties().toJSON();
    return {
      ss58Format: properties.ss58Format.toJSON(),
      tokenDecimals: properties.tokenDecimals.toJSON(),
      tokenSymbol: properties.tokenSymbol.toJSON(),
    };
  }

  /**
   * Get chain header
   * @example getLatestBlockNumber();
   * @returns the number of the last block
   */
  async getLatestBlockNumber(): Promise<number> {
    return (await this.helper.callRpc('api.rpc.chain.getHeader')).number.toNumber();
  }

  /**
   * Get block hash by block number
   * @param blockNumber number of block
   * @example getBlockHashByNumber(12345);
   * @returns hash of a block
   */
  async getBlockHashByNumber(blockNumber: number): Promise<string | null> {
    const blockHash = (await this.helper.callRpc('api.rpc.chain.getBlockHash', [blockNumber])).toJSON();
    if(blockHash === '0x0000000000000000000000000000000000000000000000000000000000000000') return null;
    return blockHash;
  }

  // TODO add docs
  async getBlock(blockHashOrNumber: string | number): Promise<IBlock | null> {
    const blockHash = typeof blockHashOrNumber === 'string' ? blockHashOrNumber : await this.getBlockHashByNumber(blockHashOrNumber);
    if(!blockHash) return null;
    return (await this.helper.callRpc('api.rpc.chain.getBlock', [blockHash])).toHuman().block;
  }

  /**
   * Get latest relay block
   * @returns {number} relay block
   */
  async getRelayBlockNumber(): Promise<bigint> {
    const blockNumber = (await this.helper.callRpc('api.query.parachainSystem.validationData')).toJSON().relayParentNumber;
    return BigInt(blockNumber);
  }

  /**
   * Get account nonce
   * @param address substrate address
   * @example getNonce("5GrwvaEF5zXb26Fz...");
   * @returns number, account's nonce
   */
  async getNonce(address: TSubstrateAccount): Promise<number> {
    return (await this.helper.callRpc('api.query.system.account', [address])).nonce.toNumber();
  }
}

class SubstrateBalanceGroup<T extends ChainHelperBase> extends HelperGroup<T> {
  /**
 * Get substrate address balance
 * @param address substrate address
 * @example getSubstrate("5GrwvaEF5zXb26Fz...")
 * @returns amount of tokens on address
 */
  async getSubstrate(address: TSubstrateAccount): Promise<bigint> {
    return (await this.helper.callRpc('api.query.system.account', [address])).data.free.toBigInt();
  }

  /**
   * Transfer tokens to substrate address
   * @param signer keyring of signer
   * @param address substrate address of a recipient
   * @param amount amount of tokens to be transfered
   * @example transferToSubstrate(aliceKeyring, "5GrwvaEF5zXb26Fz...", 100_000_000_000n);
   * @returns ```true``` if extrinsic success, otherwise ```false```
   */
  async transferToSubstrate(signer: TSigner, address: TSubstrateAccount, amount: bigint | string): Promise<boolean> {
    const result = await this.helper.executeExtrinsic(signer, 'api.tx.balances.transfer', [address, amount], true/*, `Unable to transfer balance from ${this.helper.getSignerAddress(signer)} to ${address}`*/);

    let transfer = {from: null, to: null, amount: 0n} as any;
    result.result.events.forEach(({event: {data, method, section}}) => {
      if((section === 'balances') && (method === 'Transfer')) {
        transfer = {
          from: this.helper.address.normalizeSubstrate(data[0]),
          to: this.helper.address.normalizeSubstrate(data[1]),
          amount: BigInt(data[2]),
        };
      }
    });
    const isSuccess = this.helper.address.normalizeSubstrate(typeof signer === 'string' ? signer : signer.address) === transfer.from
      && this.helper.address.normalizeSubstrate(address) === transfer.to
      && BigInt(amount) === transfer.amount;
    return isSuccess;
  }

  /**
   * Get full substrate balance including free, frozen, and reserved
   * @param address substrate address
   * @returns
   */
  async getSubstrateFull(address: TSubstrateAccount): Promise<ISubstrateBalance> {
    const accountInfo = (await this.helper.callRpc('api.query.system.account', [address])).data;
    return {free: accountInfo.free.toBigInt(), frozen: accountInfo.frozen.toBigInt(), reserved: accountInfo.reserved.toBigInt()};
  }

  /**
   * Get total issuance
   * @returns
   */
  async getTotalIssuance(): Promise<bigint> {
    const total = (await this.helper.callRpc('api.query.balances.totalIssuance', []));
    return total.toBigInt();
  }

  async getLocked(address: TSubstrateAccount): Promise<{ id: string, amount: bigint, reason: string }[]> {
    const locks = (await this.helper.callRpc('api.query.balances.locks', [address])).toHuman();
    return locks.map((lock: any) => ({id: lock.id, amount: BigInt(lock.amount.replace(/,/g, '')), reasons: lock.reasons}));
  }
  async getFrozen(address: TSubstrateAccount): Promise<{ id: string, amount: bigint }[]> {
    const locks = await this.helper.api!.query.balances.freezes(address);
    return locks.map(lock => ({id: lock.id.toUtf8(), amount: lock.amount.toBigInt()}));
  }
}

class EthereumBalanceGroup<T extends ChainHelperBase> extends HelperGroup<T> {
  /**
   * Get ethereum address balance
   * @param address ethereum address
   * @example getEthereum("0x9F0583DbB855d...")
   * @returns amount of tokens on address
   */
  async getEthereum(address: TEthereumAccount): Promise<bigint> {
    return (await this.helper.callRpc('api.rpc.eth.getBalance', [address])).toBigInt();
  }

  /**
   * Transfer tokens to address
   * @param signer keyring of signer
   * @param address Ethereum address of a recipient
   * @param amount amount of tokens to be transfered
   * @example transferToEthereum(alithKeyring, "0x9F0583DbB855d...", 100_000_000_000n);
   * @returns ```true``` if extrinsic success, otherwise ```false```
   */
  async transferToEthereum(signer: TSigner, address: TEthereumAccount, amount: bigint | string): Promise<boolean> {
    const result = await this.helper.executeExtrinsic(signer, 'api.tx.balances.transfer', [address, amount], true);

    let transfer = {from: null, to: null, amount: 0n} as any;
    result.result.events.forEach(({event: {data, method, section}}) => {
      if((section === 'balances') && (method === 'Transfer')) {
        transfer = {
          from: data[0].toString(),
          to: data[1].toString(),
          amount: BigInt(data[2]),
        };
      }
    });
    const isSuccess = (typeof signer === 'string' ? signer : signer.address) === transfer.from
      && address === transfer.to
      && BigInt(amount) === transfer.amount;
    return isSuccess;
  }
}

class BalanceGroup<T extends ChainHelperBase> extends HelperGroup<T> {
  subBalanceGroup: SubstrateBalanceGroup<T>;
  ethBalanceGroup: EthereumBalanceGroup<T>;

  constructor(helper: T) {
    super(helper);
    this.subBalanceGroup = new SubstrateBalanceGroup(helper);
    this.ethBalanceGroup = new EthereumBalanceGroup(helper);
  }

  getCollectionCreationPrice(): bigint {
    return 2n * this.getOneTokenNominal();
  }
  /**
   * Representation of the native token in the smallest unit - one OPAL (OPL), QUARTZ (QTZ), or UNIQUE (UNQ).
   * @example getOneTokenNominal()
   * @returns ```BigInt``` representation of the native token in the smallest unit, e.g. ```1_000_000_000_000_000_000n``` for QTZ.
   */
  getOneTokenNominal(): bigint {
    const chainProperties = this.helper.chain.getChainProperties();
    return 10n ** BigInt((chainProperties.tokenDecimals || [18])[0]);
  }

  /**
   * Get substrate address balance
   * @param address substrate address
   * @example getSubstrate("5GrwvaEF5zXb26Fz...")
   * @returns amount of tokens on address
   */
  getSubstrate(address: TSubstrateAccount): Promise<bigint> {
    return this.subBalanceGroup.getSubstrate(address);
  }

  /**
   * Get full substrate balance including free, miscFrozen, feeFrozen, and reserved
   * @param address substrate address
   * @returns
   */
  getSubstrateFull(address: TSubstrateAccount): Promise<ISubstrateBalance> {
    return this.subBalanceGroup.getSubstrateFull(address);
  }

  /**
   * Get total issuance
   * @returns
   */
  getTotalIssuance(): Promise<bigint> {
    return this.subBalanceGroup.getTotalIssuance();
  }

  /**
   * Get locked balances
   * @param address substrate address
   * @returns locked balances with reason via api.query.balances.locks
   * @deprecated all the methods should switch to getFrozen
   */
  getLocked(address: TSubstrateAccount) {
    return this.subBalanceGroup.getLocked(address);
  }

  /**
   * Get frozen balances
   * @param address substrate address
<<<<<<< HEAD
   * @returns locked balances with reason via api.query.balances.locks
=======
   * @returns frozen balances with id via api.query.balances.freezes
>>>>>>> c575769b
   */
  getFrozen(address: TSubstrateAccount) {
    return this.subBalanceGroup.getFrozen(address);
  }

  /**
   * Get ethereum address balance
   * @param address ethereum address
   * @example getEthereum("0x9F0583DbB855d...")
   * @returns amount of tokens on address
   */
  getEthereum(address: TEthereumAccount): Promise<bigint> {
    return this.ethBalanceGroup.getEthereum(address);
  }

  async setBalanceSubstrate(signer: TSigner, address: TSubstrateAccount, amount: bigint) {
    await this.helper.executeExtrinsic(signer, 'api.tx.balances.forceSetBalance', [address, amount], true);
  }

  /**
   * Transfer tokens to substrate address
   * @param signer keyring of signer
   * @param address substrate address of a recipient
   * @param amount amount of tokens to be transfered
   * @example transferToSubstrate(aliceKeyring, "5GrwvaEF5zXb26Fz...", 100_000_000_000n);
   * @returns ```true``` if extrinsic success, otherwise ```false```
   */
  transferToSubstrate(signer: TSigner, address: TSubstrateAccount, amount: bigint | string): Promise<boolean> {
    return this.subBalanceGroup.transferToSubstrate(signer, address, amount);
  }

  async forceTransferToSubstrate(signer: TSigner, from: TSubstrateAccount, to: TSubstrateAccount, amount: bigint | string): Promise<boolean> {
    const result = await this.helper.executeExtrinsic(signer, 'api.tx.balances.forceTransfer', [from, to, amount], true);

    let transfer = {from: null, to: null, amount: 0n} as any;
    result.result.events.forEach(({event: {data, method, section}}) => {
      if((section === 'balances') && (method === 'Transfer')) {
        transfer = {
          from: this.helper.address.normalizeSubstrate(data[0]),
          to: this.helper.address.normalizeSubstrate(data[1]),
          amount: BigInt(data[2]),
        };
      }
    });
    let isSuccess = this.helper.address.normalizeSubstrate(from) === transfer.from;
    isSuccess = isSuccess && this.helper.address.normalizeSubstrate(to) === transfer.to;
    isSuccess = isSuccess && BigInt(amount) === transfer.amount;
    return isSuccess;
  }

  /**
   * Transfer tokens with the unlock period
   * @param signer signers Keyring
   * @param address Substrate address of recipient
   * @param schedule Schedule params
   * @example vestedTransfer(signer, recepient.address, 20000, 100, 10, 50 * nominal); // total amount of vested tokens will be 100 * 50 = 5000
   */
  async vestedTransfer(signer: TSigner, address: TSubstrateAccount, schedule: { start: bigint, period: bigint, periodCount: bigint, perPeriod: bigint }): Promise<void> {
    const result = await this.helper.executeExtrinsic(signer, 'api.tx.vesting.vestedTransfer', [address, schedule]);
    const event = result.result.events
      .find(e => e.event.section === 'vesting' &&
        e.event.method === 'VestingScheduleAdded' &&
        e.event.data[0].toHuman() === signer.address);
    if(!event) throw Error('Cannot find transfer in events');
  }

  /**
   * Get schedule for recepient of vested transfer
   * @param address Substrate address of recipient
   * @returns
   */
  async getVestingSchedules(address: TSubstrateAccount): Promise<{ start: bigint, period: bigint, periodCount: bigint, perPeriod: bigint }[]> {
    const schedule = (await this.helper.callRpc('api.query.vesting.vestingSchedules', [address])).toJSON();
    return schedule.map((schedule: any) => ({
      start: BigInt(schedule.start),
      period: BigInt(schedule.period),
      periodCount: BigInt(schedule.periodCount),
      perPeriod: BigInt(schedule.perPeriod),
    }));
  }

  /**
   * Claim vested tokens
   * @param signer signers Keyring
   */
  async claim(signer: TSigner) {
    const result = await this.helper.executeExtrinsic(signer, 'api.tx.vesting.claim', []);
    const event = result.result.events
      .find(e => e.event.section === 'vesting' &&
        e.event.method === 'Claimed' &&
        e.event.data[0].toHuman() === signer.address);
    if(!event) throw Error('Cannot find claim in events');
  }
}

class AddressGroup extends HelperGroup<ChainHelperBase> {
  /**
   * Normalizes the address to the specified ss58 format, by default ```42```.
   * @param address substrate address
   * @param ss58Format format for address conversion, by default ```42```
   * @example normalizeSubstrate("unjKJQJrRd238pkUZZvzDQrfKuM39zBSnQ5zjAGAGcdRhaJTx") // returns 5GrwvaEF5zXb26Fz9rcQpDWS57CtERHpNehXCPcNoHGKutQY
   * @returns substrate address converted to normalized (i.e., starting with 5) or specified explicitly representation
   */
  normalizeSubstrate(address: TSubstrateAccount, ss58Format = 42): TSubstrateAccount {
    return CrossAccountId.normalizeSubstrateAddress(address, ss58Format);
  }

  /**
   * Get address in the connected chain format
   * @param address substrate address
   * @example normalizeSubstrateToChainFormat("5GrwvaEF5zXb26Fz...") // returns unjKJQJrRd238pkUZZ... for Unique Network
   * @returns address in chain format
   */
  normalizeSubstrateToChainFormat(address: TSubstrateAccount): TSubstrateAccount {
    return this.normalizeSubstrate(address, this.helper.chain.getChainProperties().ss58Format);
  }

  /**
   * Get substrate mirror of an ethereum address
   * @param ethAddress ethereum address
   * @param toChainFormat false for normalized account
   * @example ethToSubstrate('0x9F0583DbB855d...')
   * @returns substrate mirror of a provided ethereum address
   */
  ethToSubstrate(ethAddress: TEthereumAccount, toChainFormat = false): TSubstrateAccount {
    return CrossAccountId.translateEthToSub(ethAddress, toChainFormat ? this.helper.chain.getChainProperties().ss58Format : undefined);
  }

  /**
   * Get ethereum mirror of a substrate address
   * @param subAddress substrate account
   * @example substrateToEth("5DnSF6RRjwteE3BrC...")
   * @returns ethereum mirror of a provided substrate address
   */
  substrateToEth(subAddress: TSubstrateAccount): TEthereumAccount {
    return CrossAccountId.translateSubToEth(subAddress);
  }

  /**
   * Encode key to substrate address
   * @param key key for encoding address
   * @param ss58Format prefix for encoding to the address of the corresponding network
   * @returns encoded substrate address
   */
  encodeSubstrateAddress(key: Uint8Array | string | bigint, ss58Format = 42): string {
    const u8a: Uint8Array = typeof key === 'string'
      ? hexToU8a(key)
      : typeof key === 'bigint'
        ? hexToU8a(key.toString(16))
        : key;

    if(ss58Format < 0 || ss58Format > 16383 || [46, 47].includes(ss58Format)) {
      throw new Error(`ss58Format is not valid, received ${typeof ss58Format} "${ss58Format}"`);
    }

    const allowedDecodedLengths = [1, 2, 4, 8, 32, 33];
    if(!allowedDecodedLengths.includes(u8a.length)) {
      throw new Error(`key length is not valid, received ${u8a.length}, valid values are ${allowedDecodedLengths.join(', ')}`);
    }

    const u8aPrefix = ss58Format < 64
      ? new Uint8Array([ss58Format])
      : new Uint8Array([
        ((ss58Format & 0xfc) >> 2) | 0x40,
        (ss58Format >> 8) | ((ss58Format & 0x03) << 6),
      ]);

    const input = u8aConcat(u8aPrefix, u8a);

    return base58Encode(u8aConcat(
      input,
      blake2AsU8a(input).subarray(0, [32, 33].includes(u8a.length) ? 2 : 1),
    ));
  }

  /**
   * Restore substrate address from bigint representation
   * @param number decimal representation of substrate address
   * @returns substrate address
   */
  restoreCrossAccountFromBigInt(number: bigint): TSubstrateAccount {
    if(this.helper.api === null) {
      throw 'Not connected';
    }
    const res = this.helper.api.registry.createType('AccountId', '0x' + number.toString(16).padStart(64, '0')).toJSON();
    if(res === undefined || res === null) {
      throw 'Restore address error';
    }
    return res.toString();
  }

  /**
   * Convert etherium cross account id to substrate cross account id
   * @param ethCrossAccount etherium cross account
   * @returns substrate cross account id
   */
  convertCrossAccountFromEthCrossAccount(ethCrossAccount: IEthCrossAccountId): ICrossAccountId {
    if(ethCrossAccount.sub === '0') {
      return {Ethereum: ethCrossAccount.eth.toLocaleLowerCase()};
    }

    const ss58 = this.restoreCrossAccountFromBigInt(BigInt(ethCrossAccount.sub));
    return {Substrate: ss58};
  }

  paraSiblingSovereignAccount(paraid: number) {
    // We are getting a *sibling* parachain sovereign account,
    // so we need a sibling prefix: encoded(b"sibl") == 0x7369626c
    const siblingPrefix = '0x7369626c';

    const encodedParaId = this.helper.getApi().createType('u32', paraid).toHex(true).substring(2);
    const suffix = '000000000000000000000000000000000000000000000000';

    return siblingPrefix + encodedParaId + suffix;
  }
}

class StakingGroup extends HelperGroup<UniqueHelper> {
  /**
   * Stake tokens for App Promotion
   * @param signer keyring of signer
   * @param amountToStake amount of tokens to stake
   * @param label extra label for log
   * @returns
   */
  async stake(signer: TSigner, amountToStake: bigint, label?: string): Promise<boolean> {
    if(typeof label === 'undefined') label = `${signer.address} amount: ${amountToStake}`;
    const _stakeResult = await this.helper.executeExtrinsic(
      signer, 'api.tx.appPromotion.stake',
      [amountToStake], true,
    );
    // TODO extract info from stakeResult
    return true;
  }

  /**
   * Unstake all staked tokens
   * @param signer keyring of signer
   * @param amountToUnstake amount of tokens to unstake
   * @param label extra label for log
   * @returns block hash where unstake happened
   */
  async unstakeAll(signer: TSigner, label?: string): Promise<string> {
    if(typeof label === 'undefined') label = `${signer.address}`;
    const unstakeResult = await this.helper.executeExtrinsic(
      signer, 'api.tx.appPromotion.unstakeAll',
      [], true,
    );
    return unstakeResult.blockHash;
  }

  /**
   * Unstake the part of a staked tokens
   * @param signer keyring of signer
   * @param amount amount of tokens to unstake
   * @param label extra label for log
   * @returns block hash where unstake happened
   */
  async unstakePartial(signer: TSigner, amount: bigint, label?: string): Promise<string> {
    if(typeof label === 'undefined') label = `${signer.address}`;
    const unstakeResult = await this.helper.executeExtrinsic(
      signer, 'api.tx.appPromotion.unstakePartial',
      [amount], true,
    );
    return unstakeResult.blockHash;
  }

  /**
   * Get total number of active stakes
   * @param address substrate address
   * @returns {number}
   */
  async getStakesNumber(address: ICrossAccountId): Promise<number> {
    if('Ethereum' in address) throw Error('only substrate address');
    return (await this.helper.callRpc('api.query.appPromotion.stakesPerAccount', [address.Substrate])).toNumber();
  }

  /**
   * Get total staked amount for address
   * @param address substrate or ethereum address
   * @returns total staked amount
   */
  async getTotalStaked(address?: ICrossAccountId): Promise<bigint> {
    if(address) return (await this.helper.callRpc('api.rpc.appPromotion.totalStaked', [address])).toBigInt();
    return (await this.helper.callRpc('api.rpc.appPromotion.totalStaked')).toBigInt();
  }

  /**
   * Get total staked per block
   * @param address substrate or ethereum address
   * @returns array of stakes. `block` – the number of the block in which the stake was made. `amount` - the number of tokens staked in the block
   */
  async getTotalStakedPerBlock(address: ICrossAccountId): Promise<IStakingInfo[]> {
    const rawTotalStakerdPerBlock = await this.helper.callRpc('api.rpc.appPromotion.totalStakedPerBlock', [address]);
    return rawTotalStakerdPerBlock.map(([block, amount]: any[]) => ({
      block: block.toBigInt(),
      amount: amount.toBigInt(),
    }));
  }

  /**
   * Get total pending unstake amount for address
   * @param address substrate or ethereum address
   * @returns total pending unstake amount
   */
  async getPendingUnstake(address: ICrossAccountId): Promise<bigint> {
    return (await this.helper.callRpc('api.rpc.appPromotion.pendingUnstake', [address])).toBigInt();
  }

  /**
   * Get pending unstake amount per block for address
   * @param address substrate or ethereum address
   * @returns array of pending stakes. `block` – the number of the block in which the unstake was made. `amount` - the number of tokens unstaked in the block
   */
  async getPendingUnstakePerBlock(address: ICrossAccountId): Promise<IStakingInfo[]> {
    const rawUnstakedPerBlock = await this.helper.callRpc('api.rpc.appPromotion.pendingUnstakePerBlock', [address]);
    const result = rawUnstakedPerBlock.map(([block, amount]: any[]) => ({
      block: block.toBigInt(),
      amount: amount.toBigInt(),
    }));
    return result;
  }
}

class SchedulerGroup extends HelperGroup<UniqueHelper> {
  constructor(helper: UniqueHelper) {
    super(helper);
  }

  cancelScheduled(signer: TSigner, scheduledId: string) {
    return this.helper.executeExtrinsic(
      signer,
      'api.tx.scheduler.cancelNamed',
      [scheduledId],
      true,
    );
  }

  changePriority(signer: TSigner, scheduledId: string, priority: number) {
    return this.helper.executeExtrinsic(
      signer,
      'api.tx.scheduler.changeNamedPriority',
      [scheduledId, priority],
      true,
    );
  }

  scheduleAt<T extends UniqueHelper>(
    executionBlockNumber: number,
    options: ISchedulerOptions = {},
  ) {
    return this.schedule<T>('schedule', executionBlockNumber, options);
  }

  scheduleAfter<T extends UniqueHelper>(
    blocksBeforeExecution: number,
    options: ISchedulerOptions = {},
  ) {
    return this.schedule<T>('scheduleAfter', blocksBeforeExecution, options);
  }

  schedule<T extends UniqueHelper>(
    scheduleFn: 'schedule' | 'scheduleAfter',
    blocksNum: number,
    options: ISchedulerOptions = {},
  ) {
    // eslint-disable-next-line @typescript-eslint/naming-convention
    const ScheduledHelperType = ScheduledUniqueHelper(this.helper.helperBase);
    return this.helper.clone(ScheduledHelperType, {
      scheduleFn,
      blocksNum,
      options,
    }) as T;
  }
}

class CollatorSelectionGroup extends HelperGroup<UniqueHelper> {
  //todo:collator documentation
  addInvulnerable(signer: TSigner, address: string) {
    return this.helper.executeExtrinsic(signer, 'api.tx.collatorSelection.addInvulnerable', [address]);
  }

  removeInvulnerable(signer: TSigner, address: string) {
    return this.helper.executeExtrinsic(signer, 'api.tx.collatorSelection.removeInvulnerable', [address]);
  }

  async getInvulnerables(): Promise<string[]> {
    return (await this.helper.callRpc('api.query.collatorSelection.invulnerables')).map((x: any) => x.toHuman());
  }

  /** and also total max invulnerables */
  maxCollators(): number {
    return (this.helper.getApi().consts.configuration.defaultCollatorSelectionMaxCollators.toJSON() as number);
  }

  async getDesiredCollators(): Promise<number> {
    return (await this.helper.callRpc('api.query.configuration.collatorSelectionDesiredCollatorsOverride')).toNumber();
  }

  setLicenseBond(signer: TSigner, amount: bigint) {
    return this.helper.executeExtrinsic(signer, 'api.tx.configuration.setCollatorSelectionLicenseBond', [amount]);
  }

  async getLicenseBond(): Promise<bigint> {
    return (await this.helper.callRpc('api.query.configuration.collatorSelectionLicenseBondOverride')).toBigInt();
  }

  obtainLicense(signer: TSigner) {
    return this.helper.executeExtrinsic(signer, 'api.tx.collatorSelection.getLicense', []);
  }

  releaseLicense(signer: TSigner) {
    return this.helper.executeExtrinsic(signer, 'api.tx.collatorSelection.releaseLicense', []);
  }

  forceReleaseLicense(signer: TSigner, released: string) {
    return this.helper.executeExtrinsic(signer, 'api.tx.collatorSelection.forceReleaseLicense', [released]);
  }

  async hasLicense(address: string): Promise<bigint> {
    return (await this.helper.callRpc('api.query.collatorSelection.licenseDepositOf', [address])).toBigInt();
  }

  onboard(signer: TSigner) {
    return this.helper.executeExtrinsic(signer, 'api.tx.collatorSelection.onboard', []);
  }

  offboard(signer: TSigner) {
    return this.helper.executeExtrinsic(signer, 'api.tx.collatorSelection.offboard', []);
  }

  async getCandidates(): Promise<string[]> {
    return (await this.helper.callRpc('api.query.collatorSelection.candidates')).map((x: any) => x.toHuman());
  }
}

class PreimageGroup extends HelperGroup<UniqueHelper> {
  async getPreimageInfo(h256: string) {
    return (await this.helper.callRpc('api.query.preimage.statusFor', [h256])).toJSON();
  }

  /**
   * Create a preimage with a hex or a byte array.
   * @param signer keyring of the signer.
   * @param bytes preimage encoded in hex or a byte array, e.g. an extrinsic call.
   * @example await notePreimage(preimageMaker,
   *   helper.constructApiCall('api.tx.identity.forceInsertIdentities', [identitiesToAdd]).method.toHex()
   * );
   * @returns promise of extrinsic execution.
   */
  notePreimage(signer: TSigner, bytes: string | Uint8Array) {
    return this.helper.executeExtrinsic(signer, 'api.tx.preimage.notePreimage', [bytes]);
  }

  /**
   * Delete an existing preimage and return the deposit.
   * @param signer keyring of the signer - either the owner or the preimage manager (sudo).
   * @param h256 hash of the preimage.
   * @returns promise of extrinsic execution.
   */
  unnotePreimage(signer: TSigner, h256: string) {
    return this.helper.executeExtrinsic(signer, 'api.tx.preimage.unnotePreimage', [h256]);
  }

  /**
   * Request a preimage be uploaded to the chain without paying any fees or deposits.
   * @param signer keyring of the signer - either the owner or the preimage manager (sudo).
   * @param h256 hash of the preimage.
   * @returns promise of extrinsic execution.
   */
  requestPreimage(signer: TSigner, h256: string) {
    return this.helper.executeExtrinsic(signer, 'api.tx.preimage.requestPreimage', [h256]);
  }

  /**
   * Clear a previously made request for a preimage.
   * @param signer keyring of the signer - either the owner or the preimage manager (sudo).
   * @param h256 hash of the preimage.
   * @returns promise of extrinsic execution.
   */
  unrequestPreimage(signer: TSigner, h256: string) {
    return this.helper.executeExtrinsic(signer, 'api.tx.preimage.unrequestPreimage', [h256]);
  }
}

class ForeignAssetsGroup extends HelperGroup<UniqueHelper> {
  async register(signer: TSigner, ownerAddress: TSubstrateAccount, location: any, metadata: IForeignAssetMetadata) {
    await this.helper.executeExtrinsic(
      signer,
      'api.tx.foreignAssets.registerForeignAsset',
      [ownerAddress, location, metadata],
      true,
    );
  }

  async update(signer: TSigner, foreignAssetId: number, location: any, metadata: IForeignAssetMetadata) {
    await this.helper.executeExtrinsic(
      signer,
      'api.tx.foreignAssets.updateForeignAsset',
      [foreignAssetId, location, metadata],
      true,
    );
  }
}

class XcmGroup<T extends ChainHelperBase> extends HelperGroup<T> {
  palletName: string;

  constructor(helper: T, palletName: string) {
    super(helper);

    this.palletName = palletName;
  }

  async limitedReserveTransferAssets(signer: TSigner, destination: any, beneficiary: any, assets: any, feeAssetItem: number, weightLimit: any) {
    await this.helper.executeExtrinsic(signer, `api.tx.${this.palletName}.limitedReserveTransferAssets`, [destination, beneficiary, assets, feeAssetItem, weightLimit], true);
  }

  async setSafeXcmVersion(signer: TSigner, version: number) {
    await this.helper.executeExtrinsic(signer, `api.tx.${this.palletName}.forceDefaultXcmVersion`, [version], true);
  }

  async teleportAssets(signer: TSigner, destination: any, beneficiary: any, assets: any, feeAssetItem: number) {
    await this.helper.executeExtrinsic(signer, `api.tx.${this.palletName}.teleportAssets`, [destination, beneficiary, assets, feeAssetItem], true);
  }

  async teleportNativeAsset(signer: TSigner, destinationParaId: number, targetAccount: Uint8Array, amount: bigint, xcmVersion = 3) {
    const destinationContent = {
      parents: 0,
      interior: {
        X1: {
          Parachain: destinationParaId,
        },
      },
    };

    const beneficiaryContent = {
      parents: 0,
      interior: {
        X1: {
          AccountId32: {
            network: 'Any',
            id: targetAccount,
          },
        },
      },
    };

    const assetsContent = [
      {
        id: {
          Concrete: {
            parents: 0,
            interior: 'Here',
          },
        },
        fun: {
          Fungible: amount,
        },
      },
    ];

    let destination;
    let beneficiary;
    let assets;

    if(xcmVersion == 2) {
      destination = {V1: destinationContent};
      beneficiary = {V1: beneficiaryContent};
      assets = {V1: assetsContent};

    } else if(xcmVersion == 3) {
      destination = {V2: destinationContent};
      beneficiary = {V2: beneficiaryContent};
      assets = {V2: assetsContent};

    } else {
      throw Error('Unknown XCM version: ' + xcmVersion);
    }

    const feeAssetItem = 0;

    await this.teleportAssets(signer, destination, beneficiary, assets, feeAssetItem);
  }

  async send(signer: IKeyringPair, destination: any, message: any) {
    await this.helper.executeExtrinsic(
      signer,
      `api.tx.${this.palletName}.send`,
      [
        destination,
        message,
      ],
      true,
    );
  }
}

class XTokensGroup<T extends ChainHelperBase> extends HelperGroup<T> {
  async transfer(signer: TSigner, currencyId: any, amount: bigint, destination: any, destWeight: any) {
    await this.helper.executeExtrinsic(signer, 'api.tx.xTokens.transfer', [currencyId, amount, destination, destWeight], true);
  }

  async transferMultiasset(signer: TSigner, asset: any, destination: any, destWeight: any) {
    await this.helper.executeExtrinsic(signer, 'api.tx.xTokens.transferMultiasset', [asset, destination, destWeight], true);
  }

  async transferMulticurrencies(signer: TSigner, currencies: any[], feeItem: number, destLocation: any, destWeight: any) {
    await this.helper.executeExtrinsic(signer, 'api.tx.xTokens.transferMulticurrencies', [currencies, feeItem, destLocation, destWeight], true);
  }
}

class TokensGroup<T extends ChainHelperBase> extends HelperGroup<T> {
  async accounts(address: string, currencyId: any) {
    const {free} = (await this.helper.callRpc('api.query.tokens.accounts', [address, currencyId])).toJSON() as any;
    return BigInt(free);
  }
}

class AssetsGroup<T extends ChainHelperBase> extends HelperGroup<T> {
  async create(signer: TSigner, assetId: number, admin: string, minimalBalance: bigint) {
    await this.helper.executeExtrinsic(signer, 'api.tx.assets.create', [assetId, admin, minimalBalance], true);
  }

  async setMetadata(signer: TSigner, assetId: number, name: string, symbol: string, decimals: number) {
    await this.helper.executeExtrinsic(signer, 'api.tx.assets.setMetadata', [assetId, name, symbol, decimals], true);
  }

  async mint(signer: TSigner, assetId: number, beneficiary: string, amount: bigint) {
    await this.helper.executeExtrinsic(signer, 'api.tx.assets.mint', [assetId, beneficiary, amount], true);
  }

  async account(assetId: string | number, address: string) {
    const accountAsset = (
      await this.helper.callRpc('api.query.assets.account', [assetId, address])
    ).toJSON()! as any;

    if(accountAsset !== null) {
      return BigInt(accountAsset['balance']);
    } else {
      return null;
    }
  }
}

class AcalaAssetRegistryGroup extends HelperGroup<AcalaHelper> {
  async registerForeignAsset(signer: TSigner, destination: any, metadata: AcalaAssetMetadata) {
    await this.helper.executeExtrinsic(signer, 'api.tx.assetRegistry.registerForeignAsset', [destination, metadata], true);
  }
}

class MoonbeamAssetManagerGroup extends HelperGroup<MoonbeamHelper> {
  makeRegisterForeignAssetProposal(assetInfo: MoonbeamAssetInfo) {
    const apiPrefix = 'api.tx.assetManager.';

    const registerTx = this.helper.constructApiCall(
      apiPrefix + 'registerForeignAsset',
      [assetInfo.location, assetInfo.metadata, assetInfo.existentialDeposit, assetInfo.isSufficient],
    );

    const setUnitsTx = this.helper.constructApiCall(
      apiPrefix + 'setAssetUnitsPerSecond',
      [assetInfo.location, assetInfo.unitsPerSecond, assetInfo.numAssetsWeightHint],
    );

    const batchCall = this.helper.getApi().tx.utility.batchAll([registerTx, setUnitsTx]);
    const encodedProposal = batchCall?.method.toHex() || '';
    return encodedProposal;
  }

  async assetTypeId(location: any) {
    return await this.helper.callRpc('api.query.assetManager.assetTypeId', [location]);
  }
}

class MoonbeamDemocracyGroup extends HelperGroup<MoonbeamHelper> {
  notePreimagePallet: string;

  constructor(helper: MoonbeamHelper, options: { [key: string]: any } = {}) {
    super(helper);
    this.notePreimagePallet = options.notePreimagePallet;
  }

  async notePreimage(signer: TSigner, encodedProposal: string) {
    await this.helper.executeExtrinsic(signer, `api.tx.${this.notePreimagePallet}.notePreimage`, [encodedProposal], true);
  }

  externalProposeMajority(proposal: any) {
    return this.helper.constructApiCall('api.tx.democracy.externalProposeMajority', [proposal]);
  }

  fastTrack(proposalHash: string, votingPeriod: number, delayPeriod: number) {
    return this.helper.constructApiCall('api.tx.democracy.fastTrack', [proposalHash, votingPeriod, delayPeriod]);
  }

  async referendumVote(signer: TSigner, referendumIndex: number, accountVote: DemocracyStandardAccountVote) {
    await this.helper.executeExtrinsic(signer, 'api.tx.democracy.vote', [referendumIndex, {Standard: accountVote}], true);
  }
}

class MoonbeamCollectiveGroup extends HelperGroup<MoonbeamHelper> {
  collective: string;

  constructor(helper: MoonbeamHelper, collective: string) {
    super(helper);

    this.collective = collective;
  }

  async propose(signer: TSigner, threshold: number, proposalHash: string, lengthBound: number) {
    await this.helper.executeExtrinsic(signer, `api.tx.${this.collective}.propose`, [threshold, proposalHash, lengthBound], true);
  }

  async vote(signer: TSigner, proposalHash: string, proposalIndex: number, approve: boolean) {
    await this.helper.executeExtrinsic(signer, `api.tx.${this.collective}.vote`, [proposalHash, proposalIndex, approve], true);
  }

  async close(signer: TSigner, proposalHash: string, proposalIndex: number, weightBound: any, lengthBound: number) {
    await this.helper.executeExtrinsic(signer, `api.tx.${this.collective}.close`, [proposalHash, proposalIndex, weightBound, lengthBound], true);
  }

  async proposalCount() {
    return Number(await this.helper.callRpc(`api.query.${this.collective}.proposalCount`, []));
  }
}

export type ChainHelperBaseConstructor = new (...args: any[]) => ChainHelperBase;
export type UniqueHelperConstructor = new (...args: any[]) => UniqueHelper;

export class UniqueHelper extends ChainHelperBase {
  balance: BalanceGroup<UniqueHelper>;
  collection: CollectionGroup;
  nft: NFTGroup;
  rft: RFTGroup;
  ft: FTGroup;
  staking: StakingGroup;
  scheduler: SchedulerGroup;
  collatorSelection: CollatorSelectionGroup;
  preimage: PreimageGroup;
  foreignAssets: ForeignAssetsGroup;
  xcm: XcmGroup<UniqueHelper>;
  xTokens: XTokensGroup<UniqueHelper>;
  tokens: TokensGroup<UniqueHelper>;

  constructor(logger?: ILogger, options: { [key: string]: any } = {}) {
    super(logger, options.helperBase ?? UniqueHelper);

    this.balance = new BalanceGroup(this);
    this.collection = new CollectionGroup(this);
    this.nft = new NFTGroup(this);
    this.rft = new RFTGroup(this);
    this.ft = new FTGroup(this);
    this.staking = new StakingGroup(this);
    this.scheduler = new SchedulerGroup(this);
    this.collatorSelection = new CollatorSelectionGroup(this);
    this.preimage = new PreimageGroup(this);
    this.foreignAssets = new ForeignAssetsGroup(this);
    this.xcm = new XcmGroup(this, 'polkadotXcm');
    this.xTokens = new XTokensGroup(this);
    this.tokens = new TokensGroup(this);
  }

  getSudo<T extends UniqueHelper>() {
    // eslint-disable-next-line @typescript-eslint/naming-convention
    const SudoHelperType = SudoHelper(this.helperBase);
    return this.clone(SudoHelperType) as T;
  }
}

export class XcmChainHelper extends ChainHelperBase {
  async connect(wsEndpoint: string, _listeners?: any): Promise<void> {
    const wsProvider = new WsProvider(wsEndpoint);
    this.api = new ApiPromise({
      provider: wsProvider,
    });
    await this.api.isReadyOrError;
    this.network = await UniqueHelper.detectNetwork(this.api);
  }
}

export class RelayHelper extends XcmChainHelper {
  balance: SubstrateBalanceGroup<RelayHelper>;
  xcm: XcmGroup<RelayHelper>;

  constructor(logger?: ILogger, options: { [key: string]: any } = {}) {
    super(logger, options.helperBase ?? RelayHelper);

    this.balance = new SubstrateBalanceGroup(this);
    this.xcm = new XcmGroup(this, 'xcmPallet');
  }
}

export class WestmintHelper extends XcmChainHelper {
  balance: SubstrateBalanceGroup<WestmintHelper>;
  xcm: XcmGroup<WestmintHelper>;
  assets: AssetsGroup<WestmintHelper>;
  xTokens: XTokensGroup<WestmintHelper>;

  constructor(logger?: ILogger, options: { [key: string]: any } = {}) {
    super(logger, options.helperBase ?? WestmintHelper);

    this.balance = new SubstrateBalanceGroup(this);
    this.xcm = new XcmGroup(this, 'polkadotXcm');
    this.assets = new AssetsGroup(this);
    this.xTokens = new XTokensGroup(this);
  }
}

export class MoonbeamHelper extends XcmChainHelper {
  balance: EthereumBalanceGroup<MoonbeamHelper>;
  assetManager: MoonbeamAssetManagerGroup;
  assets: AssetsGroup<MoonbeamHelper>;
  xTokens: XTokensGroup<MoonbeamHelper>;
  democracy: MoonbeamDemocracyGroup;
  collective: {
    council: MoonbeamCollectiveGroup,
    techCommittee: MoonbeamCollectiveGroup,
  };

  constructor(logger?: ILogger, options: { [key: string]: any } = {}) {
    super(logger, options.helperBase ?? MoonbeamHelper);

    this.balance = new EthereumBalanceGroup(this);
    this.assetManager = new MoonbeamAssetManagerGroup(this);
    this.assets = new AssetsGroup(this);
    this.xTokens = new XTokensGroup(this);
    this.democracy = new MoonbeamDemocracyGroup(this, options);
    this.collective = {
      council: new MoonbeamCollectiveGroup(this, 'councilCollective'),
      techCommittee: new MoonbeamCollectiveGroup(this, 'techCommitteeCollective'),
    };
  }
}

export class AstarHelper extends XcmChainHelper {
  balance: SubstrateBalanceGroup<AstarHelper>;
  assets: AssetsGroup<AstarHelper>;
  xcm: XcmGroup<AstarHelper>;

  constructor(logger?: ILogger, options: { [key: string]: any } = {}) {
    super(logger, options.helperBase ?? AstarHelper);

    this.balance = new SubstrateBalanceGroup(this);
    this.assets = new AssetsGroup(this);
    this.xcm = new XcmGroup(this, 'polkadotXcm');
  }

  getSudo<T extends UniqueHelper>() {
    // eslint-disable-next-line @typescript-eslint/naming-convention
    const SudoHelperType = SudoHelper(this.helperBase);
    return this.clone(SudoHelperType) as T;
  }
}

export class AcalaHelper extends XcmChainHelper {
  balance: SubstrateBalanceGroup<AcalaHelper>;
  assetRegistry: AcalaAssetRegistryGroup;
  xTokens: XTokensGroup<AcalaHelper>;
  tokens: TokensGroup<AcalaHelper>;
  xcm: XcmGroup<AcalaHelper>;

  constructor(logger?: ILogger, options: { [key: string]: any } = {}) {
    super(logger, options.helperBase ?? AcalaHelper);

    this.balance = new SubstrateBalanceGroup(this);
    this.assetRegistry = new AcalaAssetRegistryGroup(this);
    this.xTokens = new XTokensGroup(this);
    this.tokens = new TokensGroup(this);
    this.xcm = new XcmGroup(this, 'polkadotXcm');
  }

  getSudo<T extends AcalaHelper>() {
    // eslint-disable-next-line @typescript-eslint/naming-convention
    const SudoHelperType = SudoHelper(this.helperBase);
    return this.clone(SudoHelperType) as T;
  }
}

// eslint-disable-next-line @typescript-eslint/naming-convention
function ScheduledUniqueHelper<T extends UniqueHelperConstructor>(Base: T) {
  return class extends Base {
    scheduleFn: 'schedule' | 'scheduleAfter';
    blocksNum: number;
    options: ISchedulerOptions;

    constructor(...args: any[]) {
      const logger = args[0] as ILogger;
      const options = args[1] as {
        scheduleFn: 'schedule' | 'scheduleAfter',
        blocksNum: number,
        options: ISchedulerOptions
      };

      super(logger);

      this.scheduleFn = options.scheduleFn;
      this.blocksNum = options.blocksNum;
      this.options = options.options;
    }

    executeExtrinsic(sender: IKeyringPair, scheduledExtrinsic: string, scheduledParams: any[], expectSuccess?: boolean): Promise<ITransactionResult> {
      const scheduledTx = this.constructApiCall(scheduledExtrinsic, scheduledParams);

      const mandatorySchedArgs = [
        this.blocksNum,
        this.options.periodic ? [this.options.periodic.period, this.options.periodic.repetitions] : null,
        this.options.priority ?? null,
        scheduledTx,
      ];

      let schedArgs;
      let scheduleFn;

      if(this.options.scheduledId) {
        schedArgs = [this.options.scheduledId!, ...mandatorySchedArgs];

        if(this.scheduleFn == 'schedule') {
          scheduleFn = 'scheduleNamed';
        } else if(this.scheduleFn == 'scheduleAfter') {
          scheduleFn = 'scheduleNamedAfter';
        }
      } else {
        schedArgs = mandatorySchedArgs;
        scheduleFn = this.scheduleFn;
      }

      const extrinsic = 'api.tx.scheduler.' + scheduleFn;

      return super.executeExtrinsic(
        sender,
        extrinsic as any,
        schedArgs,
        expectSuccess,
      );
    }
  };
}

// eslint-disable-next-line @typescript-eslint/naming-convention
function SudoHelper<T extends ChainHelperBaseConstructor>(Base: T) {
  return class extends Base {
    constructor(...args: any[]) {
      super(...args);
    }

    async executeExtrinsic(
      sender: IKeyringPair,
      extrinsic: string,
      params: any[],
      expectSuccess?: boolean,
      options: Partial<SignerOptions> | null = null,
    ): Promise<ITransactionResult> {
      const call = this.constructApiCall(extrinsic, params);
      const result = await super.executeExtrinsic(
        sender,
        'api.tx.sudo.sudo',
        [call],
        expectSuccess,
        options,
      );

      if(result.status === 'Fail') return result;

      const data = (result.result.events.find(x => x.event.section == 'sudo' && x.event.method == 'Sudid')?.event.data as any).sudoResult;
      if(data.isErr) {
        if(data.asErr.isModule) {
          const error = (result.result.events[1].event.data as any).sudoResult.asErr.asModule;
          const metaError = super.getApi()?.registry.findMetaError(error);
          throw new Error(`${metaError.section}.${metaError.name}`);
        } else if(data.asErr.isToken) {
          throw new Error(`Token: ${data.asErr.asToken}`);
        }
        // May be [object Object] in case of unhandled non-unit enum
        throw new Error(`Misc: ${data.asErr.toHuman()}`);
      }
      return result;
    }
  };
}

export class UniqueBaseCollection {
  helper: UniqueHelper;
  collectionId: number;

  constructor(collectionId: number, uniqueHelper: UniqueHelper) {
    this.collectionId = collectionId;
    this.helper = uniqueHelper;
  }

  async getData() {
    return await this.helper.collection.getData(this.collectionId);
  }

  async getLastTokenId() {
    return await this.helper.collection.getLastTokenId(this.collectionId);
  }

  async doesTokenExist(tokenId: number) {
    return await this.helper.collection.doesTokenExist(this.collectionId, tokenId);
  }

  async getAdmins() {
    return await this.helper.collection.getAdmins(this.collectionId);
  }

  async getAllowList() {
    return await this.helper.collection.getAllowList(this.collectionId);
  }

  async getEffectiveLimits() {
    return await this.helper.collection.getEffectiveLimits(this.collectionId);
  }

  async getProperties(propertyKeys?: string[] | null) {
    return await this.helper.collection.getProperties(this.collectionId, propertyKeys);
  }

  async getPropertiesConsumedSpace() {
    return await this.helper.collection.getPropertiesConsumedSpace(this.collectionId);
  }

  async getTokenNextSponsored(tokenId: number, addressObj: ICrossAccountId) {
    return await this.helper.collection.getTokenNextSponsored(this.collectionId, tokenId, addressObj);
  }

  async getOptions() {
    return await this.helper.collection.getCollectionOptions(this.collectionId);
  }

  async setSponsor(signer: TSigner, sponsorAddress: TSubstrateAccount) {
    return await this.helper.collection.setSponsor(signer, this.collectionId, sponsorAddress);
  }

  async confirmSponsorship(signer: TSigner) {
    return await this.helper.collection.confirmSponsorship(signer, this.collectionId);
  }

  async removeSponsor(signer: TSigner) {
    return await this.helper.collection.removeSponsor(signer, this.collectionId);
  }

  async setLimits(signer: TSigner, limits: ICollectionLimits) {
    return await this.helper.collection.setLimits(signer, this.collectionId, limits);
  }

  async changeOwner(signer: TSigner, ownerAddress: TSubstrateAccount) {
    return await this.helper.collection.changeOwner(signer, this.collectionId, ownerAddress);
  }

  async addAdmin(signer: TSigner, adminAddressObj: ICrossAccountId) {
    return await this.helper.collection.addAdmin(signer, this.collectionId, adminAddressObj);
  }

  async addToAllowList(signer: TSigner, addressObj: ICrossAccountId) {
    return await this.helper.collection.addToAllowList(signer, this.collectionId, addressObj);
  }

  async removeFromAllowList(signer: TSigner, addressObj: ICrossAccountId) {
    return await this.helper.collection.removeFromAllowList(signer, this.collectionId, addressObj);
  }

  async removeAdmin(signer: TSigner, adminAddressObj: ICrossAccountId) {
    return await this.helper.collection.removeAdmin(signer, this.collectionId, adminAddressObj);
  }

  async setProperties(signer: TSigner, properties: IProperty[]) {
    return await this.helper.collection.setProperties(signer, this.collectionId, properties);
  }

  async deleteProperties(signer: TSigner, propertyKeys: string[]) {
    return await this.helper.collection.deleteProperties(signer, this.collectionId, propertyKeys);
  }

  async setPermissions(signer: TSigner, permissions: ICollectionPermissions) {
    return await this.helper.collection.setPermissions(signer, this.collectionId, permissions);
  }

  async enableNesting(signer: TSigner, permissions: INestingPermissions) {
    return await this.helper.collection.enableNesting(signer, this.collectionId, permissions);
  }

  async disableNesting(signer: TSigner) {
    return await this.helper.collection.disableNesting(signer, this.collectionId);
  }

  async burn(signer: TSigner) {
    return await this.helper.collection.burn(signer, this.collectionId);
  }

  scheduleAt<T extends UniqueHelper>(
    executionBlockNumber: number,
    options: ISchedulerOptions = {},
  ) {
    const scheduledHelper = this.helper.scheduler.scheduleAt<T>(executionBlockNumber, options);
    return new UniqueBaseCollection(this.collectionId, scheduledHelper);
  }

  scheduleAfter<T extends UniqueHelper>(
    blocksBeforeExecution: number,
    options: ISchedulerOptions = {},
  ) {
    const scheduledHelper = this.helper.scheduler.scheduleAfter<T>(blocksBeforeExecution, options);
    return new UniqueBaseCollection(this.collectionId, scheduledHelper);
  }

  getSudo<T extends UniqueHelper>() {
    return new UniqueBaseCollection(this.collectionId, this.helper.getSudo<T>());
  }
}


export class UniqueNFTCollection extends UniqueBaseCollection {
  getTokenObject(tokenId: number) {
    return new UniqueNFToken(tokenId, this);
  }

  async getTokensByAddress(addressObj: ICrossAccountId) {
    return await this.helper.nft.getTokensByAddress(this.collectionId, addressObj);
  }

  async getToken(tokenId: number, blockHashAt?: string) {
    return await this.helper.nft.getToken(this.collectionId, tokenId, [], blockHashAt);
  }

  async getTokenOwner(tokenId: number, blockHashAt?: string) {
    return await this.helper.nft.getTokenOwner(this.collectionId, tokenId, blockHashAt);
  }

  async getTokenTopmostOwner(tokenId: number, blockHashAt?: string) {
    return await this.helper.nft.getTokenTopmostOwner(this.collectionId, tokenId, blockHashAt);
  }

  async getTokenChildren(tokenId: number, blockHashAt?: string) {
    return await this.helper.nft.getTokenChildren(this.collectionId, tokenId, blockHashAt);
  }

  async getPropertyPermissions(propertyKeys: string[] | null = null) {
    return await this.helper.nft.getPropertyPermissions(this.collectionId, propertyKeys);
  }

  async getTokenProperties(tokenId: number, propertyKeys?: string[] | null) {
    return await this.helper.nft.getTokenProperties(this.collectionId, tokenId, propertyKeys);
  }

  async getTokenPropertiesConsumedSpace(tokenId: number): Promise<number> {
    const api = this.helper.getApi();
    const props = (await api.query.nonfungible.tokenProperties(this.collectionId, tokenId)).toJSON();

    return (props! as any).consumedSpace;
  }

  async transferToken(signer: TSigner, tokenId: number, addressObj: ICrossAccountId) {
    return await this.helper.nft.transferToken(signer, this.collectionId, tokenId, addressObj);
  }

  async transferTokenFrom(signer: TSigner, tokenId: number, fromAddressObj: ICrossAccountId, toAddressObj: ICrossAccountId) {
    return await this.helper.nft.transferTokenFrom(signer, this.collectionId, tokenId, fromAddressObj, toAddressObj);
  }

  async approveToken(signer: TSigner, tokenId: number, toAddressObj: ICrossAccountId) {
    return await this.helper.nft.approveToken(signer, this.collectionId, tokenId, toAddressObj);
  }

  async isTokenApproved(tokenId: number, toAddressObj: ICrossAccountId) {
    return await this.helper.nft.isTokenApproved(this.collectionId, tokenId, toAddressObj);
  }

  async mintToken(signer: TSigner, owner: ICrossAccountId = {Substrate: signer.address}, properties?: IProperty[]) {
    return await this.helper.nft.mintToken(signer, {collectionId: this.collectionId, owner, properties});
  }

  async mintMultipleTokens(signer: TSigner, tokens: { owner: ICrossAccountId, properties?: IProperty[] }[]) {
    return await this.helper.nft.mintMultipleTokens(signer, this.collectionId, tokens);
  }

  async burnToken(signer: TSigner, tokenId: number) {
    return await this.helper.nft.burnToken(signer, this.collectionId, tokenId);
  }

  async burnTokenFrom(signer: TSigner, tokenId: number, fromAddressObj: ICrossAccountId) {
    return await this.helper.nft.burnTokenFrom(signer, this.collectionId, tokenId, fromAddressObj);
  }

  async setTokenProperties(signer: TSigner, tokenId: number, properties: IProperty[]) {
    return await this.helper.nft.setTokenProperties(signer, this.collectionId, tokenId, properties);
  }

  async deleteTokenProperties(signer: TSigner, tokenId: number, propertyKeys: string[]) {
    return await this.helper.nft.deleteTokenProperties(signer, this.collectionId, tokenId, propertyKeys);
  }

  async setTokenPropertyPermissions(signer: TSigner, permissions: ITokenPropertyPermission[]) {
    return await this.helper.nft.setTokenPropertyPermissions(signer, this.collectionId, permissions);
  }

  async nestToken(signer: TSigner, tokenId: number, toTokenObj: IToken) {
    return await this.helper.nft.nestToken(signer, {collectionId: this.collectionId, tokenId}, toTokenObj);
  }

  async unnestToken(signer: TSigner, tokenId: number, fromTokenObj: IToken, toAddressObj: ICrossAccountId) {
    return await this.helper.nft.unnestToken(signer, {collectionId: this.collectionId, tokenId}, fromTokenObj, toAddressObj);
  }

  scheduleAt<T extends UniqueHelper>(
    executionBlockNumber: number,
    options: ISchedulerOptions = {},
  ) {
    const scheduledHelper = this.helper.scheduler.scheduleAt<T>(executionBlockNumber, options);
    return new UniqueNFTCollection(this.collectionId, scheduledHelper);
  }

  scheduleAfter<T extends UniqueHelper>(
    blocksBeforeExecution: number,
    options: ISchedulerOptions = {},
  ) {
    const scheduledHelper = this.helper.scheduler.scheduleAfter<T>(blocksBeforeExecution, options);
    return new UniqueNFTCollection(this.collectionId, scheduledHelper);
  }

  getSudo<T extends UniqueHelper>() {
    return new UniqueNFTCollection(this.collectionId, this.helper.getSudo<T>());
  }
}


export class UniqueRFTCollection extends UniqueBaseCollection {
  getTokenObject(tokenId: number) {
    return new UniqueRFToken(tokenId, this);
  }

  async getToken(tokenId: number, blockHashAt?: string) {
    return await this.helper.rft.getToken(this.collectionId, tokenId, [], blockHashAt);
  }

  async getTokenOwner(tokenId: number, blockHashAt?: string) {
    return await this.helper.rft.getTokenOwner(this.collectionId, tokenId, blockHashAt);
  }

  async getTokensByAddress(addressObj: ICrossAccountId) {
    return await this.helper.rft.getTokensByAddress(this.collectionId, addressObj);
  }

  async getTop10TokenOwners(tokenId: number) {
    return await this.helper.rft.getTokenTop10Owners(this.collectionId, tokenId);
  }

  async getTokenTopmostOwner(tokenId: number, blockHashAt?: string) {
    return await this.helper.rft.getTokenTopmostOwner(this.collectionId, tokenId, blockHashAt);
  }

  async getTokenBalance(tokenId: number, addressObj: ICrossAccountId) {
    return await this.helper.rft.getTokenBalance(this.collectionId, tokenId, addressObj);
  }

  async getTokenTotalPieces(tokenId: number) {
    return await this.helper.rft.getTokenTotalPieces(this.collectionId, tokenId);
  }

  async getTokenApprovedPieces(tokenId: number, fromAddressObj: ICrossAccountId, toAddressObj: ICrossAccountId) {
    return await this.helper.rft.getTokenApprovedPieces(this.collectionId, tokenId, toAddressObj, fromAddressObj);
  }

  async getPropertyPermissions(propertyKeys: string[] | null = null) {
    return await this.helper.rft.getPropertyPermissions(this.collectionId, propertyKeys);
  }

  async getTokenProperties(tokenId: number, propertyKeys?: string[] | null) {
    return await this.helper.rft.getTokenProperties(this.collectionId, tokenId, propertyKeys);
  }

  async getTokenPropertiesConsumedSpace(tokenId: number): Promise<number> {
    const api = this.helper.getApi();
    const props = (await api.query.refungible.tokenProperties(this.collectionId, tokenId)).toJSON();

    return (props! as any).consumedSpace;
  }

  async transferToken(signer: TSigner, tokenId: number, addressObj: ICrossAccountId, amount = 1n) {
    return await this.helper.rft.transferToken(signer, this.collectionId, tokenId, addressObj, amount);
  }

  async transferTokenFrom(signer: TSigner, tokenId: number, fromAddressObj: ICrossAccountId, toAddressObj: ICrossAccountId, amount = 1n) {
    return await this.helper.rft.transferTokenFrom(signer, this.collectionId, tokenId, fromAddressObj, toAddressObj, amount);
  }

  async approveToken(signer: TSigner, tokenId: number, toAddressObj: ICrossAccountId, amount = 1n) {
    return await this.helper.rft.approveToken(signer, this.collectionId, tokenId, toAddressObj, amount);
  }

  async repartitionToken(signer: TSigner, tokenId: number, amount: bigint) {
    return await this.helper.rft.repartitionToken(signer, this.collectionId, tokenId, amount);
  }

  async mintToken(signer: TSigner, pieces = 1n, owner: ICrossAccountId = {Substrate: signer.address}, properties?: IProperty[]) {
    return await this.helper.rft.mintToken(signer, {collectionId: this.collectionId, owner, pieces, properties});
  }

  async mintMultipleTokens(signer: TSigner, tokens: { pieces: bigint, owner: ICrossAccountId, properties?: IProperty[] }[]) {
    return await this.helper.rft.mintMultipleTokens(signer, this.collectionId, tokens);
  }

  async burnToken(signer: TSigner, tokenId: number, amount = 1n) {
    return await this.helper.rft.burnToken(signer, this.collectionId, tokenId, amount);
  }

  async burnTokenFrom(signer: TSigner, tokenId: number, fromAddressObj: ICrossAccountId, amount = 1n) {
    return await this.helper.rft.burnTokenFrom(signer, this.collectionId, tokenId, fromAddressObj, amount);
  }

  async setTokenProperties(signer: TSigner, tokenId: number, properties: IProperty[]) {
    return await this.helper.rft.setTokenProperties(signer, this.collectionId, tokenId, properties);
  }

  async deleteTokenProperties(signer: TSigner, tokenId: number, propertyKeys: string[]) {
    return await this.helper.rft.deleteTokenProperties(signer, this.collectionId, tokenId, propertyKeys);
  }

  async setTokenPropertyPermissions(signer: TSigner, permissions: ITokenPropertyPermission[]) {
    return await this.helper.rft.setTokenPropertyPermissions(signer, this.collectionId, permissions);
  }

  async nestToken(signer: TSigner, tokenId: number, toTokenObj: IToken) {
    return await this.helper.rft.nestToken(signer, {collectionId: this.collectionId, tokenId}, toTokenObj);
  }

  async unnestToken(signer: TSigner, tokenId: number, fromTokenObj: IToken, toAddressObj: ICrossAccountId) {
    return await this.helper.rft.unnestToken(signer, {collectionId: this.collectionId, tokenId}, fromTokenObj, toAddressObj);
  }

  scheduleAt<T extends UniqueHelper>(
    executionBlockNumber: number,
    options: ISchedulerOptions = {},
  ) {
    const scheduledHelper = this.helper.scheduler.scheduleAt<T>(executionBlockNumber, options);
    return new UniqueRFTCollection(this.collectionId, scheduledHelper);
  }

  scheduleAfter<T extends UniqueHelper>(
    blocksBeforeExecution: number,
    options: ISchedulerOptions = {},
  ) {
    const scheduledHelper = this.helper.scheduler.scheduleAfter<T>(blocksBeforeExecution, options);
    return new UniqueRFTCollection(this.collectionId, scheduledHelper);
  }

  getSudo<T extends UniqueHelper>() {
    return new UniqueRFTCollection(this.collectionId, this.helper.getSudo<T>());
  }
}


export class UniqueFTCollection extends UniqueBaseCollection {
  async getBalance(addressObj: ICrossAccountId) {
    return await this.helper.ft.getBalance(this.collectionId, addressObj);
  }

  async getTotalPieces() {
    return await this.helper.ft.getTotalPieces(this.collectionId);
  }

  async getApprovedTokens(fromAddressObj: ICrossAccountId, toAddressObj: ICrossAccountId) {
    return await this.helper.ft.getApprovedTokens(this.collectionId, fromAddressObj, toAddressObj);
  }

  async getTop10Owners() {
    return await this.helper.ft.getTop10Owners(this.collectionId);
  }

  async mint(signer: TSigner, amount = 1n, owner: ICrossAccountId = {Substrate: signer.address}) {
    return await this.helper.ft.mintTokens(signer, this.collectionId, amount, owner);
  }

  async mintWithOneOwner(signer: TSigner, tokens: { value: bigint }[], owner: ICrossAccountId = {Substrate: signer.address}) {
    return await this.helper.ft.mintMultipleTokensWithOneOwner(signer, this.collectionId, tokens, owner);
  }

  async transfer(signer: TSigner, toAddressObj: ICrossAccountId, amount = 1n) {
    return await this.helper.ft.transfer(signer, this.collectionId, toAddressObj, amount);
  }

  async transferFrom(signer: TSigner, fromAddressObj: ICrossAccountId, toAddressObj: ICrossAccountId, amount = 1n) {
    return await this.helper.ft.transferFrom(signer, this.collectionId, fromAddressObj, toAddressObj, amount);
  }

  async burnTokens(signer: TSigner, amount = 1n) {
    return await this.helper.ft.burnTokens(signer, this.collectionId, amount);
  }

  async burnTokensFrom(signer: TSigner, fromAddressObj: ICrossAccountId, amount = 1n) {
    return await this.helper.ft.burnTokensFrom(signer, this.collectionId, fromAddressObj, amount);
  }

  async approveTokens(signer: TSigner, toAddressObj: ICrossAccountId, amount = 1n) {
    return await this.helper.ft.approveTokens(signer, this.collectionId, toAddressObj, amount);
  }

  scheduleAt<T extends UniqueHelper>(
    executionBlockNumber: number,
    options: ISchedulerOptions = {},
  ) {
    const scheduledHelper = this.helper.scheduler.scheduleAt<T>(executionBlockNumber, options);
    return new UniqueFTCollection(this.collectionId, scheduledHelper);
  }

  scheduleAfter<T extends UniqueHelper>(
    blocksBeforeExecution: number,
    options: ISchedulerOptions = {},
  ) {
    const scheduledHelper = this.helper.scheduler.scheduleAfter<T>(blocksBeforeExecution, options);
    return new UniqueFTCollection(this.collectionId, scheduledHelper);
  }

  getSudo<T extends UniqueHelper>() {
    return new UniqueFTCollection(this.collectionId, this.helper.getSudo<T>());
  }
}


export class UniqueBaseToken {
  collection: UniqueNFTCollection | UniqueRFTCollection;
  collectionId: number;
  tokenId: number;

  constructor(tokenId: number, collection: UniqueNFTCollection | UniqueRFTCollection) {
    this.collection = collection;
    this.collectionId = collection.collectionId;
    this.tokenId = tokenId;
  }

  async getNextSponsored(addressObj: ICrossAccountId) {
    return await this.collection.getTokenNextSponsored(this.tokenId, addressObj);
  }

  async getProperties(propertyKeys?: string[] | null) {
    return await this.collection.getTokenProperties(this.tokenId, propertyKeys);
  }

  async getTokenPropertiesConsumedSpace() {
    return await this.collection.getTokenPropertiesConsumedSpace(this.tokenId);
  }

  async setProperties(signer: TSigner, properties: IProperty[]) {
    return await this.collection.setTokenProperties(signer, this.tokenId, properties);
  }

  async deleteProperties(signer: TSigner, propertyKeys: string[]) {
    return await this.collection.deleteTokenProperties(signer, this.tokenId, propertyKeys);
  }

  async doesExist() {
    return await this.collection.doesTokenExist(this.tokenId);
  }

  nestingAccount() {
    return this.collection.helper.util.getTokenAccount(this);
  }

  scheduleAt<T extends UniqueHelper>(
    executionBlockNumber: number,
    options: ISchedulerOptions = {},
  ) {
    const scheduledCollection = this.collection.scheduleAt<T>(executionBlockNumber, options);
    return new UniqueBaseToken(this.tokenId, scheduledCollection);
  }

  scheduleAfter<T extends UniqueHelper>(
    blocksBeforeExecution: number,
    options: ISchedulerOptions = {},
  ) {
    const scheduledCollection = this.collection.scheduleAfter<T>(blocksBeforeExecution, options);
    return new UniqueBaseToken(this.tokenId, scheduledCollection);
  }

  getSudo<T extends UniqueHelper>() {
    return new UniqueBaseToken(this.tokenId, this.collection.getSudo<T>());
  }
}


export class UniqueNFToken extends UniqueBaseToken {
  collection: UniqueNFTCollection;

  constructor(tokenId: number, collection: UniqueNFTCollection) {
    super(tokenId, collection);
    this.collection = collection;
  }

  async getData(blockHashAt?: string) {
    return await this.collection.getToken(this.tokenId, blockHashAt);
  }

  async getOwner(blockHashAt?: string) {
    return await this.collection.getTokenOwner(this.tokenId, blockHashAt);
  }

  async getTopmostOwner(blockHashAt?: string) {
    return await this.collection.getTokenTopmostOwner(this.tokenId, blockHashAt);
  }

  async getChildren(blockHashAt?: string) {
    return await this.collection.getTokenChildren(this.tokenId, blockHashAt);
  }

  async nest(signer: TSigner, toTokenObj: IToken) {
    return await this.collection.nestToken(signer, this.tokenId, toTokenObj);
  }

  async unnest(signer: TSigner, fromTokenObj: IToken, toAddressObj: ICrossAccountId) {
    return await this.collection.unnestToken(signer, this.tokenId, fromTokenObj, toAddressObj);
  }

  async transfer(signer: TSigner, addressObj: ICrossAccountId) {
    return await this.collection.transferToken(signer, this.tokenId, addressObj);
  }

  async transferFrom(signer: TSigner, fromAddressObj: ICrossAccountId, toAddressObj: ICrossAccountId) {
    return await this.collection.transferTokenFrom(signer, this.tokenId, fromAddressObj, toAddressObj);
  }

  async approve(signer: TSigner, toAddressObj: ICrossAccountId) {
    return await this.collection.approveToken(signer, this.tokenId, toAddressObj);
  }

  async isApproved(toAddressObj: ICrossAccountId) {
    return await this.collection.isTokenApproved(this.tokenId, toAddressObj);
  }

  async burn(signer: TSigner) {
    return await this.collection.burnToken(signer, this.tokenId);
  }

  async burnFrom(signer: TSigner, fromAddressObj: ICrossAccountId) {
    return await this.collection.burnTokenFrom(signer, this.tokenId, fromAddressObj);
  }

  scheduleAt<T extends UniqueHelper>(
    executionBlockNumber: number,
    options: ISchedulerOptions = {},
  ) {
    const scheduledCollection = this.collection.scheduleAt<T>(executionBlockNumber, options);
    return new UniqueNFToken(this.tokenId, scheduledCollection);
  }

  scheduleAfter<T extends UniqueHelper>(
    blocksBeforeExecution: number,
    options: ISchedulerOptions = {},
  ) {
    const scheduledCollection = this.collection.scheduleAfter<T>(blocksBeforeExecution, options);
    return new UniqueNFToken(this.tokenId, scheduledCollection);
  }

  getSudo<T extends UniqueHelper>() {
    return new UniqueNFToken(this.tokenId, this.collection.getSudo<T>());
  }
}

export class UniqueRFToken extends UniqueBaseToken {
  collection: UniqueRFTCollection;

  constructor(tokenId: number, collection: UniqueRFTCollection) {
    super(tokenId, collection);
    this.collection = collection;
  }

  async getData(blockHashAt?: string) {
    return await this.collection.getToken(this.tokenId, blockHashAt);
  }

  async getOwner(blockHashAt?: string) {
    return await this.collection.getTokenOwner(this.tokenId, blockHashAt);
  }

  async getTop10Owners() {
    return await this.collection.getTop10TokenOwners(this.tokenId);
  }

  async getTopmostOwner(blockHashAt?: string) {
    return await this.collection.getTokenTopmostOwner(this.tokenId, blockHashAt);
  }

  async nest(signer: TSigner, toTokenObj: IToken) {
    return await this.collection.nestToken(signer, this.tokenId, toTokenObj);
  }

  async unnest(signer: TSigner, fromTokenObj: IToken, toAddressObj: ICrossAccountId) {
    return await this.collection.unnestToken(signer, this.tokenId, fromTokenObj, toAddressObj);
  }

  async getBalance(addressObj: ICrossAccountId) {
    return await this.collection.getTokenBalance(this.tokenId, addressObj);
  }

  async getTotalPieces() {
    return await this.collection.getTokenTotalPieces(this.tokenId);
  }

  async getApprovedPieces(fromAddressObj: ICrossAccountId, toAccountObj: ICrossAccountId) {
    return await this.collection.getTokenApprovedPieces(this.tokenId, fromAddressObj, toAccountObj);
  }

  async transfer(signer: TSigner, addressObj: ICrossAccountId, amount = 1n) {
    return await this.collection.transferToken(signer, this.tokenId, addressObj, amount);
  }

  async transferFrom(signer: TSigner, fromAddressObj: ICrossAccountId, toAddressObj: ICrossAccountId, amount = 1n) {
    return await this.collection.transferTokenFrom(signer, this.tokenId, fromAddressObj, toAddressObj, amount);
  }

  async approve(signer: TSigner, toAddressObj: ICrossAccountId, amount = 1n) {
    return await this.collection.approveToken(signer, this.tokenId, toAddressObj, amount);
  }

  async repartition(signer: TSigner, amount: bigint) {
    return await this.collection.repartitionToken(signer, this.tokenId, amount);
  }

  async burn(signer: TSigner, amount = 1n) {
    return await this.collection.burnToken(signer, this.tokenId, amount);
  }

  async burnFrom(signer: TSigner, fromAddressObj: ICrossAccountId, amount = 1n) {
    return await this.collection.burnTokenFrom(signer, this.tokenId, fromAddressObj, amount);
  }

  scheduleAt<T extends UniqueHelper>(
    executionBlockNumber: number,
    options: ISchedulerOptions = {},
  ) {
    const scheduledCollection = this.collection.scheduleAt<T>(executionBlockNumber, options);
    return new UniqueRFToken(this.tokenId, scheduledCollection);
  }

  scheduleAfter<T extends UniqueHelper>(
    blocksBeforeExecution: number,
    options: ISchedulerOptions = {},
  ) {
    const scheduledCollection = this.collection.scheduleAfter<T>(blocksBeforeExecution, options);
    return new UniqueRFToken(this.tokenId, scheduledCollection);
  }

  getSudo<T extends UniqueHelper>() {
    return new UniqueRFToken(this.tokenId, this.collection.getSudo<T>());
  }
}<|MERGE_RESOLUTION|>--- conflicted
+++ resolved
@@ -2510,11 +2510,7 @@
   /**
    * Get frozen balances
    * @param address substrate address
-<<<<<<< HEAD
-   * @returns locked balances with reason via api.query.balances.locks
-=======
    * @returns frozen balances with id via api.query.balances.freezes
->>>>>>> c575769b
    */
   getFrozen(address: TSubstrateAccount) {
     return this.subBalanceGroup.getFrozen(address);
