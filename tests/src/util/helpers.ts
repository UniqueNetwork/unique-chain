--- conflicted
+++ resolved
@@ -708,16 +708,14 @@
 ) {
   await usingApi(async (api: ApiPromise) => {
     approved = normalizeAccountId(approved);
-    const allowanceBefore =
-      await api.query.nft.allowances(collectionId, [tokenId, owner.address, toSubstrateAddress(approved)]) as unknown as BN;
     const approveNftTx = api.tx.nft.approve(approved, collectionId, tokenId, amount);
     const events = await submitTransactionAsync(owner, approveNftTx);
     const result = getCreateItemResult(events);
     // tslint:disable-next-line:no-unused-expression
     expect(result.success).to.be.true;
     const allowanceAfter =
-      await api.query.nft.allowances(collectionId, [tokenId, owner.address, toSubstrateAddress(approved)]) as unknown as BN;
-    expect(allowanceAfter.sub(allowanceBefore).toString()).to.be.equal(amount.toString());
+    await api.query.nft.allowances(collectionId, [tokenId, owner.address, toSubstrateAddress(approved)]) as unknown as BN;
+    expect(allowanceAfter.toString()).to.be.equal(amount.toString());
   });
 }
 
@@ -753,8 +751,11 @@
     if (type === 'ReFungible') {
       const nftItemData =
         (await api.query.nft.reFungibleItemList(collectionId, tokenId) as any).toJSON() as IReFungibleTokenDataType;
-      expect(nftItemData.Owner[0].Owner).to.be.deep.equal(normalizeAccountId(to));
-      expect(nftItemData.Owner[0].Fraction).to.be.equal(value);
+      const expectedOwner = toSubstrateAddress(to);
+      const ownerIndex = nftItemData.Owner.findIndex(v => toSubstrateAddress(v.Owner as any as string) == expectedOwner);
+      expect(ownerIndex).to.not.equal(-1);
+      expect(nftItemData.Owner[ownerIndex].Owner).to.be.deep.equal(normalizeAccountId(to));
+      expect(nftItemData.Owner[ownerIndex].Fraction).to.be.greaterThanOrEqual(value as number);
     }
   });
 }
@@ -1128,13 +1129,6 @@
   });
 }
 
-<<<<<<< HEAD
-export async function addToWhiteListExpectFail(sender: IKeyringPair, collectionId: number, address: string | AccountId) {
-  await usingApi(async (api) => {
-    // Run the transaction
-    const tx = api.tx.nft.addToWhiteList(collectionId, normalizeAccountId(address));
-    const events = await expect(submitTransactionAsync(sender, tx)).to.be.rejected;
-=======
 export async function addToWhiteListAgainExpectSuccess(sender: IKeyringPair, collectionId: number, address: string | AccountId) {
   await usingApi(async (api) => {
 
@@ -1163,7 +1157,6 @@
     // Run the transaction
     const tx = api.tx.nft.addToWhiteList(collectionId, normalizeAccountId(address));
     const events = await expect(submitTransactionExpectFailAsync(sender, tx)).to.be.rejected;
->>>>>>> c9e0883a
     const result = getGenericResult(events);
 
     // What to expect
