//
// This file is subject to the terms and conditions defined in
// file 'LICENSE', which is part of this source code package.
//

import { ApiPromise, Keyring } from '@polkadot/api';
<<<<<<< HEAD
import type { AccountId, EventRecord } from '@polkadot/types/interfaces';
=======
import { Enum, Struct } from '@polkadot/types/codec';
import type { AccountId, BlockNumber, Call, EventRecord } from '@polkadot/types/interfaces';
>>>>>>> dc9fdbfc
import { u128 } from '@polkadot/types/primitive';
import { IKeyringPair } from '@polkadot/types/types';
import { evmToAddress } from '@polkadot/util-crypto';
import { BigNumber } from 'bignumber.js';
import BN from 'bn.js';
import chai from 'chai';
import chaiAsPromised from 'chai-as-promised';
import { alicesPublicKey, nullPublicKey } from '../accounts';
import privateKey from '../substrate/privateKey';
import { default as usingApi, submitTransactionAsync, submitTransactionExpectFailAsync } from '../substrate/substrate-api';
import { ICollectionInterface } from '../types';
import { hexToStr, strToUTF16, utf16ToStr } from './util';
import { Compact, Option, Raw, Vec } from '@polkadot/types/codec';
// import { AccountId, AccountIdOf, AccountIndex, Address, AssetId, Balance, BalanceOf, Block, BlockNumber, Call, ChangesTrieConfiguration, Consensus, ConsensusEngineId, Digest, DigestItem, DispatchClass, DispatchInfo, DispatchInfoTo190, EcdsaSignature, Ed25519Signature, Extrinsic, ExtrinsicEra, ExtrinsicPayload, ExtrinsicPayloadUnknown, ExtrinsicPayloadV1, ExtrinsicPayloadV2, ExtrinsicPayloadV3, ExtrinsicPayloadV4, ExtrinsicSignatureV1, ExtrinsicSignatureV2, ExtrinsicSignatureV3, ExtrinsicSignatureV4, ExtrinsicUnknown, ExtrinsicV1, ExtrinsicV2, ExtrinsicV3, ExtrinsicV4, Hash, Header, ImmortalEra, Index, Justification, KeyTypeId, KeyValue, LockIdentifier, LookupSource, LookupTarget, Moment, MortalEra, MultiSignature, Origin, Perbill, Percent, Permill, Perquintill, Phantom, PhantomData, PreRuntime, Seal, SealV0, Signature, SignedBlock, SignerPayload, Sr25519Signature, ValidatorId, Weight, WeightMultiplier } from '@polkadot/types/interfaces/runtime';

chai.use(chaiAsPromised);
const expect = chai.expect;

export type CrossAccountId = {
  substrate: string,
} | {
  ethereum: string,
};
export function normalizeAccountId(input: string | CrossAccountId | IKeyringPair): CrossAccountId {
  if (typeof input === 'string')
    return { substrate: input };
  if ('address' in input) {
    return { substrate: input.address };
  }
  if ('ethereum' in input) {
    input.ethereum = input.ethereum.toLowerCase();
  }
  return input;
}
export function toSubstrateAddress(input: string | CrossAccountId | IKeyringPair): string {
  input = normalizeAccountId(input);
  if ('substrate' in input) {
    return input.substrate;
  } else {
    return evmToAddress(input.ethereum);
  }
}

export const U128_MAX = (1n << 128n) - 1n;

type GenericResult = {
  success: boolean,
};

interface CreateCollectionResult {
  success: boolean;
  collectionId: number;
}

interface CreateItemResult {
  success: boolean;
  collectionId: number;
  itemId: number;
  recipient?: CrossAccountId;
}

interface TransferResult {
  success: boolean;
  collectionId: number;
  itemId: number;
  sender?: CrossAccountId;
  recipient?: CrossAccountId;
  value: bigint;
}

interface IReFungibleOwner {
  Fraction: BN;
  Owner: number[];
}

interface ITokenDataType {
  Owner: number[];
  ConstData: number[];
  VariableData: number[];
}

interface IFungibleTokenDataType {
  Value: BN;
}

interface IGetMessage {
  checkMsgNftMethod: string;
  checkMsgTrsMethod: string;
  checkMsgSysMethod: string;
}

export interface IReFungibleTokenDataType {
  Owner: IReFungibleOwner[];
  ConstData: number[];
  VariableData: number[];
}

export function nftEventMessage(events: EventRecord[]): IGetMessage {
  let checkMsgNftMethod: string = '';
  let checkMsgTrsMethod: string = '';
  let checkMsgSysMethod: string = '';
  events.forEach(({ event: { method, section } }) => {
    if (section === 'nft') {
      checkMsgNftMethod = method;
    } else if (section === 'treasury') {
      checkMsgTrsMethod = method;
    } else if (section === 'system') {
      checkMsgSysMethod = method;
    } else { return null; }
  });
  const result: IGetMessage = {
    checkMsgNftMethod,
    checkMsgTrsMethod,
    checkMsgSysMethod,
  };
  return result;
}

export function getGenericResult(events: EventRecord[]): GenericResult {
  const result: GenericResult = {
    success: false,
  };
  events.forEach(({ phase, event: { data, method, section } }) => {
    // console.log(`    ${phase}: ${section}.${method}:: ${data}`);
    if (method === 'ExtrinsicSuccess') {
      result.success = true;
    }
  });
  return result;
}



export function getCreateCollectionResult(events: EventRecord[]): CreateCollectionResult {
  let success = false;
  let collectionId: number = 0;
  events.forEach(({ phase, event: { data, method, section } }) => {
    // console.log(`    ${phase}: ${section}.${method}:: ${data}`);
    if (method == 'ExtrinsicSuccess') {
      success = true;
    } else if ((section == 'nft') && (method == 'CollectionCreated')) {
      collectionId = parseInt(data[0].toString());
    }
  });
  const result: CreateCollectionResult = {
    success,
    collectionId,
  };
  return result;
}

export function getCreateItemResult(events: EventRecord[]): CreateItemResult {
  let success = false;
  let collectionId: number = 0;
  let itemId: number = 0;
  let recipient;
  events.forEach(({ phase, event: { data, method, section } }) => {
    // console.log(`    ${phase}: ${section}.${method}:: ${data}`);
    if (method == 'ExtrinsicSuccess') {
      success = true;
    } else if ((section == 'nft') && (method == 'ItemCreated')) {
      collectionId = parseInt(data[0].toString());
      itemId = parseInt(data[1].toString());
      recipient = data[2].toJSON();
    }
  });
  const result: CreateItemResult = {
    success,
    collectionId,
    itemId,
    recipient,
  };
  return result;
}

export function getTransferResult(events: EventRecord[]): TransferResult {
  const result: TransferResult = {
    success: false,
    collectionId: 0,
    itemId: 0,
    value: 0n,
  };

  events.forEach(({ event: { data, method, section } }) => {
    if (method === 'ExtrinsicSuccess') {
      result.success = true;
    } else if (section === 'nft' && method === 'Transfer') {
      result.collectionId = +data[0].toString();
      result.itemId = +data[1].toString();
      result.sender = data[2].toJSON() as CrossAccountId;
      result.recipient = data[3].toJSON() as CrossAccountId;
      result.value = BigInt(data[4].toString());
    }
  });

  return result;
}

interface Invalid {
  type: 'Invalid';
}

interface Nft {
  type: 'NFT';
}

interface Fungible {
  type: 'Fungible';
  decimalPoints: number;
}

interface ReFungible {
  type: 'ReFungible';
}

type CollectionMode = Nft | Fungible | ReFungible | Invalid;

export type CreateCollectionParams = {
  mode: CollectionMode,
  name: string,
  description: string,
  tokenPrefix: string,
};

const defaultCreateCollectionParams: CreateCollectionParams = {
  description: 'description',
  mode: { type: 'NFT' },
  name: 'name',
  tokenPrefix: 'prefix',
}

export async function createCollectionExpectSuccess(params: Partial<CreateCollectionParams> = {}): Promise<number> {
  const { name, description, mode, tokenPrefix } = { ...defaultCreateCollectionParams, ...params };

  let collectionId: number = 0;
  await usingApi(async (api) => {
    // Get number of collections before the transaction
    const AcollectionCount = parseInt((await api.query.nft.createdCollectionCount()).toString(), 10);

    // Run the CreateCollection transaction
    const alicePrivateKey = privateKey('//Alice');

    let modeprm = {};
    if (mode.type === 'NFT') {
      modeprm = { nft: null };
    } else if (mode.type === 'Fungible') {
      modeprm = { fungible: mode.decimalPoints };
    } else if (mode.type === 'ReFungible') {
      modeprm = { refungible: null };
    } else if (mode.type === 'Invalid') {
      modeprm = { invalid: null };
    }

    const tx = api.tx.nft.createCollection(strToUTF16(name), strToUTF16(description), strToUTF16(tokenPrefix), modeprm);
    const events = await submitTransactionAsync(alicePrivateKey, tx);
    const result = getCreateCollectionResult(events);

    // Get number of collections after the transaction
    const BcollectionCount = parseInt((await api.query.nft.createdCollectionCount()).toString(), 10);

    // Get the collection
    const collection: any = (await api.query.nft.collectionById(result.collectionId) as any).toJSON();

    // What to expect
    // tslint:disable-next-line:no-unused-expression
    expect(result.success).to.be.true;
    expect(result.collectionId).to.be.equal(BcollectionCount);
    // tslint:disable-next-line:no-unused-expression
    expect(collection).to.be.not.null;
    expect(BcollectionCount).to.be.equal(AcollectionCount + 1, 'Error: NFT collection NOT created.');
    expect(collection.Owner).to.be.equal(toSubstrateAddress(alicesPublicKey));
    expect(utf16ToStr(collection.Name)).to.be.equal(name);
    expect(utf16ToStr(collection.Description)).to.be.equal(description);
    expect(hexToStr(collection.TokenPrefix)).to.be.equal(tokenPrefix);

    collectionId = result.collectionId;
  });

  return collectionId;
}

export async function createCollectionExpectFailure(params: Partial<CreateCollectionParams> = {}) {
  const { name, description, mode, tokenPrefix } = { ...defaultCreateCollectionParams, ...params };

  let modeprm = {};
  if (mode.type === 'NFT') {
    modeprm = { nft: null };
  } else if (mode.type === 'Fungible') {
    modeprm = { fungible: mode.decimalPoints };
  } else if (mode.type === 'ReFungible') {
    modeprm = { refungible: null };
  } else if (mode.type === 'Invalid') {
    modeprm = { invalid: null };
  }

  await usingApi(async (api) => {
    // Get number of collections before the transaction
    const AcollectionCount = parseInt((await api.query.nft.createdCollectionCount()).toString());

    // Run the CreateCollection transaction
    const alicePrivateKey = privateKey('//Alice');
    const tx = api.tx.nft.createCollection(strToUTF16(name), strToUTF16(description), strToUTF16(tokenPrefix), modeprm);
    const events = await expect(submitTransactionExpectFailAsync(alicePrivateKey, tx)).to.be.rejected;
    const result = getCreateCollectionResult(events);

    // Get number of collections after the transaction
    const BcollectionCount = parseInt((await api.query.nft.createdCollectionCount()).toString());

    // What to expect
    // tslint:disable-next-line:no-unused-expression
    expect(result.success).to.be.false;
    expect(BcollectionCount).to.be.equal(AcollectionCount, 'Error: Collection with incorrect data created.');
  });
}

export async function findUnusedAddress(api: ApiPromise, seedAddition = ''): Promise<IKeyringPair> {
  let bal = new BigNumber(0);
  let unused;
  do {
    const randomSeed = 'seed' + Math.floor(Math.random() * Math.floor(10000)) + seedAddition;
    const keyring = new Keyring({ type: 'sr25519' });
    unused = keyring.addFromUri(`//${randomSeed}`);
    bal = new BigNumber((await api.query.system.account(unused.address)).data.free.toString());
  } while (bal.toFixed() != '0');
  return unused;
}

export async function getAllowance(collectionId: number, tokenId: number, owner: string, approved: string) {
  return await usingApi(async (api) => {
    const bn = await api.query.nft.allowances(collectionId, [tokenId, owner, approved]) as unknown as BN;
    return BigInt(bn.toString());
  });
}

export function findUnusedAddresses(api: ApiPromise, amount: number): Promise<IKeyringPair[]> {
  return Promise.all(new Array(amount).fill(null).map(() => findUnusedAddress(api, '_' + Date.now())));
}

export async function findNotExistingCollection(api: ApiPromise): Promise<number> {
  const totalNumber = parseInt((await api.query.nft.createdCollectionCount()).toString(), 10) as unknown as number;
  const newCollection: number = totalNumber + 1;
  return newCollection;
}

function getDestroyResult(events: EventRecord[]): boolean {
  let success: boolean = false;
  events.forEach(({ phase, event: { data, method, section } }) => {
    // console.log(`    ${phase}: ${section}.${method}:: ${data}`);
    if (method == 'ExtrinsicSuccess') {
      success = true;
    }
  });
  return success;
}

export async function destroyCollectionExpectFailure(collectionId: number, senderSeed: string = '//Alice') {
  await usingApi(async (api) => {
    // Run the DestroyCollection transaction
    const alicePrivateKey = privateKey(senderSeed);
    const tx = api.tx.nft.destroyCollection(collectionId);
    await expect(submitTransactionExpectFailAsync(alicePrivateKey, tx)).to.be.rejected;
  });
}

export async function destroyCollectionExpectSuccess(collectionId: number, senderSeed: string = '//Alice') {
  await usingApi(async (api) => {
    // Run the DestroyCollection transaction
    const alicePrivateKey = privateKey(senderSeed);
    const tx = api.tx.nft.destroyCollection(collectionId);
    const events = await submitTransactionAsync(alicePrivateKey, tx);
    const result = getDestroyResult(events);

    // Get the collection
    const collection: any = (await api.query.nft.collectionById(collectionId)).toJSON();

    // What to expect
    expect(result).to.be.true;
    expect(collection).to.be.null;
  });
}

export async function queryCollectionLimits(collectionId: number) {
  return await usingApi(async (api) => {
    return ((await api.query.nft.collectionById(collectionId)).toJSON() as any).Limits;
  });
}

export async function setCollectionLimitsExpectSuccess(sender: IKeyringPair, collectionId: number, limits: any) {
  await usingApi(async (api) => {
    const oldLimits = await queryCollectionLimits(collectionId);
    const newLimits = { ...oldLimits as any, ...limits };
    const tx = api.tx.nft.setCollectionLimits(collectionId, newLimits);
    const events = await submitTransactionAsync(sender, tx);
    const result = getGenericResult(events);

    expect(result.success).to.be.true;
  });
}

export async function setCollectionLimitsExpectFailure(sender: IKeyringPair, collectionId: number, limits: any) {
  await usingApi(async (api) => {
    const oldLimits = await queryCollectionLimits(collectionId);
    const newLimits = { ...oldLimits as any, ...limits };
    const tx = api.tx.nft.setCollectionLimits(collectionId, newLimits);
    const events = await expect(submitTransactionExpectFailAsync(sender, tx)).to.be.rejected;
    const result = getGenericResult(events);

    expect(result.success).to.be.false;
  });
}

export async function setCollectionSponsorExpectSuccess(collectionId: number, sponsor: string) {
  await usingApi(async (api) => {

    // Run the transaction
    const alicePrivateKey = privateKey('//Alice');
    const tx = api.tx.nft.setCollectionSponsor(collectionId, sponsor);
    const events = await submitTransactionAsync(alicePrivateKey, tx);
    const result = getGenericResult(events);

    // Get the collection
    const collection: any = (await api.query.nft.collectionById(collectionId)).toJSON();

    // What to expect
    expect(result.success).to.be.true;
    expect(collection.Sponsorship).to.deep.equal({
      unconfirmed: sponsor,
    });
  });
}

export async function removeCollectionSponsorExpectSuccess(collectionId: number) {
  await usingApi(async (api) => {

    // Run the transaction
    const alicePrivateKey = privateKey('//Alice');
    const tx = api.tx.nft.removeCollectionSponsor(collectionId);
    const events = await submitTransactionAsync(alicePrivateKey, tx);
    const result = getGenericResult(events);

    // Get the collection
    const collection: any = (await api.query.nft.collectionById(collectionId)).toJSON();

    // What to expect
    expect(result.success).to.be.true;
    expect(collection.Sponsorship).to.be.deep.equal({ disabled: null });
  });
}

export async function removeCollectionSponsorExpectFailure(collectionId: number) {
  await usingApi(async (api) => {

    // Run the transaction
    const alicePrivateKey = privateKey('//Alice');
    const tx = api.tx.nft.removeCollectionSponsor(collectionId);
    await expect(submitTransactionExpectFailAsync(alicePrivateKey, tx)).to.be.rejected;
  });
}

export async function setCollectionSponsorExpectFailure(collectionId: number, sponsor: string, senderSeed: string = '//Alice') {
  await usingApi(async (api) => {

    // Run the transaction
    const alicePrivateKey = privateKey(senderSeed);
    const tx = api.tx.nft.setCollectionSponsor(collectionId, sponsor);
    await expect(submitTransactionExpectFailAsync(alicePrivateKey, tx)).to.be.rejected;
  });
}

export async function confirmSponsorshipExpectSuccess(collectionId: number, senderSeed: string = '//Alice') {
  await usingApi(async (api) => {

    // Run the transaction
    const sender = privateKey(senderSeed);
    const tx = api.tx.nft.confirmSponsorship(collectionId);
    const events = await submitTransactionAsync(sender, tx);
    const result = getGenericResult(events);

    // Get the collection
    const collection: any = (await api.query.nft.collectionById(collectionId)).toJSON();

    // What to expect
    expect(result.success).to.be.true;
    expect(collection.Sponsorship).to.be.deep.equal({
      confirmed: sender.address,
    });
  });
}


export async function confirmSponsorshipExpectFailure(collectionId: number, senderSeed: string = '//Alice') {
  await usingApi(async (api) => {

    // Run the transaction
    const sender = privateKey(senderSeed);
    const tx = api.tx.nft.confirmSponsorship(collectionId);
    await expect(submitTransactionExpectFailAsync(sender, tx)).to.be.rejected;
  });
}

export async function enableContractSponsoringExpectSuccess(sender: IKeyringPair, contractAddress: AccountId | string, enable: boolean) {
  await usingApi(async (api) => {
    const tx = api.tx.nft.enableContractSponsoring(contractAddress, enable);
    const events = await submitTransactionAsync(sender, tx);
    const result = getGenericResult(events);

    expect(result.success).to.be.true;
  });
}

export async function enableContractSponsoringExpectFailure(sender: IKeyringPair, contractAddress: AccountId | string, enable: boolean) {
  await usingApi(async (api) => {
    const tx = api.tx.nft.enableContractSponsoring(contractAddress, enable);
    const events = await expect(submitTransactionExpectFailAsync(sender, tx)).to.be.rejected;
    const result = getGenericResult(events);

    expect(result.success).to.be.false;
  });
}

export async function setContractSponsoringRateLimitExpectSuccess(sender: IKeyringPair, contractAddress: AccountId | string, rateLimit: number) {
  await usingApi(async (api) => {
    const tx = api.tx.nft.setContractSponsoringRateLimit(contractAddress, rateLimit);
    const events = await submitTransactionAsync(sender, tx);
    const result = getGenericResult(events);

    expect(result.success).to.be.true;
  });
}

export async function setContractSponsoringRateLimitExpectFailure(sender: IKeyringPair, contractAddress: AccountId | string, rateLimit: number) {
  await usingApi(async (api) => {
    const tx = api.tx.nft.setContractSponsoringRateLimit(contractAddress, rateLimit);
    const events = await expect(submitTransactionExpectFailAsync(sender, tx)).to.be.rejected;
    const result = getGenericResult(events);

    expect(result.success).to.be.false;
  });
}

export async function toggleContractWhitelistExpectSuccess(sender: IKeyringPair, contractAddress: AccountId | string, enabled: boolean) {
  await usingApi(async (api) => {
    const tx = api.tx.nft.toggleContractWhiteList(contractAddress, true);
    const events = await submitTransactionAsync(sender, tx);
    const result = getGenericResult(events);

    expect(result.success).to.be.true;
  });
}

export async function isWhitelistedInContract(contractAddress: AccountId | string, user: string) {
  let whitelisted: boolean = false;
  await usingApi(async (api) => {
    whitelisted = (await api.query.nft.contractWhiteList(contractAddress, user)).toJSON() as boolean;
  });
  return whitelisted;
}

export async function addToContractWhiteListExpectSuccess(sender: IKeyringPair, contractAddress: AccountId | string, user: AccountId | string) {
  await usingApi(async (api) => {
    const tx = api.tx.nft.addToContractWhiteList(contractAddress.toString(), user.toString());
    const events = await submitTransactionAsync(sender, tx);
    const result = getGenericResult(events);

    expect(result.success).to.be.true;
  });
}

export async function removeFromContractWhiteListExpectSuccess(sender: IKeyringPair, contractAddress: AccountId | string, user: AccountId | string) {
  await usingApi(async (api) => {
    const tx = api.tx.nft.removeFromContractWhiteList(contractAddress.toString(), user.toString());
    const events = await submitTransactionAsync(sender, tx);
    const result = getGenericResult(events);

    expect(result.success).to.be.true;
  });
}

export async function removeFromContractWhiteListExpectFailure(sender: IKeyringPair, contractAddress: AccountId | string, user: AccountId | string) {
  await usingApi(async (api) => {
    const tx = api.tx.nft.removeFromContractWhiteList(contractAddress.toString(), user.toString());
    const events = await expect(submitTransactionExpectFailAsync(sender, tx)).to.be.rejected;
    const result = getGenericResult(events);

    expect(result.success).to.be.false;
  });
}

export async function setVariableMetaDataExpectSuccess(sender: IKeyringPair, collectionId: number, itemId: number, data: number[]) {
  await usingApi(async (api) => {
    const tx = api.tx.nft.setVariableMetaData(collectionId, itemId, '0x' + Buffer.from(data).toString('hex'));
    const events = await submitTransactionAsync(sender, tx);
    const result = getGenericResult(events);

    expect(result.success).to.be.true;
  });
}

export async function setVariableMetaDataExpectFailure(sender: IKeyringPair, collectionId: number, itemId: number, data: number[]) {
  await usingApi(async (api) => {
    const tx = api.tx.nft.setVariableMetaData(collectionId, itemId, '0x' + Buffer.from(data).toString('hex'));
    await expect(submitTransactionExpectFailAsync(sender, tx)).to.be.rejected;
  });
}

export async function setOffchainSchemaExpectSuccess(sender: IKeyringPair, collectionId: number, data: number[]) {
  await usingApi(async (api) => {
    const tx = api.tx.nft.setOffchainSchema(collectionId, '0x' + Buffer.from(data).toString('hex'));
    const events = await submitTransactionAsync(sender, tx);
    const result = getGenericResult(events);

    expect(result.success).to.be.true;
  });
}

export async function setOffchainSchemaExpectFailure(sender: IKeyringPair, collectionId: number, data: number[]) {
  await usingApi(async (api) => {
    const tx = api.tx.nft.setOffchainSchema(collectionId, '0x' + Buffer.from(data).toString('hex'));
    await expect(submitTransactionExpectFailAsync(sender, tx)).to.be.rejected;
  });
}

export interface CreateFungibleData {
  readonly Value: bigint;
}

export interface CreateReFungibleData { }
export interface CreateNftData { }

export type CreateItemData = {
  NFT: CreateNftData;
} | {
  Fungible: CreateFungibleData;
} | {
  ReFungible: CreateReFungibleData;
};

export async function burnItemExpectSuccess(owner: IKeyringPair, collectionId: number, tokenId: number, value = 0) {
  await usingApi(async (api) => {
    const tx = api.tx.nft.burnItem(collectionId, tokenId, value);
    const events = await submitTransactionAsync(owner, tx);
    const result = getGenericResult(events);
    // Get the item
    const item: any = (await api.query.nft.nftItemList(collectionId, tokenId)).toJSON();
    // What to expect
    // tslint:disable-next-line:no-unused-expression
    expect(result.success).to.be.true;
    // tslint:disable-next-line:no-unused-expression
    expect(item).to.be.null;
  });
}

export async function
  approveExpectSuccess(collectionId: number,
    tokenId: number, owner: IKeyringPair, approved: IKeyringPair | CrossAccountId | string, amount: number | bigint = 1) {
  await usingApi(async (api: ApiPromise) => {
    approved = normalizeAccountId(approved);
    const allowanceBefore =
      await api.query.nft.allowances(collectionId, [tokenId, owner.address, toSubstrateAddress(approved)]) as unknown as BN;
    const approveNftTx = api.tx.nft.approve(approved, collectionId, tokenId, amount);
    const events = await submitTransactionAsync(owner, approveNftTx);
    const result = getCreateItemResult(events);
    // tslint:disable-next-line:no-unused-expression
    expect(result.success).to.be.true;
    const allowanceAfter =
      await api.query.nft.allowances(collectionId, [tokenId, owner.address, toSubstrateAddress(approved)]) as unknown as BN;
    expect(allowanceAfter.sub(allowanceBefore).toString()).to.be.equal(amount.toString());
  });
}

export async function
  transferFromExpectSuccess(collectionId: number,
    tokenId: number,
    accountApproved: IKeyringPair,
    accountFrom: IKeyringPair | CrossAccountId,
    accountTo: IKeyringPair | CrossAccountId,
    value: number | bigint = 1,
    type: string = 'NFT') {
  await usingApi(async (api: ApiPromise) => {
    const to = normalizeAccountId(accountTo);
    let balanceBefore = new BN(0);
    if (type === 'Fungible') {
      balanceBefore = await api.query.nft.balance(collectionId, toSubstrateAddress(to)) as unknown as BN;
    }
    const transferFromTx = api.tx.nft.transferFrom(
      normalizeAccountId(accountFrom), to, collectionId, tokenId, value);
    const events = await submitTransactionAsync(accountApproved, transferFromTx);
    const result = getCreateItemResult(events);
    // tslint:disable-next-line:no-unused-expression
    expect(result.success).to.be.true;
    if (type === 'NFT') {
      const nftItemData = (await api.query.nft.nftItemList(collectionId, tokenId) as any).toJSON() as ITokenDataType;
      expect(nftItemData.Owner).to.be.deep.equal(to);
    }
    if (type === 'Fungible') {
      const balanceAfter = (await api.query.nft.fungibleItemList(collectionId, toSubstrateAddress(to)) as any).Value as unknown as BN;
      expect(balanceAfter.sub(balanceBefore).toString()).to.be.equal(value.toString());
    }
    if (type === 'ReFungible') {
      const nftItemData =
        (await api.query.nft.reFungibleItemList(collectionId, tokenId) as any).toJSON() as IReFungibleTokenDataType;
      expect(nftItemData.Owner[0].Owner).to.be.deep.equal(normalizeAccountId(to));
      expect(nftItemData.Owner[0].Fraction).to.be.equal(value);
    }
  });
}

export async function
  transferFromExpectFail(collectionId: number,
    tokenId: number,
    accountApproved: IKeyringPair,
    accountFrom: IKeyringPair,
    accountTo: IKeyringPair,
    value: number | bigint = 1) {
  await usingApi(async (api: ApiPromise) => {
    const transferFromTx = api.tx.nft.transferFrom(
      normalizeAccountId(accountFrom.address), normalizeAccountId(accountTo.address), collectionId, tokenId, value);
    const events = await expect(submitTransactionExpectFailAsync(accountApproved, transferFromTx)).to.be.rejected;
    const result = getCreateCollectionResult(events);
    // tslint:disable-next-line:no-unused-expression
    expect(result.success).to.be.false;
  });
}

async function getBlockNumber(api: ApiPromise): Promise<number> {
  return new Promise<number>(async (resolve, reject) => {
    const unsubscribe = await api.rpc.chain.subscribeNewHeads((head) => {
        unsubscribe();
        resolve(head.number.toNumber());
    });
  });
}

export async function
scheduleTransferExpectSuccess(collectionId: number,
                      tokenId: number,
                      sender: IKeyringPair,
                      recipient: IKeyringPair,
                      value: number | bigint = 1,
                      type: string = 'NFT') {
  await usingApi(async (api: ApiPromise) => {
    let balanceBefore = new BN(0);


    let blockNumber: number | undefined = await getBlockNumber(api);
    let expectedBlockNumber = blockNumber + 2;

    expect(blockNumber).to.be.greaterThan(0);
    const transferTx = await api.tx.nft.transfer(recipient.address, collectionId, tokenId, value); 
    const scheduleTx = await api.tx.scheduler.schedule(expectedBlockNumber, null, 0, transferTx);

    const events = await submitTransactionAsync(sender, scheduleTx);

    const sponsorBalanceBefore = new BigNumber((await api.query.system.account(sender.address)).data.free.toString());
    const recipientBalanceBefore = new BigNumber((await api.query.system.account(recipient.address)).data.free.toString());

    const nftItemDataBefore = (await api.query.nft.nftItemList(collectionId, tokenId)).toJSON() as unknown as ITokenDataType;
    expect(nftItemDataBefore.Owner.toString()).to.be.equal(sender.address);

    // sleep for 2 blocks
    await new Promise(resolve => setTimeout(resolve, 6000 * 2));

    const sponsorBalanceAfter = new BigNumber((await api.query.system.account(sender.address)).data.free.toString());
    const recipientBalanceAfter = new BigNumber((await api.query.system.account(recipient.address)).data.free.toString());

    const nftItemData = (await api.query.nft.nftItemList(collectionId, tokenId)).toJSON() as unknown as ITokenDataType;
    expect(nftItemData.Owner.toString()).to.be.equal(recipient.address);
    expect(recipientBalanceAfter.toNumber()).to.be.equal(recipientBalanceBefore.toNumber());
  });
}


export async function
  transferExpectSuccess(collectionId: number,
    tokenId: number,
    sender: IKeyringPair,
    recipient: IKeyringPair | CrossAccountId,
    value: number | bigint = 1,
    type: string = 'NFT') {
  await usingApi(async (api: ApiPromise) => {
    const to = normalizeAccountId(recipient);

    let balanceBefore = new BN(0);
    if (type === 'Fungible') {
      balanceBefore = await api.query.nft.balance(collectionId, toSubstrateAddress(to)) as unknown as BN;
    }
    const transferTx = api.tx.nft.transfer(to, collectionId, tokenId, value);
    const events = await submitTransactionAsync(sender, transferTx);
    const result = getTransferResult(events);
    // tslint:disable-next-line:no-unused-expression
    expect(result.success).to.be.true;
    expect(result.collectionId).to.be.equal(collectionId);
    expect(result.itemId).to.be.equal(tokenId);
    expect(result.sender).to.be.deep.equal(normalizeAccountId(sender.address));
    expect(result.recipient).to.be.deep.equal(to);
    expect(result.value.toString()).to.be.equal(value.toString());
    if (type === 'NFT') {
      const nftItemData = (await api.query.nft.nftItemList(collectionId, tokenId)).toJSON() as unknown as ITokenDataType;
      expect(nftItemData.Owner).to.be.deep.equal(to);
    }
    if (type === 'Fungible') {
      const balanceAfter = (await api.query.nft.fungibleItemList(collectionId, toSubstrateAddress(to)) as any).Value as unknown as BN;
      expect(balanceAfter.sub(balanceBefore).toString()).to.be.equal(value.toString());
    }
    if (type === 'ReFungible') {
      const nftItemData =
        (await api.query.nft.reFungibleItemList(collectionId, tokenId)).toJSON() as unknown as IReFungibleTokenDataType;
      expect(nftItemData.Owner[0].Owner).to.be.deep.equal(to);
      expect(nftItemData.Owner[0].Fraction.toString()).to.be.equal(value.toString());
    }
  });
}

export async function
  transferExpectFail(collectionId: number,
    tokenId: number,
    sender: IKeyringPair,
    recipient: IKeyringPair,
    value: number | bigint = 1,
    type: string = 'NFT') {
  await usingApi(async (api: ApiPromise) => {
    const transferTx = api.tx.nft.transfer(normalizeAccountId(recipient.address), collectionId, tokenId, value);
    const events = await expect(submitTransactionExpectFailAsync(sender, transferTx)).to.be.rejected;
    if (events && Array.isArray(events)) {
      const result = getCreateCollectionResult(events);
      // tslint:disable-next-line:no-unused-expression
      expect(result.success).to.be.false;
    }
  });
}

export async function
  approveExpectFail(collectionId: number,
    tokenId: number, owner: IKeyringPair, approved: IKeyringPair, amount: number | bigint = 1) {
  await usingApi(async (api: ApiPromise) => {
    const approveNftTx = api.tx.nft.approve(normalizeAccountId(approved.address), collectionId, tokenId, amount);
    const events = await expect(submitTransactionExpectFailAsync(owner, approveNftTx)).to.be.rejected;
    const result = getCreateCollectionResult(events);
    // tslint:disable-next-line:no-unused-expression
    expect(result.success).to.be.false;
  });
}

export async function getFungibleBalance(
  collectionId: number,
  owner: string,
) {
  return await usingApi(async (api) => {
    const response = (await api.query.nft.fungibleItemList(collectionId, owner)).toJSON() as unknown as { Value: string };
    return BigInt(response.Value);
  });
}

export async function createFungibleItemExpectSuccess(
  sender: IKeyringPair,
  collectionId: number,
  data: CreateFungibleData,
  owner: CrossAccountId | string = sender.address,
) {
  return await usingApi(async (api) => {
    const tx = api.tx.nft.createItem(collectionId, normalizeAccountId(owner), { Fungible: data });

    const events = await submitTransactionAsync(sender, tx);
    const result = getCreateItemResult(events);

    expect(result.success).to.be.true;
    return result.itemId;
  });
}

export async function createItemExpectSuccess(
  sender: IKeyringPair, collectionId: number, createMode: string, owner: CrossAccountId | string = sender.address) {
  let newItemId: number = 0;
  await usingApi(async (api) => {
    const to = normalizeAccountId(owner);
    const AItemCount = parseInt((await api.query.nft.itemListIndex(collectionId)).toString(), 10);
    const Aitem: any = (await api.query.nft.fungibleItemList(collectionId, toSubstrateAddress(to))).toJSON();
    const AItemBalance = new BigNumber(Aitem.Value);

    let tx;
    if (createMode === 'Fungible') {
      const createData = { fungible: { value: 10 } };
      tx = api.tx.nft.createItem(collectionId, to, createData);
    } else if (createMode === 'ReFungible') {
      const createData = { refungible: { const_data: [], variable_data: [], pieces: 100 } };
      tx = api.tx.nft.createItem(collectionId, to, createData);
    } else {
      tx = api.tx.nft.createItem(collectionId, to, createMode);
    }

    const events = await submitTransactionAsync(sender, tx);
    const result = getCreateItemResult(events);

    const BItemCount = parseInt((await api.query.nft.itemListIndex(collectionId)).toString(), 10);
    const Bitem: any = (await api.query.nft.fungibleItemList(collectionId, toSubstrateAddress(to))).toJSON();
    const BItemBalance = new BigNumber(Bitem.Value);

    // What to expect
    // tslint:disable-next-line:no-unused-expression
    expect(result.success).to.be.true;
    if (createMode === 'Fungible') {
      expect(BItemBalance.minus(AItemBalance).toNumber()).to.be.equal(10);
    } else {
      expect(BItemCount).to.be.equal(AItemCount + 1);
    }
    expect(collectionId).to.be.equal(result.collectionId);
    expect(BItemCount.toString()).to.be.equal(result.itemId.toString());
    expect(to).to.be.deep.equal(result.recipient);
    newItemId = result.itemId;
  });
  return newItemId;
}

export async function createItemExpectFailure(
  sender: IKeyringPair, collectionId: number, createMode: string, owner: string = sender.address) {
  await usingApi(async (api) => {
    const tx = api.tx.nft.createItem(collectionId, normalizeAccountId(owner), createMode);
    
    const events = await expect(submitTransactionExpectFailAsync(sender, tx)).to.be.rejected;
    const result = getCreateItemResult(events);

    expect(result.success).to.be.false;
  });
}

export async function setPublicAccessModeExpectSuccess(
  sender: IKeyringPair, collectionId: number,
  accessMode: 'Normal' | 'WhiteList',
) {
  await usingApi(async (api) => {

    // Run the transaction
    const tx = api.tx.nft.setPublicAccessMode(collectionId, accessMode);
    const events = await submitTransactionAsync(sender, tx);
    const result = getGenericResult(events);

    // Get the collection
    const collection: any = (await api.query.nft.collectionById(collectionId)).toJSON();

    // What to expect
    // tslint:disable-next-line:no-unused-expression
    expect(result.success).to.be.true;
    expect(collection.Access).to.be.equal(accessMode);
  });
}

export async function enableWhiteListExpectSuccess(sender: IKeyringPair, collectionId: number) {
  await setPublicAccessModeExpectSuccess(sender, collectionId, 'WhiteList');
}

export async function disableWhiteListExpectSuccess(sender: IKeyringPair, collectionId: number) {
  await setPublicAccessModeExpectSuccess(sender, collectionId, 'Normal');
}

export async function setMintPermissionExpectSuccess(sender: IKeyringPair, collectionId: number, enabled: boolean) {
  await usingApi(async (api) => {

    // Run the transaction
    const tx = api.tx.nft.setMintPermission(collectionId, enabled);
    const events = await submitTransactionAsync(sender, tx);
    const result = getGenericResult(events);

    // Get the collection
    const collection: any = (await api.query.nft.collectionById(collectionId)).toJSON();

    // What to expect
    // tslint:disable-next-line:no-unused-expression
    expect(result.success).to.be.true;
    expect(collection.MintMode).to.be.equal(enabled);
  });
}

export async function enablePublicMintingExpectSuccess(sender: IKeyringPair, collectionId: number) {
  await setMintPermissionExpectSuccess(sender, collectionId, true);
}

export async function setMintPermissionExpectFailure(sender: IKeyringPair, collectionId: number, enabled: boolean) {
  await usingApi(async (api) => {
    // Run the transaction
    const tx = api.tx.nft.setMintPermission(collectionId, enabled);
    const events = await expect(submitTransactionExpectFailAsync(sender, tx)).to.be.rejected;
    const result = getCreateCollectionResult(events);
    // tslint:disable-next-line:no-unused-expression
    expect(result.success).to.be.false;
  });
}

export async function isWhitelisted(collectionId: number, address: string) {
  let whitelisted: boolean = false;
  await usingApi(async (api) => {
    whitelisted = (await api.query.nft.whiteList(collectionId, address)).toJSON() as unknown as boolean;
  });
  return whitelisted;
}

export async function addToWhiteListExpectSuccess(sender: IKeyringPair, collectionId: number, address: string | AccountId) {
  await usingApi(async (api) => {

    const whiteListedBefore = (await api.query.nft.whiteList(collectionId, address)).toJSON();

    // Run the transaction
    const tx = api.tx.nft.addToWhiteList(collectionId, normalizeAccountId(address));
    const events = await submitTransactionAsync(sender, tx);
    const result = getGenericResult(events);

    const whiteListedAfter = (await api.query.nft.whiteList(collectionId, address)).toJSON();

    // What to expect
    // tslint:disable-next-line:no-unused-expression
    expect(result.success).to.be.true;
    // tslint:disable-next-line: no-unused-expression
    expect(whiteListedBefore).to.be.false;
    // tslint:disable-next-line: no-unused-expression
    expect(whiteListedAfter).to.be.true;
  });
}

export async function removeFromWhiteListExpectSuccess(sender: IKeyringPair, collectionId: number, address: CrossAccountId) {
  await usingApi(async (api) => {
    // Run the transaction
    const tx = api.tx.nft.removeFromWhiteList(collectionId, normalizeAccountId(address));
    const events = await submitTransactionAsync(sender, tx);
    const result = getGenericResult(events);

    // What to expect
    // tslint:disable-next-line:no-unused-expression
    expect(result.success).to.be.true;
  });
}

export async function removeFromWhiteListExpectFailure(sender: IKeyringPair, collectionId: number, address: CrossAccountId) {
  await usingApi(async (api) => {
    // Run the transaction
    const tx = api.tx.nft.removeFromWhiteList(collectionId, normalizeAccountId(address));
    const events = await expect(submitTransactionExpectFailAsync(sender, tx)).to.be.rejected;
    const result = getGenericResult(events);

    // What to expect
    // tslint:disable-next-line:no-unused-expression
    expect(result.success).to.be.false;
  });
}

export const getDetailedCollectionInfo = async (api: ApiPromise, collectionId: number)
  : Promise<ICollectionInterface | null> => {
  return (await api.query.nft.collectionById(collectionId)).toJSON() as unknown as ICollectionInterface;
};

export const getCreatedCollectionCount = async (api: ApiPromise): Promise<number> => {
  // set global object - collectionsCount
  return (await api.query.nft.createdCollectionCount() as unknown as BN).toNumber();
};

export async function queryCollectionExpectSuccess(collectionId: number): Promise<ICollectionInterface> {
  return await usingApi(async (api) => {
    return (await api.query.nft.collectionById(collectionId)).toJSON() as unknown as ICollectionInterface;
  });
}<|MERGE_RESOLUTION|>--- conflicted
+++ resolved
@@ -4,12 +4,8 @@
 //
 
 import { ApiPromise, Keyring } from '@polkadot/api';
-<<<<<<< HEAD
-import type { AccountId, EventRecord } from '@polkadot/types/interfaces';
-=======
 import { Enum, Struct } from '@polkadot/types/codec';
 import type { AccountId, BlockNumber, Call, EventRecord } from '@polkadot/types/interfaces';
->>>>>>> dc9fdbfc
 import { u128 } from '@polkadot/types/primitive';
 import { IKeyringPair } from '@polkadot/types/types';
 import { evmToAddress } from '@polkadot/util-crypto';
