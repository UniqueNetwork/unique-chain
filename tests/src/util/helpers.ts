--- conflicted
+++ resolved
@@ -517,11 +517,7 @@
 
 export async function
 approveExpectSuccess(collectionId: number,
-<<<<<<< HEAD
-                     tokenId: number, owner: IKeyringPair, approved: IKeyringPair, amount: number | bigint = 1) {
-=======
-                     tokenId: number, owner: IKeyringPair, approved: IKeyringPair, amount: number = 1) { //alice,bob
->>>>>>> e6241c65
+                     tokenId: number, owner: IKeyringPair, approved: IKeyringPair, amount: number | bigint = 1) { //alice,bob
   await usingApi(async (api: ApiPromise) => {
     const allowanceBefore =
       await api.query.nft.allowances(collectionId, [tokenId, owner.address, approved.address]) as unknown as BN;
@@ -539,17 +535,10 @@
 export async function
 transferFromExpectSuccess(collectionId: number,
                           tokenId: number,
-<<<<<<< HEAD
-                          accountApproved: IKeyringPair,
-                          accountFrom: IKeyringPair,
-                          accountTo: IKeyringPair,
-                          value: number | bigint = 1,
-=======
                           accountApproved: IKeyringPair, //bob
                           accountFrom: IKeyringPair, //alice
                           accountTo: IKeyringPair, //charlie
-                          value: number = 1,
->>>>>>> e6241c65
+                          value: number | bigint = 1,
                           type: string = 'NFT') {
   await usingApi(async (api: ApiPromise) => {
     let balanceBefore = new BN(0);
