//
// This file is subject to the terms and conditions defined in
// file 'LICENSE', which is part of this source code package.
//

import chai from 'chai';
import chaiAsPromised from 'chai-as-promised';
import type { AccountId, EventRecord } from '@polkadot/types/interfaces';
import { ApiPromise, Keyring } from "@polkadot/api";
import { default as usingApi, submitTransactionAsync } from "../substrate/substrate-api";
import privateKey from '../substrate/privateKey';
import { alicesPublicKey, nullPublicKey } from "../accounts";
import { strToUTF16, utf16ToStr, hexToStr } from '../util/util';
import { IKeyringPair } from "@polkadot/types/types";
import { BigNumber } from 'bignumber.js';

chai.use(chaiAsPromised);
const expect = chai.expect;

type GenericResult = {
  success: boolean,
};

type CreateCollectionResult = {
  success: boolean,
  collectionId: number
};

export function getGenericResult(events: EventRecord[]): GenericResult {
  let result: GenericResult = {
    success: false
  }
  events.forEach(({ phase, event: { data, method, section } }) => {
    // console.log(`    ${phase}: ${section}.${method}:: ${data}`);
    if (method == 'ExtrinsicSuccess') {
      result.success = true;
    }
  });
  return result;
}

function getCreateCollectionResult(events: EventRecord[]): CreateCollectionResult {
  let success = false;
  let collectionId: number = 0;
  events.forEach(({ phase, event: { data, method, section } }) => {
    // console.log(`    ${phase}: ${section}.${method}:: ${data}`);
    if (method == 'ExtrinsicSuccess') {
      success = true;
    } else if ((section == 'nft') && (method == 'Created')) {
      collectionId = parseInt(data[0].toString());
    }
  });
  let result: CreateCollectionResult = {
    success,
    collectionId
  }
  return result;
}

export async function createCollectionExpectSuccess(name: string, description: string, tokenPrefix: string, mode: string): Promise<number> {
  let collectionId: number = 0;
  await usingApi(async (api) => {
    // Get number of collections before the transaction
    const AcollectionCount = parseInt((await api.query.nft.createdCollectionCount()).toString());

    // Run the CreateCollection transaction
    const alicePrivateKey = privateKey('//Alice');
    const tx = api.tx.nft.createCollection(strToUTF16(name), strToUTF16(description), strToUTF16(tokenPrefix), mode);
    const events = await submitTransactionAsync(alicePrivateKey, tx);
    const result = getCreateCollectionResult(events);

    // Get number of collections after the transaction
    const BcollectionCount = parseInt((await api.query.nft.createdCollectionCount()).toString());

    // Get the collection 
    const collection: any = (await api.query.nft.collection(result.collectionId)).toJSON();

    // What to expect
    expect(result.success).to.be.true;
    expect(result.collectionId).to.be.equal(BcollectionCount);
    expect(collection).to.be.not.null;
    expect(BcollectionCount).to.be.equal(AcollectionCount+1, 'Error: NFT collection NOT created.');
    expect(collection.Owner).to.be.equal(alicesPublicKey);
    expect(utf16ToStr(collection.Name)).to.be.equal(name);
    expect(utf16ToStr(collection.Description)).to.be.equal(description);
    expect(hexToStr(collection.TokenPrefix)).to.be.equal(tokenPrefix);

    collectionId = result.collectionId;
  });

  return collectionId;
}
  
export async function createCollectionExpectFailure(name: string, description: string, tokenPrefix: string, mode: string) {
  await usingApi(async (api) => {
    // Get number of collections before the transaction
    const AcollectionCount = parseInt((await api.query.nft.createdCollectionCount()).toString());

    // Run the CreateCollection transaction
    const alicePrivateKey = privateKey('//Alice');
    const tx = api.tx.nft.createCollection(name, description, tokenPrefix, mode);
    const events = await submitTransactionAsync(alicePrivateKey, tx);
    const result = getCreateCollectionResult(events);

    // Get number of collections after the transaction
    const BcollectionCount = parseInt((await api.query.nft.createdCollectionCount()).toString());

    // What to expect
    expect(result.success).to.be.false;
    expect(BcollectionCount).to.be.equal(AcollectionCount, 'Error: Collection with incorrect data created.');
  });
}
  
export async function findUnusedAddress(api: ApiPromise): Promise<IKeyringPair> {
  let bal = new BigNumber(0);
  let unused;
  do {
    const randomSeed = 'seed' +  Math.floor(Math.random() * Math.floor(10000));
    const keyring = new Keyring({ type: 'sr25519' });
    unused = keyring.addFromUri(`//${randomSeed}`);
    bal = new BigNumber((await api.query.system.account(unused.address)).data.free.toString());
  } while (bal.toFixed() != '0');
  return unused; 
}

<<<<<<< HEAD
function getDestroyResult(events: EventRecord[]): boolean {
  let success: boolean = false;
  events.forEach(({ phase, event: { data, method, section } }) => {
    // console.log(`    ${phase}: ${section}.${method}:: ${data}`);
    if (method == 'ExtrinsicSuccess') {
      success = true;
    }
  });
  return success;
}

export async function destroyCollectionExpectFailure(collectionId: number, senderSeed: string = '//Alice') {
  await usingApi(async (api) => {
    // Run the DestroyCollection transaction
    const alicePrivateKey = privateKey(senderSeed);
    const tx = api.tx.nft.destroyCollection(collectionId);
    const events = await submitTransactionAsync(alicePrivateKey, tx);
    const result = getDestroyResult(events);

    // What to expect
    expect(result).to.be.false;
  });
}

export async function destroyCollectionExpectSuccess(collectionId: number, senderSeed: string = '//Alice') {
  await usingApi(async (api) => {
    // Run the DestroyCollection transaction
    const alicePrivateKey = privateKey(senderSeed);
    const tx = api.tx.nft.destroyCollection(collectionId);
    const events = await submitTransactionAsync(alicePrivateKey, tx);
    const result = getDestroyResult(events);

    // Get the collection 
    const collection: any = (await api.query.nft.collection(collectionId)).toJSON();

    // What to expect
    expect(result).to.be.true;
    expect(collection).to.be.not.null;
    expect(collection.Owner).to.be.equal(nullPublicKey);
  });
}

export async function setCollectionSponsorExpectSuccess(collectionId: number, sponsor: string) {
  await usingApi(async (api) => {

    // Run the transaction
    const alicePrivateKey = privateKey('//Alice');
    const tx = api.tx.nft.setCollectionSponsor(collectionId, sponsor);
    const events = await submitTransactionAsync(alicePrivateKey, tx);
    const result = getGenericResult(events);

    // Get the collection 
    const collection: any = (await api.query.nft.collection(collectionId)).toJSON();

    // What to expect
    expect(result.success).to.be.true;
    expect(collection.Sponsor.toString()).to.be.equal(sponsor.toString());
    expect(collection.SponsorConfirmed).to.be.false;
  });
}

export async function setCollectionSponsorExpectFailure(collectionId: number, sponsor: string, senderSeed: string = '//Alice') {
  await usingApi(async (api) => {

    // Run the transaction
    const alicePrivateKey = privateKey(senderSeed);
    const tx = api.tx.nft.setCollectionSponsor(collectionId, sponsor);
    const events = await submitTransactionAsync(alicePrivateKey, tx);
    const result = getGenericResult(events);

    // What to expect
    expect(result.success).to.be.false;
  });
}

export async function confirmSponsorshipExpectSuccess(collectionId: number, senderSeed: string = '//Alice') {
  await usingApi(async (api) => {

    // Run the transaction
    const sender = privateKey(senderSeed);
    const tx = api.tx.nft.confirmSponsorship(collectionId);
    const events = await submitTransactionAsync(sender, tx);
    const result = getGenericResult(events);

    // Get the collection 
    const collection: any = (await api.query.nft.collection(collectionId)).toJSON();

    // What to expect
    expect(result.success).to.be.true;
    expect(collection.Sponsor).to.be.equal(sender.address);
    expect(collection.SponsorConfirmed).to.be.true;
  });
}

export async function confirmSponsorshipExpectFailure(collectionId: number, senderSeed: string = '//Alice') {
  await usingApi(async (api) => {

    // Run the transaction
    const sender = privateKey(senderSeed);
    const tx = api.tx.nft.confirmSponsorship(collectionId);
    const events = await submitTransactionAsync(sender, tx);
    const result = getGenericResult(events);

    // What to expect
    expect(result.success).to.be.false;
  });
}
=======
export async function createItemExpectSuccess(collectionId: number, createMode: string, senderSeed: string = '//Alice') {
  await usingApi(async (api) => {

    const AItemCount = parseInt((await api.query.nft.itemListIndex(collectionId)).toString());

    const sender = privateKey(senderSeed);
    const tx = api.tx.nft.createItem(collectionId, sender.address, createMode);
    const events = await submitTransactionAsync(sender, tx);
    const result = getGenericResult(events);
  
    const BItemCount = parseInt((await api.query.nft.itemListIndex(collectionId)).toString());

    // What to expect
    expect(result.success).to.be.true;
    expect(BItemCount).to.be.equal(AItemCount+1);
  });
}
>>>>>>> c3c05030
<|MERGE_RESOLUTION|>--- conflicted
+++ resolved
@@ -26,6 +26,12 @@
   collectionId: number
 };
 
+type CreateItemResult = {
+  success: boolean,
+  collectionId: number,
+  itemId: number
+};
+
 export function getGenericResult(events: EventRecord[]): GenericResult {
   let result: GenericResult = {
     success: false
@@ -53,6 +59,27 @@
   let result: CreateCollectionResult = {
     success,
     collectionId
+  }
+  return result;
+}
+
+function getCreateItemResult(events: EventRecord[]): CreateItemResult {
+  let success = false;
+  let collectionId: number = 0;
+  let itemId: number = 0;
+  events.forEach(({ phase, event: { data, method, section } }) => {
+    // console.log(`    ${phase}: ${section}.${method}:: ${data}`);
+    if (method == 'ExtrinsicSuccess') {
+      success = true;
+    } else if ((section == 'nft') && (method == 'ItemCreated')) {
+      collectionId = parseInt(data[0].toString());
+      itemId = parseInt(data[1].toString());
+    }
+  });
+  let result: CreateItemResult = {
+    success,
+    collectionId,
+    itemId
   }
   return result;
 }
@@ -123,7 +150,6 @@
   return unused; 
 }
 
-<<<<<<< HEAD
 function getDestroyResult(events: EventRecord[]): boolean {
   let success: boolean = false;
   events.forEach(({ phase, event: { data, method, section } }) => {
@@ -231,22 +257,25 @@
     expect(result.success).to.be.false;
   });
 }
-=======
+
 export async function createItemExpectSuccess(collectionId: number, createMode: string, senderSeed: string = '//Alice') {
-  await usingApi(async (api) => {
-
+  let newItemId: number = 0;
+  await usingApi(async (api) => {
     const AItemCount = parseInt((await api.query.nft.itemListIndex(collectionId)).toString());
 
     const sender = privateKey(senderSeed);
     const tx = api.tx.nft.createItem(collectionId, sender.address, createMode);
     const events = await submitTransactionAsync(sender, tx);
-    const result = getGenericResult(events);
+    const result = getCreateItemResult(events);
   
     const BItemCount = parseInt((await api.query.nft.itemListIndex(collectionId)).toString());
 
     // What to expect
     expect(result.success).to.be.true;
     expect(BItemCount).to.be.equal(AItemCount+1);
-  });
-}
->>>>>>> c3c05030
+    expect(collectionId).to.be.equal(result.collectionId);
+    expect(BItemCount).to.be.equal(result.itemId);
+    newItemId = result.itemId;
+  });
+  return newItemId;
+}