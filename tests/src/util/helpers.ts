//
// This file is subject to the terms and conditions defined in
// file 'LICENSE', which is part of this source code package.
//

import { ApiPromise, Keyring } from '@polkadot/api';
import { Enum, Struct } from '@polkadot/types/codec';
import type { AccountId, EventRecord } from '@polkadot/types/interfaces';
import { u128 } from '@polkadot/types/primitive';
import { IKeyringPair } from '@polkadot/types/types';
import { BigNumber } from 'bignumber.js';
import BN from 'bn.js';
import chai from 'chai';
import chaiAsPromised from 'chai-as-promised';
import { alicesPublicKey, nullPublicKey } from '../accounts';
import privateKey from '../substrate/privateKey';
import { default as usingApi, submitTransactionAsync, submitTransactionExpectFailAsync } from '../substrate/substrate-api';
import { ICollectionInterface } from '../types';
import { hexToStr, strToUTF16, utf16ToStr } from './util';

chai.use(chaiAsPromised);
const expect = chai.expect;

export const U128_MAX = (1n << 128n) - 1n;

type GenericResult = {
  success: boolean,
};

interface CreateCollectionResult {
  success: boolean;
  collectionId: number;
}

interface CreateItemResult {
  success: boolean;
  collectionId: number;
  itemId: number;
}

interface IReFungibleOwner {
  Fraction: BN;
  Owner: number[];
}

interface ITokenDataType {
  Owner: number[];
  ConstData: number[];
  VariableData: number[];
}

interface IFungibleTokenDataType {
  Value: BN;
}

export interface IReFungibleTokenDataType {
  Owner: IReFungibleOwner[];
  ConstData: number[];
  VariableData: number[];
}

export function getGenericResult(events: EventRecord[]): GenericResult {
  const result: GenericResult = {
    success: false,
  };
  events.forEach(({ phase, event: { data, method, section } }) => {
    // console.log(`    ${phase}: ${section}.${method}:: ${data}`);
    if (method === 'ExtrinsicSuccess') {
      result.success = true;
    }
  });
  return result;
}

export function getCreateCollectionResult(events: EventRecord[]): CreateCollectionResult {
  let success = false;
  let collectionId: number = 0;
  events.forEach(({ phase, event: { data, method, section } }) => {
    // console.log(`    ${phase}: ${section}.${method}:: ${data}`);
    if (method == 'ExtrinsicSuccess') {
      success = true;
    } else if ((section == 'nft') && (method == 'Created')) {
      collectionId = parseInt(data[0].toString());
    }
  });
  const result: CreateCollectionResult = {
    success,
    collectionId,
  };
  return result;
}

export function getCreateItemResult(events: EventRecord[]): CreateItemResult {
  let success = false;
  let collectionId: number = 0;
  let itemId: number = 0;
  events.forEach(({ phase, event: { data, method, section } }) => {
    // console.log(`    ${phase}: ${section}.${method}:: ${data}`);
    if (method == 'ExtrinsicSuccess') {
      success = true;
    } else if ((section == 'nft') && (method == 'ItemCreated')) {
      collectionId = parseInt(data[0].toString());
      itemId = parseInt(data[1].toString());
    }
  });
  const result: CreateItemResult = {
    success,
    collectionId,
    itemId,
  };
  return result;
}

interface Invalid {
  type: 'Invalid';
}

interface Nft {
  type: 'NFT';
}

interface Fungible {
  type: 'Fungible';
  decimalPoints: number;
}

interface ReFungible {
  type: 'ReFungible';
}

type CollectionMode = Nft | Fungible | ReFungible | Invalid;

export type CreateCollectionParams = {
  mode: CollectionMode,
  name: string,
  description: string,
  tokenPrefix: string,
};

const defaultCreateCollectionParams: CreateCollectionParams = {
  description: 'description',
  mode: { type: 'NFT' },
  name: 'name',
  tokenPrefix: 'prefix',
}

export async function createCollectionExpectSuccess(params: Partial<CreateCollectionParams> = {}): Promise<number> {
  const {name, description, mode, tokenPrefix } = {...defaultCreateCollectionParams, ...params};

  let collectionId: number = 0;
  await usingApi(async (api) => {
    // Get number of collections before the transaction
    const AcollectionCount = parseInt((await api.query.nft.createdCollectionCount()).toString(), 10);

    // Run the CreateCollection transaction
    const alicePrivateKey = privateKey('//Alice');

    let modeprm = {};
    if (mode.type === 'NFT') {
      modeprm = {nft: null};
    } else if (mode.type === 'Fungible') {
      modeprm = {fungible: mode.decimalPoints};
    } else if (mode.type === 'ReFungible') {
      modeprm = {refungible: null};
    } else if (mode.type === 'Invalid') {
      modeprm = {invalid: null};
    }

    const tx = api.tx.nft.createCollection(strToUTF16(name), strToUTF16(description), strToUTF16(tokenPrefix), modeprm);
    const events = await submitTransactionAsync(alicePrivateKey, tx);
    const result = getCreateCollectionResult(events);

    // Get number of collections after the transaction
    const BcollectionCount = parseInt((await api.query.nft.createdCollectionCount()).toString(), 10);

    // Get the collection
    const collection: any = (await api.query.nft.collection(result.collectionId)).toJSON();

    // What to expect
    // tslint:disable-next-line:no-unused-expression
    expect(result.success).to.be.true;
    expect(result.collectionId).to.be.equal(BcollectionCount);
    // tslint:disable-next-line:no-unused-expression
    expect(collection).to.be.not.null;
    expect(BcollectionCount).to.be.equal(AcollectionCount + 1, 'Error: NFT collection NOT created.');
    expect(collection.Owner).to.be.equal(alicesPublicKey);
    expect(utf16ToStr(collection.Name)).to.be.equal(name);
    expect(utf16ToStr(collection.Description)).to.be.equal(description);
    expect(hexToStr(collection.TokenPrefix)).to.be.equal(tokenPrefix);

    collectionId = result.collectionId;
  });

  return collectionId;
}

export async function createCollectionExpectFailure(params: Partial<CreateCollectionParams> = {}) {
  const {name, description, mode, tokenPrefix } = {...defaultCreateCollectionParams, ...params};

  let modeprm = {};
  if (mode.type === 'NFT') {
    modeprm = {nft: null};
  } else if (mode.type === 'Fungible') {
    modeprm = {fungible: mode.decimalPoints};
  } else if (mode.type === 'ReFungible') {
    modeprm = {refungible: null};
  } else if (mode.type === 'Invalid') {
    modeprm = {invalid: null};
  }

  await usingApi(async (api) => {
    // Get number of collections before the transaction
    const AcollectionCount = parseInt((await api.query.nft.createdCollectionCount()).toString());

    // Run the CreateCollection transaction
    const alicePrivateKey = privateKey('//Alice');
    const tx = api.tx.nft.createCollection(strToUTF16(name), strToUTF16(description), strToUTF16(tokenPrefix), modeprm);
    const events = await expect(submitTransactionExpectFailAsync(alicePrivateKey, tx)).to.be.rejected;
    const result = getCreateCollectionResult(events);

    // Get number of collections after the transaction
    const BcollectionCount = parseInt((await api.query.nft.createdCollectionCount()).toString());

    // What to expect
    // tslint:disable-next-line:no-unused-expression
    expect(result.success).to.be.false;
    expect(BcollectionCount).to.be.equal(AcollectionCount, 'Error: Collection with incorrect data created.');
  });
}

export async function findUnusedAddress(api: ApiPromise, seedAddition = ''): Promise<IKeyringPair> {
  let bal = new BigNumber(0);
  let unused;
  do {
    const randomSeed = 'seed' +  Math.floor(Math.random() * Math.floor(10000)) + seedAddition;
    const keyring = new Keyring({ type: 'sr25519' });
    unused = keyring.addFromUri(`//${randomSeed}`);
    bal = new BigNumber((await api.query.system.account(unused.address)).data.free.toString());
  } while (bal.toFixed() != '0');
  return unused;
}

<<<<<<< HEAD
export async function getAllowance(collectionId: number, tokenId: number, owner: string, approved: string) {
  return await usingApi(async (api) => {
    const bn = await api.query.nft.allowances(collectionId, [tokenId, owner, approved]) as unknown as BN;
    return BigInt(bn.toString());
  });
}

=======
>>>>>>> 0219ca5e
export function findUnusedAddresses(api: ApiPromise, amount: number): Promise<IKeyringPair[]> {
  return Promise.all(new Array(amount).fill(null).map(() => findUnusedAddress(api, '_' + Date.now())));
}

export async function findNotExistingCollection(api: ApiPromise): Promise<number> {
  const totalNumber = parseInt((await api.query.nft.createdCollectionCount()).toString(), 10) as unknown as number;
  const newCollection: number = totalNumber + 1;
  return newCollection;
}

function getDestroyResult(events: EventRecord[]): boolean {
  let success: boolean = false;
  events.forEach(({ phase, event: { data, method, section } }) => {
    // console.log(`    ${phase}: ${section}.${method}:: ${data}`);
    if (method == 'ExtrinsicSuccess') {
      success = true;
    }
  });
  return success;
}

export async function destroyCollectionExpectFailure(collectionId: number, senderSeed: string = '//Alice') {
  await usingApi(async (api) => {
    // Run the DestroyCollection transaction
    const alicePrivateKey = privateKey(senderSeed);
    const tx = api.tx.nft.destroyCollection(collectionId);
    await expect(submitTransactionExpectFailAsync(alicePrivateKey, tx)).to.be.rejected;
  });
}

export async function destroyCollectionExpectSuccess(collectionId: number, senderSeed: string = '//Alice') {
  await usingApi(async (api) => {
    // Run the DestroyCollection transaction
    const alicePrivateKey = privateKey(senderSeed);
    const tx = api.tx.nft.destroyCollection(collectionId);
    const events = await submitTransactionAsync(alicePrivateKey, tx);
    const result = getDestroyResult(events);

    // Get the collection
    const collection: any = (await api.query.nft.collection(collectionId)).toJSON();

    // What to expect
    expect(result).to.be.true;
    expect(collection).to.be.not.null;
    expect(collection.Owner).to.be.equal(nullPublicKey);
  });
}

export async function setCollectionSponsorExpectSuccess(collectionId: number, sponsor: string) {
  await usingApi(async (api) => {

    // Run the transaction
    const alicePrivateKey = privateKey('//Alice');
    const tx = api.tx.nft.setCollectionSponsor(collectionId, sponsor);
    const events = await submitTransactionAsync(alicePrivateKey, tx);
    const result = getGenericResult(events);

    // Get the collection
    const collection: any = (await api.query.nft.collection(collectionId)).toJSON();

    // What to expect
    expect(result.success).to.be.true;
    expect(collection.Sponsor.toString()).to.be.equal(sponsor.toString());
    expect(collection.SponsorConfirmed).to.be.false;
  });
}

export async function removeCollectionSponsorExpectSuccess(collectionId: number) {
  await usingApi(async (api) => {

    // Run the transaction
    const alicePrivateKey = privateKey('//Alice');
    const tx = api.tx.nft.removeCollectionSponsor(collectionId);
    const events = await submitTransactionAsync(alicePrivateKey, tx);
    const result = getGenericResult(events);

    // Get the collection
    const collection: any = (await api.query.nft.collection(collectionId)).toJSON();

    // What to expect
    expect(result.success).to.be.true;
    expect(collection.Sponsor).to.be.equal(nullPublicKey);
    expect(collection.SponsorConfirmed).to.be.false;
  });
}

export async function removeCollectionSponsorExpectFailure(collectionId: number) {
  await usingApi(async (api) => {

    // Run the transaction
    const alicePrivateKey = privateKey('//Alice');
    const tx = api.tx.nft.removeCollectionSponsor(collectionId);
    await expect(submitTransactionExpectFailAsync(alicePrivateKey, tx)).to.be.rejected;
  });
}

export async function setCollectionSponsorExpectFailure(collectionId: number, sponsor: string, senderSeed: string = '//Alice') {
  await usingApi(async (api) => {

    // Run the transaction
    const alicePrivateKey = privateKey(senderSeed);
    const tx = api.tx.nft.setCollectionSponsor(collectionId, sponsor);
    await expect(submitTransactionExpectFailAsync(alicePrivateKey, tx)).to.be.rejected;
  });
}

export async function confirmSponsorshipExpectSuccess(collectionId: number, senderSeed: string = '//Alice') {
  await usingApi(async (api) => {

    // Run the transaction
    const sender = privateKey(senderSeed);
    const tx = api.tx.nft.confirmSponsorship(collectionId);
    const events = await submitTransactionAsync(sender, tx);
    const result = getGenericResult(events);

    // Get the collection
    const collection: any = (await api.query.nft.collection(collectionId)).toJSON();

    // What to expect
    expect(result.success).to.be.true;
    expect(collection.Sponsor).to.be.equal(sender.address);
    expect(collection.SponsorConfirmed).to.be.true;
  });
}


export async function confirmSponsorshipExpectFailure(collectionId: number, senderSeed: string = '//Alice') {
  await usingApi(async (api) => {

    // Run the transaction
    const sender = privateKey(senderSeed);
    const tx = api.tx.nft.confirmSponsorship(collectionId);
    await expect(submitTransactionExpectFailAsync(sender, tx)).to.be.rejected;
  });
}

export async function enableContractSponsoringExpectSuccess(sender: IKeyringPair, contractAddress: AccountId | string, enable: boolean) {
  await usingApi(async (api) => {
    const tx = api.tx.nft.enableContractSponsoring(contractAddress, enable);
    const events = await submitTransactionAsync(sender, tx);
    const result = getGenericResult(events);

    expect(result.success).to.be.true;
  });
}

export async function enableContractSponsoringExpectFailure(sender: IKeyringPair, contractAddress: AccountId | string, enable: boolean) {
  await usingApi(async (api) => {
    const tx = api.tx.nft.enableContractSponsoring(contractAddress, enable);
    const events = await expect(submitTransactionExpectFailAsync(sender, tx)).to.be.rejected;
    const result = getGenericResult(events);

    expect(result.success).to.be.false;
  });
}

export async function setContractSponsoringRateLimitExpectSuccess(sender: IKeyringPair, contractAddress: AccountId | string, rateLimit: number) {
  await usingApi(async (api) => {
    const tx = api.tx.nft.setContractSponsoringRateLimit(contractAddress, rateLimit);
    const events = await submitTransactionAsync(sender, tx);
    const result = getGenericResult(events);

    expect(result.success).to.be.true;
  });
}

export async function setContractSponsoringRateLimitExpectFailure(sender: IKeyringPair, contractAddress: AccountId | string, rateLimit: number) {
  await usingApi(async (api) => {
    const tx = api.tx.nft.setContractSponsoringRateLimit(contractAddress, rateLimit);
    const events = await expect(submitTransactionExpectFailAsync(sender, tx)).to.be.rejected;
    const result = getGenericResult(events);

    expect(result.success).to.be.false;
  });
}

export async function toggleContractWhitelistExpectSuccess(sender: IKeyringPair, contractAddress: AccountId | string, enabled: boolean) {
  await usingApi(async (api) => {
    const tx = api.tx.nft.toggleContractWhiteList(contractAddress, true);
    const events = await submitTransactionAsync(sender, tx);
    const result = getGenericResult(events);

    expect(result.success).to.be.true;
  });
}

export async function isWhitelistedInContract(contractAddress: AccountId | string, user: string) {
  let whitelisted: boolean = false;
  await usingApi(async (api) => {
    whitelisted = (await api.query.nft.contractWhiteList(contractAddress, user)).toJSON() as boolean;
  });
  return whitelisted;
}

export async function addToContractWhiteListExpectSuccess(sender: IKeyringPair, contractAddress: AccountId | string, user: string) {
  await usingApi(async (api) => {
    const tx = api.tx.nft.addToContractWhiteList(contractAddress, user);
    const events = await submitTransactionAsync(sender, tx);
    const result = getGenericResult(events);

    expect(result.success).to.be.true;
  });
}

export async function removeFromContractWhiteListExpectSuccess(sender: IKeyringPair, contractAddress: AccountId | string, user: string) {
  await usingApi(async (api) => {
    const tx = api.tx.nft.removeFromContractWhiteList(contractAddress, user);
    const events = await submitTransactionAsync(sender, tx);
    const result = getGenericResult(events);

    expect(result.success).to.be.true;
  });
}

export async function removeFromContractWhiteListExpectFailure(sender: IKeyringPair, contractAddress: AccountId | string, user: string) {
  await usingApi(async (api) => {
    const tx = api.tx.nft.removeFromContractWhiteList(contractAddress, user);
    const events = await expect(submitTransactionExpectFailAsync(sender, tx)).to.be.rejected;
    const result = getGenericResult(events);

    expect(result.success).to.be.false;
  });
}

export async function setVariableMetaDataExpectSuccess(sender: IKeyringPair, collectionId: number, itemId: number, data: number[]) {
  await usingApi(async (api) => {
    const tx = api.tx.nft.setVariableMetaData(collectionId, itemId, '0x' + Buffer.from(data).toString('hex'));
    const events = await submitTransactionAsync(sender, tx);
    const result = getGenericResult(events);

    expect(result.success).to.be.true;
  });
}

export async function setVariableMetaDataExpectFailure(sender: IKeyringPair, collectionId: number, itemId: number, data: number[]) {
  await usingApi(async (api) => {
    const tx = api.tx.nft.setVariableMetaData(collectionId, itemId, '0x' + Buffer.from(data).toString('hex'));
    await expect(submitTransactionExpectFailAsync(sender, tx)).to.be.rejected;
  });
}

export interface CreateFungibleData {
  readonly Value: bigint;
}

export interface CreateReFungibleData { }
export interface CreateNftData { }

export type CreateItemData = {
  NFT: CreateNftData;
} | {
  Fungible: CreateFungibleData;
} | {
  ReFungible: CreateReFungibleData;
};

export async function burnItemExpectSuccess(owner: IKeyringPair, collectionId: number, tokenId: number, value = 0) {
  await usingApi(async (api) => {
    const tx = api.tx.nft.burnItem(collectionId, tokenId, value);
    const events = await submitTransactionAsync(owner, tx);
    const result = getGenericResult(events);
    // Get the item
    const item: any = (await api.query.nft.nftItemList(collectionId, tokenId)).toJSON();
    // What to expect
    // tslint:disable-next-line:no-unused-expression
    expect(result.success).to.be.true;
    // tslint:disable-next-line:no-unused-expression
    expect(item).to.be.not.null;
    expect(item.Owner).to.be.equal(nullPublicKey);
  });
}

export async function
approveExpectSuccess(collectionId: number,
                     tokenId: number, owner: IKeyringPair, approved: IKeyringPair, amount: number | bigint = 1) {
  await usingApi(async (api: ApiPromise) => {
    const allowanceBefore =
      await api.query.nft.allowances(collectionId, [tokenId, owner.address, approved.address]) as unknown as BN;
    const approveNftTx = await api.tx.nft.approve(approved.address, collectionId, tokenId, amount);
    const events = await submitTransactionAsync(owner, approveNftTx);
    const result = getCreateItemResult(events);
    // tslint:disable-next-line:no-unused-expression
    expect(result.success).to.be.true;
    const allowanceAfter =
      await api.query.nft.allowances(collectionId, [tokenId, owner.address, approved.address]) as unknown as BN;
    expect(allowanceAfter.sub(allowanceBefore).toString()).to.be.equal(amount.toString());
  });
}

export async function
transferFromExpectSuccess(collectionId: number,
                          tokenId: number,
                          accountApproved: IKeyringPair,
                          accountFrom: IKeyringPair,
                          accountTo: IKeyringPair,
                          value: number | bigint = 1,
                          type: string = 'NFT') {
  await usingApi(async (api: ApiPromise) => {
    let balanceBefore = new BN(0);
    if (type === 'Fungible') {
      balanceBefore = await api.query.nft.balance(collectionId, accountTo.address) as unknown as BN;
    }
    const transferFromTx = await api.tx.nft.transferFrom(
      accountFrom.address, accountTo.address, collectionId, tokenId, value);
    const events = await submitTransactionAsync(accountApproved, transferFromTx);
    const result = getCreateItemResult(events);
    // tslint:disable-next-line:no-unused-expression
    expect(result.success).to.be.true;
    if (type === 'NFT') {
      const nftItemData = await api.query.nft.nftItemList(collectionId, tokenId) as unknown as ITokenDataType;
      expect(nftItemData.Owner.toString()).to.be.equal(accountTo.address);
    }
    if (type === 'Fungible') {
      const balanceAfter = await api.query.nft.balance(collectionId, accountTo.address) as unknown as BN;
      expect(balanceAfter.sub(balanceBefore).toString()).to.be.equal(value.toString());
    }
    if (type === 'ReFungible') {
      const nftItemData =
        await api.query.nft.reFungibleItemList(collectionId, tokenId) as unknown as IReFungibleTokenDataType;
      expect(nftItemData.Owner[0].Owner.toString()).to.be.equal(accountTo.address);
      expect(nftItemData.Owner[0].Fraction.toNumber()).to.be.equal(value);
    }
  });
}

export async function
transferFromExpectFail(collectionId: number,
                       tokenId: number,
                       accountApproved: IKeyringPair,
                       accountFrom: IKeyringPair,
                       accountTo: IKeyringPair,
                       value: number | bigint = 1) {
  await usingApi(async (api: ApiPromise) => {
    const transferFromTx = await api.tx.nft.transferFrom(
      accountFrom.address, accountTo.address, collectionId, tokenId, value);
    const events = await expect(submitTransactionExpectFailAsync(accountApproved, transferFromTx)).to.be.rejected;
    const result = getCreateCollectionResult(events);
    // tslint:disable-next-line:no-unused-expression
    expect(result.success).to.be.false;
  });
}

export async function
transferExpectSuccess(collectionId: number,
                      tokenId: number,
                      sender: IKeyringPair,
                      recipient: IKeyringPair,
                      value: number | bigint = 1,
                      type: string = 'NFT') {
  await usingApi(async (api: ApiPromise) => {
    let balanceBefore = new BN(0);
    if (type === 'Fungible') {
      balanceBefore = await api.query.nft.balance(collectionId, recipient.address) as unknown as BN;
    }
    const transferTx = await api.tx.nft.transfer(recipient.address, collectionId, tokenId, value);
    const events = await submitTransactionAsync(sender, transferTx);
    const result = getCreateItemResult(events);
    // tslint:disable-next-line:no-unused-expression
    expect(result.success).to.be.true;
    if (type === 'NFT') {
      const nftItemData = await api.query.nft.nftItemList(collectionId, tokenId) as unknown as ITokenDataType;
      expect(nftItemData.Owner.toString()).to.be.equal(recipient.address);
    }
    if (type === 'Fungible') {
      const balanceAfter = await api.query.nft.balance(collectionId, recipient.address) as unknown as BN;
      expect(balanceAfter.sub(balanceBefore).toString()).to.be.equal(value.toString());
    }
    if (type === 'ReFungible') {
      const nftItemData =
        await api.query.nft.reFungibleItemList(collectionId, tokenId) as unknown as IReFungibleTokenDataType;
      expect(nftItemData.Owner[0].Owner.toString()).to.be.equal(recipient.address);
      expect(nftItemData.Owner[0].Fraction.toNumber()).to.be.equal(value);
    }
  });
}

export async function
transferExpectFail(collectionId: number,
                   tokenId: number,
                   sender: IKeyringPair,
                   recipient: IKeyringPair,
                   value: number | bigint = 1,
                   type: string = 'NFT') {
  await usingApi(async (api: ApiPromise) => {
    const transferTx = await api.tx.nft.transfer(recipient.address, collectionId, tokenId, value);
    const events = await expect(submitTransactionExpectFailAsync(sender, transferTx)).to.be.rejected;
    if (events && Array.isArray(events)) {
      const result = getCreateCollectionResult(events);
      // tslint:disable-next-line:no-unused-expression
      expect(result.success).to.be.false;
    }
  });
}

export async function
approveExpectFail(collectionId: number,
                  tokenId: number, owner: IKeyringPair, approved: IKeyringPair, amount: number | bigint = 1) {
  await usingApi(async (api: ApiPromise) => {
    const approveNftTx = await api.tx.nft.approve(approved.address, collectionId, tokenId, amount);
    const events = await expect(submitTransactionExpectFailAsync(owner, approveNftTx)).to.be.rejected;
    const result = getCreateCollectionResult(events);
    // tslint:disable-next-line:no-unused-expression
    expect(result.success).to.be.false;
  });
}

export async function getFungibleBalance(
  collectionId: number,
  owner: string,
) {
  return await usingApi(async (api) => {
    const response = (await api.query.nft.fungibleItemList(collectionId, owner)).toJSON() as unknown as {Value: string};
    return BigInt(response.Value);
  });
}

export async function createFungibleItemExpectSuccess(
  sender: IKeyringPair,
  collectionId: number,
  data: CreateFungibleData,
  owner: string = sender.address,
) {
  return await usingApi(async (api) => {
    const tx = api.tx.nft.createItem(collectionId, owner, { Fungible: data });

    const events = await submitTransactionAsync(sender, tx);
    const result = getCreateItemResult(events);

    expect(result.success).to.be.true;
    return result.itemId;
  });
}

export async function createItemExpectSuccess(
  sender: IKeyringPair, collectionId: number, createMode: string, owner: string = '') {
  let newItemId: number = 0;
  await usingApi(async (api) => {
    const AItemCount = parseInt((await api.query.nft.itemListIndex(collectionId)).toString(), 10);
    const Aitem: any = (await api.query.nft.fungibleItemList(collectionId, owner)).toJSON();
    const AItemBalance = new BigNumber(Aitem.Value);

    if (owner === '') {
      owner = sender.address;
    }

    let tx;
    if (createMode === 'Fungible') {
      const createData = {fungible: {value: 10}};
      tx = api.tx.nft.createItem(collectionId, owner, createData);
    } else if (createMode === 'ReFungible') {
      const createData = {refungible: {const_data: [], variable_data: [], pieces: 100}};
      tx = api.tx.nft.createItem(collectionId, owner, createData);
    } else {
      tx = api.tx.nft.createItem(collectionId, owner, createMode);
    }
    const events = await submitTransactionAsync(sender, tx);
    const result = getCreateItemResult(events);

    const BItemCount = parseInt((await api.query.nft.itemListIndex(collectionId)).toString(), 10);
    const Bitem: any = (await api.query.nft.fungibleItemList(collectionId, owner)).toJSON();
    const BItemBalance = new BigNumber(Bitem.Value);

    // What to expect
    // tslint:disable-next-line:no-unused-expression
    expect(result.success).to.be.true;
    if (createMode === 'Fungible') {
      expect(BItemBalance.minus(AItemBalance).toNumber()).to.be.equal(10);
    } else {
      expect(BItemCount).to.be.equal(AItemCount + 1);
    }
    expect(collectionId).to.be.equal(result.collectionId);
    expect(BItemCount).to.be.equal(result.itemId);
    newItemId = result.itemId;
  });
  return newItemId;
}

export async function createItemExpectFailure(
  sender: IKeyringPair, collectionId: number, createMode: string, owner: string = sender.address) {
  await usingApi(async (api) => {
    const tx = api.tx.nft.createItem(collectionId, owner, createMode);
    const events = await expect(submitTransactionExpectFailAsync(sender, tx)).to.be.rejected;
    const result = getCreateItemResult(events);

    expect(result.success).to.be.false;
  });
}

export async function setPublicAccessModeExpectSuccess(
  sender: IKeyringPair, collectionId: number,
  accessMode: 'Normal' | 'WhiteList',
) {
  await usingApi(async (api) => {

    // Run the transaction
    const tx = api.tx.nft.setPublicAccessMode(collectionId, accessMode);
    const events = await submitTransactionAsync(sender, tx);
    const result = getGenericResult(events);

    // Get the collection
    const collection: any = (await api.query.nft.collection(collectionId)).toJSON();

    // What to expect
    // tslint:disable-next-line:no-unused-expression
    expect(result.success).to.be.true;
    expect(collection.Access).to.be.equal(accessMode);
  });
}

export async function enableWhiteListExpectSuccess(sender: IKeyringPair, collectionId: number) {
  await setPublicAccessModeExpectSuccess(sender, collectionId, 'WhiteList');
}

export async function disableWhiteListExpectSuccess(sender: IKeyringPair, collectionId: number) {
  await setPublicAccessModeExpectSuccess(sender, collectionId, 'Normal');
}

export async function setMintPermissionExpectSuccess(sender: IKeyringPair, collectionId: number, enabled: boolean) {
  await usingApi(async (api) => {

    // Run the transaction
    const tx = api.tx.nft.setMintPermission(collectionId, enabled);
    const events = await submitTransactionAsync(sender, tx);
    const result = getGenericResult(events);

    // Get the collection
    const collection: any = (await api.query.nft.collection(collectionId)).toJSON();

    // What to expect
    // tslint:disable-next-line:no-unused-expression
    expect(result.success).to.be.true;
    expect(collection.MintMode).to.be.equal(enabled);
  });
}

export async function enablePublicMintingExpectSuccess(sender: IKeyringPair, collectionId: number) {
  await setMintPermissionExpectSuccess(sender, collectionId, true);
}

export async function setMintPermissionExpectFailure(sender: IKeyringPair, collectionId: number, enabled: boolean) {
  await usingApi(async (api) => {
    // Run the transaction
    const tx = api.tx.nft.setMintPermission(collectionId, enabled);
    const events = await expect(submitTransactionExpectFailAsync(sender, tx)).to.be.rejected;
    const result = getCreateCollectionResult(events);
    // tslint:disable-next-line:no-unused-expression
    expect(result.success).to.be.false;
  });
}

export async function isWhitelisted(collectionId: number, address: string) {
  let whitelisted: boolean = false;
  await usingApi(async (api) => {
    whitelisted = (await api.query.nft.whiteList(collectionId, address)).toJSON() as unknown as boolean;
  });
  return whitelisted;
}

export async function addToWhiteListExpectSuccess(sender: IKeyringPair, collectionId: number, address: string) {
  await usingApi(async (api) => {

    const whiteListedBefore = (await api.query.nft.whiteList(collectionId, address)).toJSON();

    // Run the transaction
    const tx = api.tx.nft.addToWhiteList(collectionId, address);
    const events = await submitTransactionAsync(sender, tx);
    const result = getGenericResult(events);

    const whiteListedAfter = (await api.query.nft.whiteList(collectionId, address)).toJSON();

    // What to expect
    // tslint:disable-next-line:no-unused-expression
    expect(result.success).to.be.true;
    // tslint:disable-next-line: no-unused-expression
    expect(whiteListedBefore).to.be.false;
    // tslint:disable-next-line: no-unused-expression
    expect(whiteListedAfter).to.be.true;
  });
}

export async function removeFromWhiteListExpectSuccess(sender: IKeyringPair, collectionId: number, address: string) {
  await usingApi(async (api) => {
    // Run the transaction
    const tx = api.tx.nft.removeFromWhiteList(collectionId, address);
    const events = await submitTransactionAsync(sender, tx);
    const result = getGenericResult(events);

    // What to expect
    // tslint:disable-next-line:no-unused-expression
    expect(result.success).to.be.true;
  });
}

export async function removeFromWhiteListExpectFailure(sender: IKeyringPair, collectionId: number, address: string) {
  await usingApi(async (api) => {
    // Run the transaction
    const tx = api.tx.nft.removeFromWhiteList(collectionId, address);
    const events = await expect(submitTransactionExpectFailAsync(sender, tx)).to.be.rejected;
    const result = getGenericResult(events);

    // What to expect
    // tslint:disable-next-line:no-unused-expression
    expect(result.success).to.be.false;
  });
}

export const getDetailedCollectionInfo = async (api: ApiPromise, collectionId: number)
  : Promise<ICollectionInterface | null> => {
  return await api.query.nft.collection(collectionId) as unknown as ICollectionInterface;
};

export const getCreatedCollectionCount = async (api: ApiPromise): Promise<number> => {
  // set global object - collectionsCount
  return (await api.query.nft.createdCollectionCount() as unknown as BN).toNumber();
};<|MERGE_RESOLUTION|>--- conflicted
+++ resolved
@@ -240,7 +240,6 @@
   return unused;
 }
 
-<<<<<<< HEAD
 export async function getAllowance(collectionId: number, tokenId: number, owner: string, approved: string) {
   return await usingApi(async (api) => {
     const bn = await api.query.nft.allowances(collectionId, [tokenId, owner, approved]) as unknown as BN;
@@ -248,8 +247,6 @@
   });
 }
 
-=======
->>>>>>> 0219ca5e
 export function findUnusedAddresses(api: ApiPromise, amount: number): Promise<IKeyringPair[]> {
   return Promise.all(new Array(amount).fill(null).map(() => findUnusedAddress(api, '_' + Date.now())));
 }
