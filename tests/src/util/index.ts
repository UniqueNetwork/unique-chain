// Copyright 2019-2022 Unique Network (Gibraltar) Ltd.
// SPDX-License-Identifier: Apache-2.0

import * as path from 'path';
import * as crypto from 'crypto';
import {IKeyringPair} from '@polkadot/types/types/interfaces';
import chai from 'chai';
import chaiAsPromised from 'chai-as-promised';
import {Context} from 'mocha';
import config from '../config';
import {ChainHelperBase} from './playgrounds/unique';
import {ILogger} from './playgrounds/types';
import {DevUniqueHelper, SilentLogger, SilentConsole, DevMoonbeamHelper, DevMoonriverHelper, DevAcalaHelper, DevKaruraHelper, DevRelayHelper, DevWestmintHelper} from './playgrounds/unique.dev';

chai.use(chaiAsPromised);
export const expect = chai.expect;

const getTestHash = (filename: string) => {
  return crypto.createHash('md5').update(filename).digest('hex');
};

export const getTestSeed = (filename: string) => {
  return `//Alice+${getTestHash(filename)}`;
};

async function usingPlaygroundsGeneral<T extends ChainHelperBase>(helperType: new(logger: ILogger) => T, url: string, code: (helper: T, privateKey: (seed: string | {filename: string, ignoreFundsPresence?: boolean}) => Promise<IKeyringPair>) => Promise<void>) {
  const silentConsole = new SilentConsole();
  silentConsole.enable();

  const helper = new helperType(new SilentLogger());

  try {
    await helper.connect(url);
    const ss58Format = helper.chain.getChainProperties().ss58Format;
    const privateKey = async (seed: string | {filename: string, ignoreFundsPresence?: boolean}) => {
      if (typeof seed === 'string') {
        return helper.util.fromSeed(seed, ss58Format);
      }
      else {
        const actualSeed = getTestSeed(seed.filename);
        let account = helper.util.fromSeed(actualSeed, ss58Format);
        // here's to hoping that no 
        if (!seed.ignoreFundsPresence && ((helper as any)['balance'] == undefined || await (helper as any).balance.getSubstrate(account.address) < MINIMUM_DONOR_FUND)) {
          console.warn(`${path.basename(seed.filename)}: Not enough funds present on the filename account. Using the default one as the donor instead.`);
          account = helper.util.fromSeed('//Alice', ss58Format);
        }
        return account;
      }
    };
    await code(helper, privateKey);
  }
  finally {
    await helper.disconnect();
    silentConsole.disable();
  }
}

export const usingPlaygrounds = (code: (helper: DevUniqueHelper, privateKey: (seed: string | {filename: string, ignoreFundsPresence?: boolean}) => Promise<IKeyringPair>) => Promise<void>, url: string = config.substrateUrl) => {
  return usingPlaygroundsGeneral<DevUniqueHelper>(DevUniqueHelper, url, code);
};

export const usingWestmintPlaygrounds = (url: string, code: (helper: DevWestmintHelper, privateKey: (seed: string) => Promise<IKeyringPair>) => Promise<void>) => {
  return usingPlaygroundsGeneral<DevWestmintHelper>(DevWestmintHelper, url, code);
};

export const usingRelayPlaygrounds = (url: string, code: (helper: DevRelayHelper, privateKey: (seed: string) => Promise<IKeyringPair>) => Promise<void>) => {
  return usingPlaygroundsGeneral<DevRelayHelper>(DevRelayHelper, url, code);
};

export const usingAcalaPlaygrounds = (url: string, code: (helper: DevAcalaHelper, privateKey: (seed: string) => Promise<IKeyringPair>) => Promise<void>) => {
  return usingPlaygroundsGeneral<DevAcalaHelper>(DevAcalaHelper, url, code);
};

export const usingKaruraPlaygrounds = (url: string, code: (helper: DevKaruraHelper, privateKey: (seed: string) => Promise<IKeyringPair>) => Promise<void>) => {
  return usingPlaygroundsGeneral<DevKaruraHelper>(DevAcalaHelper, url, code);
};

export const usingMoonbeamPlaygrounds = (url: string, code: (helper: DevMoonbeamHelper, privateKey: (seed: string) => Promise<IKeyringPair>) => Promise<void>) => {
  return usingPlaygroundsGeneral<DevMoonbeamHelper>(DevMoonbeamHelper, url, code);
};

export const usingMoonriverPlaygrounds = (url: string, code: (helper: DevMoonbeamHelper, privateKey: (seed: string) => Promise<IKeyringPair>) => Promise<void>) => {
  return usingPlaygroundsGeneral<DevMoonriverHelper>(DevMoonriverHelper, url, code);
};

export const MINIMUM_DONOR_FUND = 100_000n;
export const DONOR_FUNDING = 1_000_000n;

// App-promotion periods:
export const LOCKING_PERIOD = 12n; // 12 blocks of relay
export const UNLOCKING_PERIOD = 6n; // 6 blocks of parachain


export enum Pallets {
  Inflation = 'inflation',
  RmrkCore = 'rmrkcore',
  RmrkEquip = 'rmrkequip',
  ReFungible = 'refungible',
  Fungible = 'fungible',
  NFT = 'nonfungible',
  Scheduler = 'scheduler',
  AppPromotion = 'apppromotion',
<<<<<<< HEAD
  CollatorSelection = 'collatorselection',
=======
  TestUtils = 'testutils',
>>>>>>> 49182bd0
}

export function requirePalletsOrSkip(test: Context, helper: DevUniqueHelper, requiredPallets: string[]) {
  const missingPallets = helper.fetchMissingPalletNames(requiredPallets);
    
  if (missingPallets.length > 0) {
    const skipMsg = `\tSkipping test '${test.test?.title}'.\n\tThe following pallets are missing:\n\t- ${missingPallets.join('\n\t- ')}`;
    console.warn('\x1b[38:5:208m%s\x1b[0m', skipMsg);
    test.skip();
  }
}

export function itSub(name: string, cb: (apis: { helper: DevUniqueHelper, privateKey: (seed: string) => Promise<IKeyringPair> }) => any, opts: { only?: boolean, skip?: boolean, requiredPallets?: string[] } = {}) {
  (opts.only ? it.only : 
    opts.skip ? it.skip : it)(name, async function () {
    await usingPlaygrounds(async (helper, privateKey) => {
      if (opts.requiredPallets) {
        requirePalletsOrSkip(this, helper, opts.requiredPallets);
      }
      
      await cb({helper, privateKey});
    });
  });
}
export function itSubIfWithPallet(name: string, required: string[], cb: (apis: { helper: DevUniqueHelper, privateKey: (seed: string) => Promise<IKeyringPair> }) => any, opts: { only?: boolean, skip?: boolean, requiredPallets?: string[] } = {}) {
  return itSub(name, cb, {requiredPallets: required, ...opts});
}
itSub.only = (name: string, cb: (apis: { helper: DevUniqueHelper, privateKey: (seed: string) => Promise<IKeyringPair> }) => any) => itSub(name, cb, {only: true});
itSub.skip = (name: string, cb: (apis: { helper: DevUniqueHelper, privateKey: (seed: string) => Promise<IKeyringPair> }) => any) => itSub(name, cb, {skip: true});

itSubIfWithPallet.only = (name: string, required: string[], cb: (apis: { helper: DevUniqueHelper, privateKey: (seed: string) => Promise<IKeyringPair> }) => any) => itSubIfWithPallet(name, required, cb, {only: true});
itSubIfWithPallet.skip = (name: string, required: string[], cb: (apis: { helper: DevUniqueHelper, privateKey: (seed: string) => Promise<IKeyringPair> }) => any) => itSubIfWithPallet(name, required, cb, {skip: true});
itSub.ifWithPallets = itSubIfWithPallet;

export type SchedKind = 'anon' | 'named';

export function itSched(
  name: string,
  cb: (schedKind: SchedKind, apis: { helper: DevUniqueHelper, privateKey: (seed: string) => Promise<IKeyringPair> }) => any,
  opts: { only?: boolean, skip?: boolean, requiredPallets?: string[] } = {},
) {
  itSub(name + ' (anonymous scheduling)', (apis) => cb('anon', apis), opts);
  itSub(name + ' (named scheduling)', (apis) => cb('named', apis), opts);
}
itSched.only = (name: string, cb: (schedKind: SchedKind, apis: { helper: DevUniqueHelper, privateKey: (seed: string) => Promise<IKeyringPair> }) => any) => itSched(name, cb, {only: true});
itSched.skip = (name: string, cb: (schedKind: SchedKind, apis: { helper: DevUniqueHelper, privateKey: (seed: string) => Promise<IKeyringPair> }) => any) => itSched(name, cb, {skip: true});
itSched.ifWithPallets = itSchedIfWithPallets;

function itSchedIfWithPallets(name: string, required: string[], cb: (schedKind: SchedKind, apis: { helper: DevUniqueHelper, privateKey: (seed: string) => Promise<IKeyringPair> }) => any, opts: { only?: boolean, skip?: boolean, requiredPallets?: string[] } = {}) {
  return itSched(name, cb, {requiredPallets: required, ...opts});
}

export function describeXCM(title: string, fn: (this: Mocha.Suite) => void, opts: {skip?: boolean} = {}) {
  (process.env.RUN_XCM_TESTS && !opts.skip
    ? describe
    : describe.skip)(title, fn);
}

describeXCM.skip = (name: string, fn: (this: Mocha.Suite) => void) => describeXCM(name, fn, {skip: true});<|MERGE_RESOLUTION|>--- conflicted
+++ resolved
@@ -100,11 +100,8 @@
   NFT = 'nonfungible',
   Scheduler = 'scheduler',
   AppPromotion = 'apppromotion',
-<<<<<<< HEAD
   CollatorSelection = 'collatorselection',
-=======
   TestUtils = 'testutils',
->>>>>>> 49182bd0
 }
 
 export function requirePalletsOrSkip(test: Context, helper: DevUniqueHelper, requiredPallets: string[]) {
