--- conflicted
+++ resolved
@@ -47,24 +47,19 @@
     nominal = helper.balance.getOneTokenNominal();
     await helper.balance.transferToSubstrate(alice, palletAdmin.address, 1000n * nominal);
     await helper.balance.transferToSubstrate(alice, palletAddress, 1000n * nominal);
-<<<<<<< HEAD
     if (!promotionStartBlock) {
       promotionStartBlock = (await helper.api!.query.parachainSystem.lastRelayChainBlockNumber()).toNumber();
     }
-=======
->>>>>>> 1021988c
+    await helper.signTransaction(alice, helper.api!.tx.sudo.sudo(helper.api!.tx.promotion.startAppPromotion(promotionStartBlock!)));
     accounts = await helper.arrange.createCrowd(100, 1000n, alice); // create accounts-pool to speed up tests
   });
 });
 
-<<<<<<< HEAD
 after(async function () {
   await usingPlaygrounds(async (helper) => {
   });
 });
 
-=======
->>>>>>> 1021988c
 describe('app-promotions.stake extrinsic', () => {
   it('should "lock" staking balance, add it to "staked" map, and increase "totalStaked" amount', async () => {
     await usingPlaygrounds(async (helper) => {
