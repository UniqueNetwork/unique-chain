// Copyright 2019-2022 Unique Network (Gibraltar) Ltd.
// This file is part of Unique Network.

// Unique Network is free software: you can redistribute it and/or modify
// it under the terms of the GNU General Public License as published by
// the Free Software Foundation, either version 3 of the License, or
// (at your option) any later version.

// Unique Network is distributed in the hope that it will be useful,
// but WITHOUT ANY WARRANTY; without even the implied warranty of
// MERCHANTABILITY or FITNESS FOR A PARTICULAR PURPOSE.  See the
// GNU General Public License for more details.

// You should have received a copy of the GNU General Public License
// along with Unique Network. If not, see <http://www.gnu.org/licenses/>.

import {IKeyringPair} from '@polkadot/types/types';
import {expect, itSub, Pallets, usingPlaygrounds} from '../../util';
import {UniqueFTCollection, UniqueNFTCollection, UniqueNFToken, UniqueRFTCollection, UniqueRFToken} from '../../util/playgrounds/unique';
import {itEth} from '../../eth/util';

let alice: IKeyringPair;
let bob: IKeyringPair;
let charlie: IKeyringPair;

describe('Negative Test: Nesting', () => {
  before(async () => {
    await usingPlaygrounds(async (helper, privateKey) => {
      const donor = await privateKey({url: import.meta.url});
      [alice, bob, charlie] = await helper.arrange.createAccounts([100n, 100n, 100n], donor);
    });
  });

  [
    {mode: 'nft' as const, requiredPallets: []},
    {mode: 'rft' as const, requiredPallets: [Pallets.ReFungible]},
  ].map(testCase => {
    itSub.ifWithPallets(`Owner cannot nest ${testCase.mode.toUpperCase()} if nesting is disabled`, testCase.requiredPallets, async ({helper}) => {
      // Create default collection, permissions are not set:
      const aliceNFTCollection = await helper.nft.mintCollection(alice);
      const targetToken = await aliceNFTCollection.mintToken(alice);

      const collectionForNesting = await helper[testCase.mode].mintCollection(alice);

      // 1. Alice cannot create immediately nested tokens:
      const nestingTx = testCase.mode === 'nft'
        ? (collectionForNesting as UniqueNFTCollection).mintToken(alice, targetToken.nestingAccount())
        : (collectionForNesting as UniqueRFTCollection).mintToken(alice, 10n, targetToken.nestingAccount());
      await expect(nestingTx).to.be.rejectedWith('common.UserIsNotAllowedToNest');

      // 2. Alice cannot mint and nest token:
      const nestedToken2 = await collectionForNesting.mintToken(alice);
      await expect(nestedToken2.nest(alice, targetToken)).to.be.rejectedWith('common.UserIsNotAllowedToNest');
    });
  });

  [
    {mode: 'ft'},
    {mode: 'nativeFt'},
  ].map(testCase => {
    itSub(`Owner cannot nest [${testCase.mode}] if nesting is disabled (except for native fungible collection)`, async ({helper}) => {
    // Create default collection, permissions are not set:
      const aliceNFTCollection = await helper.nft.mintCollection(alice);
      const targetToken = await aliceNFTCollection.mintToken(alice);

      const collectionForNesting = testCase.mode === 'ft' ? await helper.ft.mintCollection(alice) : helper.ft.getCollectionObject(0);

      // Alice cannot create immediately nested tokens:
<<<<<<< HEAD
      if (testCase.mode === 'ft') {
=======
      if(testCase.mode === 'ft') {
>>>>>>> 807186d3
        await expect(collectionForNesting.mint(alice, 100n, targetToken.nestingAccount())).to.be.rejectedWith('common.UserIsNotAllowedToNest');
      } else {
        await expect(collectionForNesting.transfer(alice, targetToken.nestingAccount(), 100n)).to.be.not.rejected;
      }

      // Alice can't mint and nest tokens:
<<<<<<< HEAD
      if (testCase.mode === 'ft') {
        await collectionForNesting.mint(alice, 100n);
      }

      if (testCase.mode === 'ft') {
=======
      if(testCase.mode === 'ft') {
        await collectionForNesting.mint(alice, 100n);
      }

      if(testCase.mode === 'ft') {
>>>>>>> 807186d3
        await expect(collectionForNesting.transfer(alice, targetToken.nestingAccount(), 50n)).to.be.rejectedWith('common.UserIsNotAllowedToNest');
      } else {
        await expect(collectionForNesting.transfer(alice, targetToken.nestingAccount(), 50n)).to.be.not.rejected;
      }
    });
  });

  [
    {mode: 'nft' as const},
    {mode: 'rft' as const},
    {mode: 'ft' as const},
    {mode: 'native ft' as const},
  ].map(testCase => {
    itSub(`Non-owner and non-admin cannot nest ${testCase.mode.toUpperCase()} in someone else's tokens (except for native fungible collection)`, async ({helper}) => {
      const targetCollection = await helper.nft.mintCollection(alice, {permissions:
        {nesting: {tokenOwner: true, collectionAdmin: true}},
      });
      const targetToken = await targetCollection.mintToken(alice);

      const nestedCollectionBob = await (
        testCase.mode === 'native ft'
          ? helper.ft.getCollectionObject(0)
          : helper[testCase.mode].mintCollection(bob)
      );

      let nestedTokenBob: UniqueNFToken | UniqueRFToken;
      switch (testCase.mode) {
        case 'nft': nestedTokenBob = await (nestedCollectionBob as UniqueNFTCollection).mintToken(bob); break;
        case 'rft': nestedTokenBob = await (nestedCollectionBob as UniqueRFTCollection).mintToken(bob, 100n); break;
        case 'ft': await (nestedCollectionBob as UniqueFTCollection).mint(bob, 100n); break;
        case 'native ft': await expect((nestedCollectionBob as UniqueFTCollection).mint(bob, 100n)).to.be.rejectedWith('common.UnsupportedOperation'); break;
      }

      // Bob non-owner of targetToken and non admin of targetCollection, so
      // 1. cannot mint nested token:
      switch (testCase.mode) {
        case 'nft': await expect((nestedCollectionBob as UniqueNFTCollection).mintToken(bob, targetToken.nestingAccount())).to.be.rejectedWith('common.UserIsNotAllowedToNest'); break;
        case 'rft': await expect((nestedCollectionBob as UniqueRFTCollection).mintToken(bob, 100n, targetToken.nestingAccount())).to.be.rejectedWith('common.UserIsNotAllowedToNest'); break;
        case 'ft': await expect((nestedCollectionBob as UniqueFTCollection).mint(bob, 100n, targetToken.nestingAccount())).to.be.rejectedWith('common.UserIsNotAllowedToNest'); break;
        case 'native ft': await expect((nestedCollectionBob as UniqueFTCollection).mint(bob, 100n, targetToken.nestingAccount())).to.be.rejectedWith('common.UnsupportedOperation'); break;
      }

      // 2. cannot nest existing token:
      switch (testCase.mode) {
        case 'nft':
        case 'rft': await expect(nestedTokenBob!.transfer(bob, targetToken.nestingAccount())).to.be.rejectedWith('common.UserIsNotAllowedToNest'); break;
        case 'ft': await expect((nestedCollectionBob as UniqueFTCollection).transfer(bob, targetToken.nestingAccount(), 100n)).to.be.rejectedWith('common.UserIsNotAllowedToNest'); break;
        case 'native ft': await expect((nestedCollectionBob as UniqueFTCollection).transfer(bob, targetToken.nestingAccount(), 100n)).to.be.not.rejected; break;
      }
    });
  });

  [
    {mode: 'nft' as const, nesting: {tokenOwner: true,  collectionAdmin: false}},
    {mode: 'nft' as const, nesting: {tokenOwner: false, collectionAdmin: true}},
  ].map(testCase => {
    itSub(`${testCase.nesting.tokenOwner ? 'Admin' : 'Token owner'} cannot nest when only ${testCase.nesting.tokenOwner ? 'tokenOwner' : 'collectionAdmin'} is allowed`, async ({helper}) => {
      // Create collection with tokenOwner or create collection with collectionAdmin permission:
      const targetCollection = await helper.nft.mintCollection(alice, {permissions: {nesting: testCase.nesting}});
      const targetTokenCharlie = await targetCollection.mintToken(alice, {Substrate: charlie.address});
      await targetCollection.addAdmin(alice, {Substrate: bob.address});

      const nestedCollectionCharlie = await helper[testCase.mode].mintCollection(charlie);
      const nestedCollectionBob = await helper[testCase.mode].mintCollection(bob);
      // if nesting permissions restricted for token owner – minter is bob (admin),
      // if collectionAdmin – charlie (owner)
      testCase.nesting.tokenOwner
        ? await expect(nestedCollectionBob.mintToken(bob, targetTokenCharlie.nestingAccount())).to.be.rejectedWith(/common\.UserIsNotAllowedToNest/)
        : await expect(nestedCollectionCharlie.mintToken(charlie, targetTokenCharlie.nestingAccount())).to.be.rejectedWith(/common\.UserIsNotAllowedToNest/);
    });
  });

  itSub.ifWithPallets('Cannot nest in non existing token (except for native fungible collection)', [Pallets.ReFungible], async ({helper}) => {
    const collection = await helper.nft.mintCollection(alice);
    // To avoid UserIsNotAllowedToNest error
    await helper.collection.setPermissions(alice, collection.collectionId, {nesting: {collectionAdmin: true}});

    // The list of non-existing tokens:
    const tokenFromNonExistingCollection = helper.nft.getTokenObject(9999999, 1);
    const tokenBurnt = await collection.mintToken(alice);
    await tokenBurnt.burn(alice);
    const tokenNotMintedYet = helper.nft.getTokenObject(collection.collectionId, 2);

    // The list of collections to nest tokens from:
    const nftCollectionForNesting = await helper.nft.mintCollection(alice);
    const rftCollectionForNesting = await helper.rft.mintCollection(alice);
    const ftCollectionForNesting = await helper.ft.mintCollection(alice);
    const nativeFtCollectionForNesting = helper.ft.getCollectionObject(0);

    const testCases = [
      {token: tokenFromNonExistingCollection, error: 'CollectionNotFound'},
      {token: tokenBurnt, error: 'TokenNotFound'},
      {token: tokenNotMintedYet, error: 'TokenNotFound'},
    ];

    for(const testCase of testCases) {
      // 1. Alice cannot create nested token to non-existing token
      await expect(nftCollectionForNesting.mintToken(alice, testCase.token.nestingAccount())).to.be.rejectedWith(testCase.error);
      await expect(rftCollectionForNesting.mintToken(alice, 10n, testCase.token.nestingAccount())).to.be.rejectedWith(testCase.error);
      await expect(ftCollectionForNesting.mint(alice, 10n, testCase.token.nestingAccount())).to.be.rejectedWith(testCase.error);

      // 2. Alice cannot mint and nest token:
      const nft = await nftCollectionForNesting.mintToken(alice);
      const rft = await rftCollectionForNesting.mintToken(alice, 100n);
      const _ft = await ftCollectionForNesting.mint(alice, 100n);
      await expect(nft.transfer(alice, testCase.token.nestingAccount())).to.be.rejectedWith(testCase.error);
      await expect(rft.transfer(alice, testCase.token.nestingAccount())).to.be.rejectedWith(testCase.error);
      await expect(ftCollectionForNesting.transfer(alice, testCase.token.nestingAccount(), 50n)).to.be.rejectedWith(testCase.error);
      await expect(nativeFtCollectionForNesting.transfer(alice, testCase.token.nestingAccount(), 50n)).to.be.not.rejected;
    }
  });

  itEth.ifWithPallets('Cannot nest in collection address', [Pallets.ReFungible], async({helper}) => {
    const existingCollection = await helper.nft.mintCollection(alice);
    const existingCollectionAddress = helper.ethAddress.fromCollectionId(existingCollection.collectionId);
    const futureCollectionAddress = helper.ethAddress.fromCollectionId(99999999);

    const nftCollectionForNesting = await helper.nft.mintCollection(alice);

    // 1. Alice cannot create nested token to collection address
    await expect(nftCollectionForNesting.mintToken(alice, {Ethereum: existingCollectionAddress})).to.be.rejectedWith('CantNestTokenUnderCollection');
    await expect(nftCollectionForNesting.mintToken(alice, {Ethereum: futureCollectionAddress})).to.be.rejectedWith('CantNestTokenUnderCollection');

    // 2. Alice cannot mint and nest token to collection address:
    const nft = await nftCollectionForNesting.mintToken(alice);
    await expect(nft.transfer(alice, {Ethereum: existingCollectionAddress})).to.be.rejectedWith('CantNestTokenUnderCollection');
    await expect(nft.transfer(alice, {Ethereum: futureCollectionAddress})).to.be.rejectedWith('CantNestTokenUnderCollection');
  });

  itEth.ifWithPallets('Cannot nest in RFT or FT (except for native fungible collection)', [Pallets.ReFungible], async ({helper}) => {
    // Create default collection, permissions are not set:
    const rftCollection = await helper.rft.mintCollection(alice);
    const ftCollection = await helper.ft.mintCollection(alice);
    const nativeFtCollection = helper.ft.getCollectionObject(0);

    const rftToken = await rftCollection.mintToken(alice);
    const _ftToken = await ftCollection.mint(alice, 100n);

    const collectionForNesting = await helper.nft.mintCollection(alice);

    // 1. Alice cannot create immediately nested tokens:
    await expect(collectionForNesting.mintToken(alice, rftToken.nestingAccount())).to.be.rejectedWith('refungible.RefungibleDisallowsNesting');
    await expect(collectionForNesting.mintToken(alice, {Ethereum: helper.ethAddress.fromTokenId(ftCollection.collectionId, 0)})).to.be.rejectedWith('fungible.FungibleDisallowsNesting');
    await expect(collectionForNesting.mintToken(alice, {Ethereum: helper.ethAddress.fromTokenId(nativeFtCollection.collectionId, 0)})).to.be.rejectedWith('common.UnsupportedOperation');

    // 2. Alice cannot mint and nest token:
    const nestedToken2 = await collectionForNesting.mintToken(alice);
    await expect(nestedToken2.nest(alice, rftToken)).to.be.rejectedWith('refungible.RefungibleDisallowsNesting');
    await expect(ftCollection.transfer(alice, {Ethereum: helper.ethAddress.fromTokenId(ftCollection.collectionId, 0)})).to.be.rejectedWith('fungible.FungibleDisallowsNesting');
    await expect(nativeFtCollection.transfer(alice, {Ethereum: helper.ethAddress.fromTokenId(nativeFtCollection.collectionId, 0)})).to.be.not.rejected;
  });

  itSub('Cannot nest in restricted collection if collection is not in the list (except native fungible collection)', async ({helper}) => {
    const {collectionId: allowedCollectionId} = await helper.nft.mintCollection(alice);
    const notAllowedCollectionNFT = await helper.nft.mintCollection(alice);
    const notAllowedCollectionRFT = await helper.rft.mintCollection(alice);
    const notAllowedCollectionFT = await helper.ft.mintCollection(alice);
    const allowedCollectionNativeFT = helper.ft.getCollectionObject(0);

    // Collection restricted to allowedCollectionId
    const restrictedCollectionA = await helper.nft.mintCollection(alice, {permissions:
      {nesting: {tokenOwner: true, restricted: [allowedCollectionId]}},
    });
    // Create collection with restricted nesting -- even self is not allowed
    const restrictedCollectionB = await helper.nft.mintCollection(alice, {permissions:
      {nesting: {tokenOwner: true, restricted: []}},
    });

    const targetTokenA = await restrictedCollectionA.mintToken(alice);
    const targetTokenB = await restrictedCollectionB.mintToken(alice);

    // 1. Cannot mint in own collection after allowlisting the accounts:
    await expect(restrictedCollectionA.mintToken(alice, targetTokenA.nestingAccount())).to.be.rejectedWith(/common\.SourceCollectionIsNotAllowedToNest/);
    await expect(restrictedCollectionB.mintToken(alice, targetTokenB.nestingAccount())).to.be.rejectedWith(/common\.SourceCollectionIsNotAllowedToNest/);

    // 2. Cannot mint from notAllowedCollection:
    await expect(notAllowedCollectionNFT.mintToken(alice, targetTokenA.nestingAccount())).to.be.rejectedWith(/common\.SourceCollectionIsNotAllowedToNest/);
    await expect(notAllowedCollectionNFT.mintToken(alice, targetTokenB.nestingAccount())).to.be.rejectedWith(/common\.SourceCollectionIsNotAllowedToNest/);
    await expect(notAllowedCollectionRFT.mintToken(alice, 100n, targetTokenA.nestingAccount())).to.be.rejectedWith(/common\.SourceCollectionIsNotAllowedToNest/);
    await expect(notAllowedCollectionRFT.mintToken(alice, 100n, targetTokenB.nestingAccount())).to.be.rejectedWith(/common\.SourceCollectionIsNotAllowedToNest/);
    await expect(notAllowedCollectionFT.mint(alice, 100n, targetTokenA.nestingAccount())).to.be.rejectedWith(/common\.SourceCollectionIsNotAllowedToNest/);
    await expect(notAllowedCollectionFT.mint(alice, 100n, targetTokenB.nestingAccount())).to.be.rejectedWith(/common\.SourceCollectionIsNotAllowedToNest/);
    await expect(allowedCollectionNativeFT.transfer(alice, targetTokenA.nestingAccount(), 100n)).to.be.not.rejected;
    await expect(allowedCollectionNativeFT.transfer(alice, targetTokenB.nestingAccount(), 100n)).to.be.not.rejected;
  });

  itSub('Cannot create nesting chains greater than 5', async ({helper}) => {
    const collection = await helper.nft.mintCollection(alice, {permissions: {nesting: {tokenOwner: true}}});
    let token = await collection.mintToken(alice);

    const maxNestingLevel = 5;

    // Create a nested-token matryoshka
<<<<<<< HEAD
    for (let i = 0; i < maxNestingLevel; i++) {
=======
    for(let i = 0; i < maxNestingLevel; i++) {
>>>>>>> 807186d3
      token = await collection.mintToken(alice, token.nestingAccount());
    }

    // The nesting depth is limited by `maxNestingLevel`
    // 1. Cannot mint:
    await expect(collection.mintToken(alice, token.nestingAccount()))
      .to.be.rejectedWith(/structure\.DepthLimit/);
    // 2. Cannot transfer:
    const anotherToken = await collection.mintToken(alice);
    await expect(anotherToken.transfer(alice, token.nestingAccount()))
      .to.be.rejectedWith(/structure\.DepthLimit/);
    // 3. Cannot nest FT pieces:
    const ftCollection = await helper.ft.mintCollection(alice);
    await expect(ftCollection.mint(alice, 100n, token.nestingAccount()))
      .to.be.rejectedWith(/structure\.DepthLimit/);

    expect(await token.getTopmostOwner()).to.be.deep.equal({Substrate: alice.address});
    expect(await token.getChildren()).to.has.length(0);
  });
});<|MERGE_RESOLUTION|>--- conflicted
+++ resolved
@@ -66,30 +66,18 @@
       const collectionForNesting = testCase.mode === 'ft' ? await helper.ft.mintCollection(alice) : helper.ft.getCollectionObject(0);
 
       // Alice cannot create immediately nested tokens:
-<<<<<<< HEAD
-      if (testCase.mode === 'ft') {
-=======
       if(testCase.mode === 'ft') {
->>>>>>> 807186d3
         await expect(collectionForNesting.mint(alice, 100n, targetToken.nestingAccount())).to.be.rejectedWith('common.UserIsNotAllowedToNest');
       } else {
         await expect(collectionForNesting.transfer(alice, targetToken.nestingAccount(), 100n)).to.be.not.rejected;
       }
 
       // Alice can't mint and nest tokens:
-<<<<<<< HEAD
-      if (testCase.mode === 'ft') {
-        await collectionForNesting.mint(alice, 100n);
-      }
-
-      if (testCase.mode === 'ft') {
-=======
       if(testCase.mode === 'ft') {
         await collectionForNesting.mint(alice, 100n);
       }
 
       if(testCase.mode === 'ft') {
->>>>>>> 807186d3
         await expect(collectionForNesting.transfer(alice, targetToken.nestingAccount(), 50n)).to.be.rejectedWith('common.UserIsNotAllowedToNest');
       } else {
         await expect(collectionForNesting.transfer(alice, targetToken.nestingAccount(), 50n)).to.be.not.rejected;
@@ -283,11 +271,7 @@
     const maxNestingLevel = 5;
 
     // Create a nested-token matryoshka
-<<<<<<< HEAD
-    for (let i = 0; i < maxNestingLevel; i++) {
-=======
     for(let i = 0; i < maxNestingLevel; i++) {
->>>>>>> 807186d3
       token = await collection.mintToken(alice, token.nestingAccount());
     }
 
