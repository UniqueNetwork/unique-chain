--- conflicted
+++ resolved
@@ -89,11 +89,7 @@
       // Staker balance is: frozen: 100, reserved: 0n...
       // ...so he can not transfer 900
       expect(await helper.balance.getSubstrateFull(staker.address)).to.contain({frozen: 100n * nominal, reserved: 0n});
-<<<<<<< HEAD
-      expect(await helper.balance.getFrozen(staker.address)).to.deep.eq([{id: 'appstake', amount: 100n * nominal}]);
-=======
       expect(await helper.balance.getFrozen(staker.address)).to.deep.eq([{id: 'appstakeappstake', amount: 100n * nominal}]);
->>>>>>> c575769b
       await expect(helper.balance.transferToSubstrate(staker, recepient.address, 900n * nominal)).to.be.rejectedWith(/^Token: Frozen$/);
 
       expect(await helper.staking.getTotalStaked({Substrate: staker.address})).to.be.equal(100n * nominal);
@@ -162,11 +158,7 @@
       await helper.staking.stake(staker, 199n * nominal);
       // check balances
       expect(await helper.balance.getLocked(staker.address)).to.deep.eq([{id: 'ormlvest', amount: 200n * nominal, reasons: 'All'}]);
-<<<<<<< HEAD
-      expect(await helper.balance.getFrozen(staker.address)).to.deep.eq([{id: 'appstake', amount: 1199n * nominal}]);
-=======
       expect(await helper.balance.getFrozen(staker.address)).to.deep.eq([{id: 'appstakeappstake', amount: 1199n * nominal}]);
->>>>>>> c575769b
       expect(await helper.balance.getSubstrateFull(staker.address)).to.deep.contain({reserved: 0n, frozen: 1199n * nominal});
       expect(await helper.balance.getSubstrate(staker.address) / nominal).to.eq(1199n);
       expect(await helper.staking.getTotalStaked({Substrate: staker.address})).to.eq(1199n * nominal);
@@ -227,11 +219,7 @@
 
         // Right after unstake tokens are still locked
         expect(await helper.staking.getStakesNumber({Substrate: staker.address})).to.eq(0);
-<<<<<<< HEAD
-        expect(await helper.balance.getFrozen(staker.address)).to.deep.eq([{id: 'appstake', amount: STAKE_AMOUNT}]);
-=======
         expect(await helper.balance.getFrozen(staker.address)).to.deep.eq([{id: 'appstakeappstake', amount: STAKE_AMOUNT}]);
->>>>>>> c575769b
         expect(await helper.balance.getSubstrateFull(staker.address)).to.deep.contain({reserved: 0n, frozen: STAKE_AMOUNT});
         // Staker can not transfer
         await expect(helper.balance.transferToSubstrate(staker, recepient.address, 100n * nominal)).to.be.rejectedWith(/^Token: Frozen$/);
