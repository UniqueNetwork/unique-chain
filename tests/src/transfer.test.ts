//
// This file is subject to the terms and conditions defined in
// file 'LICENSE', which is part of this source code package.
//

import {ApiPromise} from '@polkadot/api';
import {IKeyringPair} from '@polkadot/types/types';
import {expect} from 'chai';
import {alicesPublicKey, bobsPublicKey} from './accounts';
import getBalance from './substrate/get-balance';
import privateKey from './substrate/privateKey';
import {default as usingApi, submitTransactionAsync} from './substrate/substrate-api';
import {
  burnItemExpectSuccess, createCollectionExpectSuccess, createItemExpectSuccess,
  destroyCollectionExpectSuccess,
  findUnusedAddress,
  getCreateCollectionResult,
  getCreateItemResult,
  transferExpectFailure,
  transferExpectSuccess,
  addCollectionAdminExpectSuccess,
<<<<<<< HEAD
  getCreatedCollectionCount,
=======
  toSubstrateAddress,
  getTokenOwner,
  normalizeAccountId,
  getBalance as getTokenBalance,
>>>>>>> 6e5d3050
} from './util/helpers';

let alice: IKeyringPair;
let bob: IKeyringPair;
let charlie: IKeyringPair;

describe('Integration Test Transfer(recipient, collection_id, item_id, value)', () => {
  it('Balance transfers and check balance', async () => {
    await usingApi(async (api: ApiPromise) => {
      const [alicesBalanceBefore, bobsBalanceBefore] = await getBalance(api, [alicesPublicKey, bobsPublicKey]);

      const alicePrivateKey = privateKey('//Alice');

      const transfer = api.tx.balances.transfer(bobsPublicKey, 1n);
      const events = await submitTransactionAsync(alicePrivateKey, transfer);
      const result = getCreateItemResult(events);
      // tslint:disable-next-line:no-unused-expression
      expect(result.success).to.be.true;

      const [alicesBalanceAfter, bobsBalanceAfter] = await getBalance(api, [alicesPublicKey, bobsPublicKey]);

      // tslint:disable-next-line:no-unused-expression
      expect(alicesBalanceAfter < alicesBalanceBefore).to.be.true;
      // tslint:disable-next-line:no-unused-expression
      expect(bobsBalanceAfter > bobsBalanceBefore).to.be.true;
    });
  });

  it('Inability to pay fees error message is correct', async () => {
    await usingApi(async (api) => {
      // Find unused address
      const pk = await findUnusedAddress(api);

      const badTransfer = api.tx.balances.transfer(bobsPublicKey, 1n);
      // const events = await submitTransactionAsync(pk, badTransfer);
      const badTransaction = async () => {
        const events = await submitTransactionAsync(pk, badTransfer);
        const result = getCreateCollectionResult(events);
        // tslint:disable-next-line:no-unused-expression
        expect(result.success).to.be.false;
      };
      await expect(badTransaction()).to.be.rejectedWith('Inability to pay some fees , e.g. account balance too low');
    });
  });

  it('User can transfer owned token', async () => {
    await usingApi(async () => {
      const alice = privateKey('//Alice');
      const bob = privateKey('//Bob');
      // nft
      const nftCollectionId = await createCollectionExpectSuccess();
      const newNftTokenId = await createItemExpectSuccess(alice, nftCollectionId, 'NFT');
      await transferExpectSuccess(nftCollectionId, newNftTokenId, alice, bob, 1, 'NFT');
      // fungible
      const fungibleCollectionId = await createCollectionExpectSuccess({mode: {type: 'Fungible', decimalPoints: 0}});
      const newFungibleTokenId = await createItemExpectSuccess(alice, fungibleCollectionId, 'Fungible');
      await transferExpectSuccess(fungibleCollectionId, newFungibleTokenId, alice, bob, 1, 'Fungible');
      // reFungible
      const reFungibleCollectionId = await
      createCollectionExpectSuccess({mode: {type: 'ReFungible'}});
      const newReFungibleTokenId = await createItemExpectSuccess(alice, reFungibleCollectionId, 'ReFungible');
      await transferExpectSuccess(
        reFungibleCollectionId,
        newReFungibleTokenId,
        alice,
        bob,
        100,
        'ReFungible',
      );
    });
  });

  it('Collection admin can transfer owned token', async () => {
    await usingApi(async () => {
      const alice = privateKey('//Alice');
      const bob = privateKey('//Bob');
      // nft
      const nftCollectionId = await createCollectionExpectSuccess();
      await addCollectionAdminExpectSuccess(alice, nftCollectionId, bob.address);
      const newNftTokenId = await createItemExpectSuccess(bob, nftCollectionId, 'NFT', bob.address);
      await transferExpectSuccess(nftCollectionId, newNftTokenId, bob, alice, 1, 'NFT');
      // fungible
      const fungibleCollectionId = await createCollectionExpectSuccess({mode: {type: 'Fungible', decimalPoints: 0}});
      await addCollectionAdminExpectSuccess(alice, fungibleCollectionId, bob.address);
      const newFungibleTokenId = await createItemExpectSuccess(alice, fungibleCollectionId, 'Fungible', bob.address);
      await transferExpectSuccess(fungibleCollectionId, newFungibleTokenId, bob, alice, 1, 'Fungible');
      // reFungible
      const reFungibleCollectionId = await createCollectionExpectSuccess({mode: {type: 'ReFungible'}});
      await addCollectionAdminExpectSuccess(alice, reFungibleCollectionId, bob.address);
      const newReFungibleTokenId = await createItemExpectSuccess(bob, reFungibleCollectionId, 'ReFungible', bob.address);
      await transferExpectSuccess(
        reFungibleCollectionId,
        newReFungibleTokenId,
        bob,
        alice,
        100,
        'ReFungible',
      );
    });
  });
});

describe('Negative Integration Test Transfer(recipient, collection_id, item_id, value)', () => {
  before(async () => {
    await usingApi(async () => {
      alice = privateKey('//Alice');
      bob = privateKey('//Bob');
      charlie = privateKey('//Charlie');
    });
  });
  it('Transfer with not existed collection_id', async () => {
    await usingApi(async (api) => {
      // nft
      const nftCollectionCount = await getCreatedCollectionCount(api);
      await transferExpectFailure(nftCollectionCount + 1, 1, alice, bob, 1);
      // fungible
      const fungibleCollectionCount = await getCreatedCollectionCount(api);
      await transferExpectFailure(fungibleCollectionCount + 1, 0, alice, bob, 1);
      // reFungible
      const reFungibleCollectionCount = await getCreatedCollectionCount(api);
      await transferExpectFailure(reFungibleCollectionCount + 1, 1, alice, bob, 1);
    });
  });
  it('Transfer with deleted collection_id', async () => {
    // nft
    const nftCollectionId = await createCollectionExpectSuccess();
    const newNftTokenId = await createItemExpectSuccess(alice, nftCollectionId, 'NFT');
    await destroyCollectionExpectSuccess(nftCollectionId);
    await transferExpectFailure(nftCollectionId, newNftTokenId, alice, bob, 1);
    // fungible
    const fungibleCollectionId = await createCollectionExpectSuccess({mode: {type: 'Fungible', decimalPoints: 0}});
    const newFungibleTokenId = await createItemExpectSuccess(alice, fungibleCollectionId, 'Fungible');
    await destroyCollectionExpectSuccess(fungibleCollectionId);
    await transferExpectFailure(fungibleCollectionId, newFungibleTokenId, alice, bob, 1);
    // reFungible
    const reFungibleCollectionId = await
    createCollectionExpectSuccess({mode: {type: 'ReFungible'}});
    const newReFungibleTokenId = await createItemExpectSuccess(alice, reFungibleCollectionId, 'ReFungible');
    await destroyCollectionExpectSuccess(reFungibleCollectionId);
    await transferExpectFailure(
      reFungibleCollectionId,
      newReFungibleTokenId,
      alice,
      bob,
      1,
    );
  });
  it('Transfer with not existed item_id', async () => {
    // nft
    const nftCollectionId = await createCollectionExpectSuccess();
    await transferExpectFailure(nftCollectionId, 2, alice, bob, 1);
    // fungible
    const fungibleCollectionId = await createCollectionExpectSuccess({mode: {type: 'Fungible', decimalPoints: 0}});
    await transferExpectFailure(fungibleCollectionId, 2, alice, bob, 1);
    // reFungible
    const reFungibleCollectionId = await
    createCollectionExpectSuccess({mode: {type: 'ReFungible'}});
    await transferExpectFailure(
      reFungibleCollectionId,
      2,
      alice,
      bob,
      1,
    );
  });
  it('Transfer with deleted item_id', async () => {
    // nft
    const nftCollectionId = await createCollectionExpectSuccess();
    const newNftTokenId = await createItemExpectSuccess(alice, nftCollectionId, 'NFT');
    await burnItemExpectSuccess(alice, nftCollectionId, newNftTokenId, 1);
    await transferExpectFailure(nftCollectionId, newNftTokenId, alice, bob, 1);
    // fungible
    const fungibleCollectionId = await createCollectionExpectSuccess({mode: {type: 'Fungible', decimalPoints: 0}});
    const newFungibleTokenId = await createItemExpectSuccess(alice, fungibleCollectionId, 'Fungible');
    await burnItemExpectSuccess(alice, fungibleCollectionId, newFungibleTokenId, 10);
    await transferExpectFailure(fungibleCollectionId, newFungibleTokenId, alice, bob, 1);
    // reFungible
    const reFungibleCollectionId = await
    createCollectionExpectSuccess({mode: {type: 'ReFungible'}});
    const newReFungibleTokenId = await createItemExpectSuccess(alice, reFungibleCollectionId, 'ReFungible');
    await burnItemExpectSuccess(alice, reFungibleCollectionId, newReFungibleTokenId, 100);
    await transferExpectFailure(
      reFungibleCollectionId,
      newReFungibleTokenId,
      alice,
      bob,
      1,
    );
  });
  it('Transfer with recipient that is not owner', async () => {
    // nft
    const nftCollectionId = await createCollectionExpectSuccess();
    const newNftTokenId = await createItemExpectSuccess(alice, nftCollectionId, 'NFT');
    await transferExpectFailure(nftCollectionId, newNftTokenId, charlie, bob, 1);
    // fungible
    const fungibleCollectionId = await createCollectionExpectSuccess({mode: {type: 'Fungible', decimalPoints: 0}});
    const newFungibleTokenId = await createItemExpectSuccess(alice, fungibleCollectionId, 'Fungible');
    await transferExpectFailure(fungibleCollectionId, newFungibleTokenId, charlie, bob, 1);
    // reFungible
    const reFungibleCollectionId = await
    createCollectionExpectSuccess({mode: {type: 'ReFungible'}});
    const newReFungibleTokenId = await createItemExpectSuccess(alice, reFungibleCollectionId, 'ReFungible');
    await transferExpectFailure(
      reFungibleCollectionId,
      newReFungibleTokenId,
      charlie,
      bob,
      1,
    );
  });
});

describe('Zero value transfer(From)', () => {
  before(async () => {
    await usingApi(async () => {
      alice = privateKey('//Alice');
      bob = privateKey('//Bob');
    });
  });

  it('NFT', async () => {
    await usingApi(async (api: ApiPromise) => {
      const nftCollectionId = await createCollectionExpectSuccess();
      const newNftTokenId = await createItemExpectSuccess(alice, nftCollectionId, 'NFT');

      const transferTx = api.tx.nft.transfer(normalizeAccountId(bob), nftCollectionId, newNftTokenId, 0);
      await submitTransactionAsync(alice, transferTx);
      const address = normalizeAccountId(await getTokenOwner(api, nftCollectionId, newNftTokenId));

      expect(toSubstrateAddress(address)).to.be.equal(alice.address);
    });
  });

  it('RFT', async () => {
    await usingApi(async (api: ApiPromise) => {
      const reFungibleCollectionId = await createCollectionExpectSuccess({mode: {type: 'ReFungible'}});
      const newReFungibleTokenId = await createItemExpectSuccess(alice, reFungibleCollectionId, 'ReFungible');
      const balanceBeforeAlice = await getTokenBalance(api, reFungibleCollectionId, normalizeAccountId(alice), newReFungibleTokenId);
      const balanceBeforeBob = await getTokenBalance(api, reFungibleCollectionId, normalizeAccountId(bob), newReFungibleTokenId);

      const transferTx = api.tx.nft.transfer(normalizeAccountId(bob), reFungibleCollectionId, newReFungibleTokenId, 0);
      await submitTransactionAsync(alice, transferTx);

      const balanceAfterAlice = await getTokenBalance(api, reFungibleCollectionId, normalizeAccountId(alice), newReFungibleTokenId);
      const balanceAfterBob = await getTokenBalance(api, reFungibleCollectionId, normalizeAccountId(bob), newReFungibleTokenId);

      expect((balanceBeforeAlice)).to.be.equal(balanceAfterAlice);
      expect((balanceBeforeBob)).to.be.equal(balanceAfterBob);
    });
  });

  it('Fungible', async () => {
    await usingApi(async (api: ApiPromise) => {
      const fungibleCollectionId = await createCollectionExpectSuccess({mode: {type: 'Fungible', decimalPoints: 0}});
      const newFungibleTokenId = await createItemExpectSuccess(alice, fungibleCollectionId, 'Fungible');
      const balanceBeforeAlice = await getTokenBalance(api, fungibleCollectionId, normalizeAccountId(alice), newFungibleTokenId);
      const balanceBeforeBob = await getTokenBalance(api, fungibleCollectionId, normalizeAccountId(bob), newFungibleTokenId);

      const transferTx = api.tx.nft.transfer(normalizeAccountId(bob), fungibleCollectionId, newFungibleTokenId, 0);
      await submitTransactionAsync(alice, transferTx);

      const balanceAfterAlice = await getTokenBalance(api, fungibleCollectionId, normalizeAccountId(alice), newFungibleTokenId);
      const balanceAfterBob = await getTokenBalance(api, fungibleCollectionId, normalizeAccountId(bob), newFungibleTokenId);

      expect((balanceBeforeAlice)).to.be.equal(balanceAfterAlice);
      expect((balanceBeforeBob)).to.be.equal(balanceAfterBob);
    });
  });
});<|MERGE_RESOLUTION|>--- conflicted
+++ resolved
@@ -19,14 +19,11 @@
   transferExpectFailure,
   transferExpectSuccess,
   addCollectionAdminExpectSuccess,
-<<<<<<< HEAD
   getCreatedCollectionCount,
-=======
   toSubstrateAddress,
   getTokenOwner,
   normalizeAccountId,
   getBalance as getTokenBalance,
->>>>>>> 6e5d3050
 } from './util/helpers';
 
 let alice: IKeyringPair;
