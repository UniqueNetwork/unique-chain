// Copyright 2019-2022 Unique Network (Gibraltar) Ltd.
// This file is part of Unique Network.

// Unique Network is free software: you can redistribute it and/or modify
// it under the terms of the GNU General Public License as published by
// the Free Software Foundation, either version 3 of the License, or
// (at your option) any later version.

// Unique Network is distributed in the hope that it will be useful,
// but WITHOUT ANY WARRANTY; without even the implied warranty of
// MERCHANTABILITY or FITNESS FOR A PARTICULAR PURPOSE.  See the
// GNU General Public License for more details.

// You should have received a copy of the GNU General Public License
// along with Unique Network. If not, see <http://www.gnu.org/licenses/>.

import {IKeyringPair} from '@polkadot/types/types';
import {itEth, usingEthPlaygrounds} from './eth/util';
import {itSub, Pallets, usingPlaygrounds, expect} from './util';

describe('Integration Test Transfer(recipient, collection_id, item_id, value)', () => {
  let donor: IKeyringPair;
  let alice: IKeyringPair;
  let bob: IKeyringPair;

  before(async () => {
    await usingPlaygrounds(async (helper, privateKey) => {
      donor = await privateKey({filename: __filename});
      [alice, bob] = await helper.arrange.createAccounts([50n, 10n], donor);
    });
  });
  
  itSub('Balance transfers and check balance', async ({helper}) => {
    const alicesBalanceBefore = await helper.balance.getSubstrate(alice.address);
    const bobsBalanceBefore = await helper.balance.getSubstrate(bob.address);

    expect(await helper.balance.transferToSubstrate(alice, bob.address, 1n)).to.be.true;

    const alicesBalanceAfter = await helper.balance.getSubstrate(alice.address);
    const bobsBalanceAfter = await helper.balance.getSubstrate(bob.address);

    expect(alicesBalanceAfter < alicesBalanceBefore).to.be.true;
    expect(bobsBalanceAfter > bobsBalanceBefore).to.be.true;
  });

  itSub('Inability to pay fees error message is correct', async ({helper}) => {
    const [zero] = await helper.arrange.createAccounts([0n], donor);

    // console.error = () => {};
    // The following operation throws an error into the console and the logs. Pay it no heed as long as the test succeeds.
    await expect(helper.balance.transferToSubstrate(zero, donor.address, 1n))
      .to.be.rejectedWith('Inability to pay some fees , e.g. account balance too low');
  });

  itSub('[nft] User can transfer owned token', async ({helper}) => {
    const collection = await helper.nft.mintCollection(alice, {name: 'Transfer-1-NFT', description: '', tokenPrefix: 'T'});
    const nft = await collection.mintToken(alice);

    await nft.transfer(alice, {Substrate: bob.address});
    expect(await nft.getOwner()).to.be.deep.equal({Substrate: bob.address});
  });

  itSub('[fungible] User can transfer owned token', async ({helper}) => {
    const collection = await helper.ft.mintCollection(alice, {name: 'Transfer-1-FT', description: '', tokenPrefix: 'T'});
    await collection.mint(alice, 10n);

    await collection.transfer(alice, {Substrate: bob.address}, 9n);
    expect(await collection.getBalance({Substrate: bob.address})).to.be.equal(9n);
    expect(await collection.getBalance({Substrate: alice.address})).to.be.equal(1n);
  });

  itSub.ifWithPallets('[refungible] User can transfer owned token', [Pallets.ReFungible], async ({helper}) => {
    const collection = await helper.rft.mintCollection(alice, {name: 'Transfer-1-RFT', description: '', tokenPrefix: 'T'});
    const rft = await collection.mintToken(alice, 10n);

    await rft.transfer(alice, {Substrate: bob.address}, 9n);
    expect(await rft.getBalance({Substrate: bob.address})).to.be.equal(9n);
    expect(await rft.getBalance({Substrate: alice.address})).to.be.equal(1n);
  });

  itSub('[nft] Collection admin can transfer owned token', async ({helper}) => {
    const collection = await helper.nft.mintCollection(alice, {name: 'Transfer-2-NFT', description: '', tokenPrefix: 'T'});
    await collection.addAdmin(alice, {Substrate: bob.address});

    const nft = await collection.mintToken(bob, {Substrate: bob.address});
    await nft.transfer(bob, {Substrate: alice.address});

    expect(await nft.getOwner()).to.be.deep.equal({Substrate: alice.address});
  });

  itSub('[fungible] Collection admin can transfer owned token', async ({helper}) => {
    const collection = await helper.ft.mintCollection(alice, {name: 'Transfer-2-FT', description: '', tokenPrefix: 'T'});
    await collection.addAdmin(alice, {Substrate: bob.address});

    await collection.mint(bob, 10n, {Substrate: bob.address});
    await collection.transfer(bob, {Substrate: alice.address}, 1n);

    expect(await collection.getBalance({Substrate: bob.address})).to.be.equal(9n);
    expect(await collection.getBalance({Substrate: alice.address})).to.be.equal(1n);
  });

  itSub.ifWithPallets('[refungible] Collection admin can transfer owned token', [Pallets.ReFungible], async ({helper}) => {
    const collection = await helper.rft.mintCollection(alice, {name: 'Transfer-2-RFT', description: '', tokenPrefix: 'T'});
    await collection.addAdmin(alice, {Substrate: bob.address});

    const rft = await collection.mintToken(bob, 10n, {Substrate: bob.address});
    await rft.transfer(bob, {Substrate: alice.address}, 1n);

    expect(await rft.getBalance({Substrate: bob.address})).to.be.equal(9n);
    expect(await rft.getBalance({Substrate: alice.address})).to.be.equal(1n);
  });
});

describe('Negative Integration Test Transfer(recipient, collection_id, item_id, value)', () => {
  let alice: IKeyringPair;
  let bob: IKeyringPair;

  before(async () => {
    await usingPlaygrounds(async (helper, privateKey) => {
      const donor = await privateKey({filename: __filename});
      [alice, bob] = await helper.arrange.createAccounts([50n, 10n], donor);
    });
  });


  itSub('[nft] Transfer with not existed collection_id', async ({helper}) => {
    const collectionId = (1 << 32) - 1;
    await expect(helper.nft.transferToken(alice, collectionId, 1, {Substrate: bob.address}))
      .to.be.rejectedWith(/common\.CollectionNotFound/);
  });

  itSub('[fungible] Transfer with not existed collection_id', async ({helper}) => {
    const collectionId = (1 << 32) - 1;
    await expect(helper.ft.transfer(alice, collectionId, {Substrate: bob.address}))
      .to.be.rejectedWith(/common\.CollectionNotFound/);
  });

  itSub.ifWithPallets('[refungible] Transfer with not existed collection_id', [Pallets.ReFungible], async ({helper}) => {
    const collectionId = (1 << 32) - 1;
    await expect(helper.rft.transferToken(alice, collectionId, 1, {Substrate: bob.address}))
      .to.be.rejectedWith(/common\.CollectionNotFound/);
  });

  itSub('[nft] Transfer with deleted collection_id', async ({helper}) => {
    const collection = await helper.nft.mintCollection(alice, {name: 'Transfer-Neg-1-NFT', description: '', tokenPrefix: 'T'});
    const nft = await collection.mintToken(alice);

    await nft.burn(alice);
    await collection.burn(alice);

    await expect(nft.transfer(alice, {Substrate: bob.address}))
      .to.be.rejectedWith(/common\.CollectionNotFound/);
  });

  itSub('[fungible] Transfer with deleted collection_id', async ({helper}) => {
    const collection = await helper.ft.mintCollection(alice, {name: 'Transfer-Neg-1-FT', description: '', tokenPrefix: 'T'});
    await collection.mint(alice, 10n);

    await collection.burnTokens(alice, 10n);
    await collection.burn(alice);

    await expect(collection.transfer(alice, {Substrate: bob.address}))
      .to.be.rejectedWith(/common\.CollectionNotFound/);
  });
  
  itSub.ifWithPallets('[refungible] Transfer with deleted collection_id', [Pallets.ReFungible], async ({helper}) => {
    const collection = await helper.rft.mintCollection(alice, {name: 'Transfer-Neg-1-RFT', description: '', tokenPrefix: 'T'});
    const rft = await collection.mintToken(alice, 10n);

    await rft.burn(alice, 10n);
    await collection.burn(alice);

    await expect(rft.transfer(alice, {Substrate: bob.address}))
      .to.be.rejectedWith(/common\.CollectionNotFound/);
  });

  itSub('[nft] Transfer with not existed item_id', async ({helper}) => {
    const collection = await helper.nft.mintCollection(alice, {name: 'Transfer-Neg-2-NFT', description: '', tokenPrefix: 'T'});
    await expect(collection.transferToken(alice, 1, {Substrate: bob.address}))
      .to.be.rejectedWith(/common\.TokenNotFound/);
  });

  itSub('[fungible] Transfer with not existed item_id', async ({helper}) => {
    const collection = await helper.ft.mintCollection(alice, {name: 'Transfer-Neg-2-FT', description: '', tokenPrefix: 'T'});
    await expect(collection.transfer(alice, {Substrate: bob.address}))
      .to.be.rejectedWith(/common\.TokenValueTooLow/);
  });

  itSub.ifWithPallets('[refungible] Transfer with not existed item_id', [Pallets.ReFungible], async ({helper}) => {
    const collection = await helper.rft.mintCollection(alice, {name: 'Transfer-Neg-2-RFT', description: '', tokenPrefix: 'T'});
    await expect(collection.transferToken(alice, 1, {Substrate: bob.address}))
      .to.be.rejectedWith(/common\.TokenValueTooLow/);
  });

  itSub('Zero transfer NFT', async ({helper}) => {
<<<<<<< HEAD
    const api = helper.getApi();
=======
>>>>>>> c8ad2c27
    const collection = await helper.nft.mintCollection(alice, {name: 'Transfer-Neg-3-NFT', description: '', tokenPrefix: 'T'});
    const tokenAlice = await collection.mintToken(alice, {Substrate: alice.address});
    const tokenBob = await collection.mintToken(alice, {Substrate: bob.address});
    // 1. Zero transfer of own tokens allowed:
<<<<<<< HEAD
    await helper.signTransaction(alice, api.tx.unique.transfer({Substrate: bob.address}, collection.collectionId, tokenAlice.tokenId, 0));
    // 2. Zero transfer of non-owned tokens not allowed:
    await expect(helper.signTransaction(alice, api.tx.unique.transfer({Substrate: alice.address}, collection.collectionId, tokenBob.tokenId, 0))).to.be.rejectedWith('common.NoPermission');
    // 3. Zero transfer of non-existing tokens not allowed:
    await expect(helper.signTransaction(alice, api.tx.unique.transfer({Substrate: alice.address}, collection.collectionId, 10, 0))).to.be.rejectedWith('common.TokenNotFound');
=======
    await helper.executeExtrinsic(alice, 'api.tx.unique.transfer', [{Substrate: bob.address}, collection.collectionId, tokenAlice.tokenId, 0]);
    // 2. Zero transfer of non-owned tokens not allowed:
    await expect(helper.executeExtrinsic(alice, 'api.tx.unique.transfer', [{Substrate: alice.address}, collection.collectionId, tokenBob.tokenId, 0])).to.be.rejectedWith('common.NoPermission');
    // 3. Zero transfer of non-existing tokens not allowed:
    await expect(helper.executeExtrinsic(alice, 'api.tx.unique.transfer', [{Substrate: alice.address}, collection.collectionId, 10, 0])).to.be.rejectedWith('common.TokenNotFound');
>>>>>>> c8ad2c27
    expect(await tokenAlice.getOwner()).to.deep.eq({Substrate: alice.address});
    expect(await tokenBob.getOwner()).to.deep.eq({Substrate: bob.address});
    // 4. Storage is not corrupted:
    await tokenAlice.transfer(alice, {Substrate: bob.address});
<<<<<<< HEAD
    await tokenBob.transfer(alice, {Substrate: alice.address});
=======
    await tokenBob.transfer(bob, {Substrate: alice.address});
>>>>>>> c8ad2c27
    expect(await tokenAlice.getOwner()).to.deep.eq({Substrate: bob.address});
    expect(await tokenBob.getOwner()).to.deep.eq({Substrate: alice.address});
  });

  itSub('[nft] Transfer with deleted item_id', async ({helper}) => {
    const collection = await helper.nft.mintCollection(alice, {name: 'Transfer-Neg-3-NFT', description: '', tokenPrefix: 'T'});
    const nft = await collection.mintToken(alice);

    await nft.burn(alice);

    await expect(nft.transfer(alice, {Substrate: bob.address}))
      .to.be.rejectedWith(/common\.TokenNotFound/);
  });

  itSub('[fungible] Transfer with deleted item_id', async ({helper}) => {
    const collection = await helper.ft.mintCollection(alice, {name: 'Transfer-Neg-3-FT', description: '', tokenPrefix: 'T'});
    await collection.mint(alice, 10n);

    await collection.burnTokens(alice, 10n);

    await expect(collection.transfer(alice, {Substrate: bob.address}))
      .to.be.rejectedWith(/common\.TokenValueTooLow/);
  });

  itSub.ifWithPallets('[refungible] Transfer with deleted item_id', [Pallets.ReFungible], async ({helper}) => {
    const collection = await helper.rft.mintCollection(alice, {name: 'Transfer-Neg-3-RFT', description: '', tokenPrefix: 'T'});
    const rft = await collection.mintToken(alice, 10n);

    await rft.burn(alice, 10n);

    await expect(rft.transfer(alice, {Substrate: bob.address}))
      .to.be.rejectedWith(/common\.TokenValueTooLow/);
  });

  itSub('[nft] Transfer with recipient that is not owner', async ({helper}) => {
    const collection = await helper.nft.mintCollection(alice, {name: 'Transfer-Neg-4-NFT', description: '', tokenPrefix: 'T'});
    const nft = await collection.mintToken(alice);

    await expect(nft.transfer(bob, {Substrate: bob.address}))
      .to.be.rejectedWith(/common\.NoPermission/);
    expect(await nft.getOwner()).to.be.deep.equal({Substrate: alice.address});
  });

  itSub('[fungible] Transfer with recipient that is not owner', async ({helper}) => {
    const collection = await helper.ft.mintCollection(alice, {name: 'Transfer-Neg-4-FT', description: '', tokenPrefix: 'T'});
    await collection.mint(alice, 10n);

    await expect(collection.transfer(bob, {Substrate: bob.address}, 9n))
      .to.be.rejectedWith(/common\.TokenValueTooLow/);
    expect(await collection.getBalance({Substrate: bob.address})).to.be.equal(0n);
    expect(await collection.getBalance({Substrate: alice.address})).to.be.equal(10n);
  });

  itSub.ifWithPallets('[refungible] Transfer with recipient that is not owner', [Pallets.ReFungible], async ({helper}) => {
    const collection = await helper.rft.mintCollection(alice, {name: 'Transfer-1-RFT', description: '', tokenPrefix: 'T'});
    const rft = await collection.mintToken(alice, 10n);

    await expect(rft.transfer(bob, {Substrate: bob.address}, 9n))
      .to.be.rejectedWith(/common\.TokenValueTooLow/);
    expect(await rft.getBalance({Substrate: bob.address})).to.be.equal(0n);
    expect(await rft.getBalance({Substrate: alice.address})).to.be.equal(10n);
  });
});

describe('Transfers to self (potentially over substrate-evm boundary)', () => {
  let donor: IKeyringPair;

  before(async function() {
    await usingEthPlaygrounds(async (_, privateKey) => {
      donor = await privateKey({filename: __filename});
    });
  });
  
  itEth('Transfers to self. In case of same frontend', async ({helper}) => {
    const [owner] = await helper.arrange.createAccounts([10n], donor);
    const collection = await helper.ft.mintCollection(owner, {});
    await collection.mint(owner, 100n);

    const ownerProxy = helper.address.substrateToEth(owner.address);

    // transfer to own proxy
    await collection.transfer(owner, {Ethereum: ownerProxy}, 10n);
    expect(await collection.getBalance({Substrate: owner.address})).to.be.equal(90n);
    expect(await collection.getBalance({Ethereum: ownerProxy})).to.be.equal(10n);

    // transfer-from own proxy to own proxy again
    await collection.transferFrom(owner, {Ethereum: ownerProxy}, {Ethereum: ownerProxy}, 5n);
    expect(await collection.getBalance({Substrate: owner.address})).to.be.equal(90n);
    expect(await collection.getBalance({Ethereum: ownerProxy})).to.be.equal(10n);
  });

  itEth('Transfers to self. In case of substrate-evm boundary', async ({helper}) => {
    const [owner] = await helper.arrange.createAccounts([10n], donor);
    const collection = await helper.ft.mintCollection(owner, {});
    await collection.mint(owner, 100n);

    const ownerProxy = helper.address.substrateToEth(owner.address);

    // transfer to own proxy
    await collection.transfer(owner, {Ethereum: ownerProxy}, 10n);
    expect(await collection.getBalance({Substrate: owner.address})).to.be.equal(90n);
    expect(await collection.getBalance({Ethereum: ownerProxy})).to.be.equal(10n);

    // transfer-from own proxy to self
    await collection.transferFrom(owner, {Ethereum: ownerProxy}, {Substrate: owner.address}, 5n);
    expect(await collection.getBalance({Substrate: owner.address})).to.be.equal(95n);
    expect(await collection.getBalance({Ethereum: ownerProxy})).to.be.equal(5n);
  });

  itEth('Transfers to self. In case of inside substrate-evm', async ({helper}) => {
    const [owner] = await helper.arrange.createAccounts([10n], donor);
    const collection = await helper.ft.mintCollection(owner, {});
    await collection.mint(owner, 100n);

    // transfer to self again
    await collection.transfer(owner, {Substrate: owner.address}, 10n);
    expect(await collection.getBalance({Substrate: owner.address})).to.be.equal(100n);

    // transfer-from self to self again
    await collection.transferFrom(owner, {Substrate: owner.address}, {Substrate: owner.address}, 5n);
    expect(await collection.getBalance({Substrate: owner.address})).to.be.equal(100n);
  });

  itEth('Transfers to self. In case of inside substrate-evm when not enought "Fungibles"', async ({helper}) => {
    const [owner] = await helper.arrange.createAccounts([10n], donor);
    const collection = await helper.ft.mintCollection(owner, {});
    await collection.mint(owner, 10n);

    // transfer to self again
    await expect(collection.transfer(owner, {Substrate: owner.address}, 11n))
      .to.be.rejectedWith(/common\.TokenValueTooLow/);

    // transfer-from self to self again
    await expect(collection.transferFrom(owner, {Substrate: owner.address}, {Substrate: owner.address}, 12n))
      .to.be.rejectedWith(/common\.TokenValueTooLow/);
    expect(await collection.getBalance({Substrate: owner.address})).to.be.equal(10n);
  });
});<|MERGE_RESOLUTION|>--- conflicted
+++ resolved
@@ -193,36 +193,20 @@
   });
 
   itSub('Zero transfer NFT', async ({helper}) => {
-<<<<<<< HEAD
-    const api = helper.getApi();
-=======
->>>>>>> c8ad2c27
     const collection = await helper.nft.mintCollection(alice, {name: 'Transfer-Neg-3-NFT', description: '', tokenPrefix: 'T'});
     const tokenAlice = await collection.mintToken(alice, {Substrate: alice.address});
     const tokenBob = await collection.mintToken(alice, {Substrate: bob.address});
     // 1. Zero transfer of own tokens allowed:
-<<<<<<< HEAD
-    await helper.signTransaction(alice, api.tx.unique.transfer({Substrate: bob.address}, collection.collectionId, tokenAlice.tokenId, 0));
-    // 2. Zero transfer of non-owned tokens not allowed:
-    await expect(helper.signTransaction(alice, api.tx.unique.transfer({Substrate: alice.address}, collection.collectionId, tokenBob.tokenId, 0))).to.be.rejectedWith('common.NoPermission');
-    // 3. Zero transfer of non-existing tokens not allowed:
-    await expect(helper.signTransaction(alice, api.tx.unique.transfer({Substrate: alice.address}, collection.collectionId, 10, 0))).to.be.rejectedWith('common.TokenNotFound');
-=======
     await helper.executeExtrinsic(alice, 'api.tx.unique.transfer', [{Substrate: bob.address}, collection.collectionId, tokenAlice.tokenId, 0]);
     // 2. Zero transfer of non-owned tokens not allowed:
     await expect(helper.executeExtrinsic(alice, 'api.tx.unique.transfer', [{Substrate: alice.address}, collection.collectionId, tokenBob.tokenId, 0])).to.be.rejectedWith('common.NoPermission');
     // 3. Zero transfer of non-existing tokens not allowed:
     await expect(helper.executeExtrinsic(alice, 'api.tx.unique.transfer', [{Substrate: alice.address}, collection.collectionId, 10, 0])).to.be.rejectedWith('common.TokenNotFound');
->>>>>>> c8ad2c27
     expect(await tokenAlice.getOwner()).to.deep.eq({Substrate: alice.address});
     expect(await tokenBob.getOwner()).to.deep.eq({Substrate: bob.address});
     // 4. Storage is not corrupted:
     await tokenAlice.transfer(alice, {Substrate: bob.address});
-<<<<<<< HEAD
-    await tokenBob.transfer(alice, {Substrate: alice.address});
-=======
     await tokenBob.transfer(bob, {Substrate: alice.address});
->>>>>>> c8ad2c27
     expect(await tokenAlice.getOwner()).to.deep.eq({Substrate: bob.address});
     expect(await tokenBob.getOwner()).to.deep.eq({Substrate: alice.address});
   });
