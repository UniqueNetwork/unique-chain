// Copyright 2019-2022 Unique Network (Gibraltar) Ltd.
// This file is part of Unique Network.

// Unique Network is free software: you can redistribute it and/or modify
// it under the terms of the GNU General Public License as published by
// the Free Software Foundation, either version 3 of the License, or
// (at your option) any later version.

// Unique Network is distributed in the hope that it will be useful,
// but WITHOUT ANY WARRANTY; without even the implied warranty of
// MERCHANTABILITY or FITNESS FOR A PARTICULAR PURPOSE.  See the
// GNU General Public License for more details.

// You should have received a copy of the GNU General Public License
// along with Unique Network. If not, see <http://www.gnu.org/licenses/>.

import {IKeyringPair} from '@polkadot/types/types';
<<<<<<< HEAD
import usingApi, {submitTransactionAsync} from '../substrate/substrate-api';
import {getGenericResult, generateKeyringPair, waitEvent, describeXCM, bigIntToDecimals} from '../deprecated-helpers/helpers';
import {MultiLocation} from '@polkadot/types/interfaces';
=======
>>>>>>> d8e7f8d1
import {blake2AsHex} from '@polkadot/util-crypto';
import config from '../config';
import {XcmV2TraitsOutcome, XcmV2TraitsError} from '../interfaces';
import {itSub, expect, describeXcm, usingPlaygrounds, usingKaruraPlaygrounds, usingRelayPlaygrounds, usingMoonriverPlaygrounds} from '../util/playgrounds';

const QUARTZ_CHAIN = 2095;
const KARURA_CHAIN = 2000;
const MOONRIVER_CHAIN = 2023;

const relayUrl = config.relayUrl;
const karuraUrl = config.karuraUrl;
const moonriverUrl = config.moonriverUrl;

const KARURA_DECIMALS = 12;

const TRANSFER_AMOUNT = 2000000000000000000000000n;

<<<<<<< HEAD
function parachainApiOptions(port: number): ApiOptions {
  return {
    provider: new WsProvider('ws://127.0.0.1:' + port.toString()),
  };
}

function karuraOptions(): ApiOptions {
  return parachainApiOptions(KARURA_PORT);
}

function moonriverOptions(): ApiOptions {
  return parachainApiOptions(MOONRIVER_PORT);
}

function relayOptions(): ApiOptions {
  return parachainApiOptions(RELAY_PORT);
}

describeXCM('[XCM] Integration test: Exchanging tokens with Karura', () => {
=======
describeXcm('[XCM] Integration test: Exchanging tokens with Karura', () => {
>>>>>>> d8e7f8d1
  let alice: IKeyringPair;
  let randomAccount: IKeyringPair;

  let balanceQuartzTokenInit: bigint;
  let balanceQuartzTokenMiddle: bigint;
  let balanceQuartzTokenFinal: bigint;
  let balanceKaruraTokenInit: bigint;
  let balanceKaruraTokenMiddle: bigint;
  let balanceKaruraTokenFinal: bigint;
  let balanceQuartzForeignTokenInit: bigint;
  let balanceQuartzForeignTokenMiddle: bigint;
  let balanceQuartzForeignTokenFinal: bigint;

  before(async () => {
<<<<<<< HEAD
    console.log('hey babe');
    await usingApi(async (api, privateKeyWrapper) => {
      const keyringSr25519 = new Keyring({type: 'sr25519'});

      alice = privateKeyWrapper('//Alice');
      randomAccount = generateKeyringPair(keyringSr25519);
    });

    // Karura side
    await usingApi(
      async (api) => {
        const destination = {
          V0: {
            X2: [
              'Parent',
              {
                Parachain: QUARTZ_CHAIN,
              },
            ],
          },
        };

        const metadata = {
          name: 'QTZ',
          symbol: 'QTZ',
          decimals: 18,
          minimalBalance: 1,
        };

        const tx = api.tx.assetRegistry.registerForeignAsset(destination, metadata);
        const sudoTx = api.tx.sudo.sudo(tx as any);
        const events = await submitTransactionAsync(alice, sudoTx);
        const result = getGenericResult(events);
        expect(result.success).to.be.true;

        const tx1 = api.tx.balances.transfer(randomAccount.address, 10000000000000n);
        const events1 = await submitTransactionAsync(alice, tx1);
        const result1 = getGenericResult(events1);
        expect(result1.success).to.be.true;

        [balanceKaruraTokenInit] = await getBalance(api, [randomAccount.address]);
        {
          const {free} = (await api.query.tokens.accounts(randomAccount.addressRaw, {ForeignAsset: 0})).toJSON() as any;
          balanceQuartzForeignTokenInit = BigInt(free);
        }
      },
      karuraOptions(),
    );

    // Quartz side
    await usingApi(async (api) => {
      const tx0 = api.tx.balances.transfer(randomAccount.address, 10n * TRANSFER_AMOUNT);
      const events0 = await submitTransactionAsync(alice, tx0);
      const result0 = getGenericResult(events0);
      expect(result0.success).to.be.true;

      [balanceQuartzTokenInit] = await getBalance(api, [randomAccount.address]);
=======
    await usingPlaygrounds(async (helper, privateKey) => {
      alice = privateKey('//Alice');
      [randomAccount] = await helper.arrange.createAccounts([0n], alice);
>>>>>>> d8e7f8d1
    });

    await usingKaruraPlaygrounds(karuraUrl, async (helper) => {
      const destination = {
        V0: {
          X2: [
            'Parent',
            {
              Parachain: QUARTZ_CHAIN,
            },
          ],
        },
      };

      const metadata = {
        name: 'QTZ',
        symbol: 'QTZ',
        decimals: 18,
        minimalBalance: 1n,
      };

      await helper.getSudo().assetRegistry.registerForeignAsset(alice, destination, metadata);
      await helper.balance.transferToSubstrate(alice, randomAccount.address, 10000000000000n);
      balanceKaruraTokenInit = await helper.balance.getSubstrate(randomAccount.address);
      balanceQuartzForeignTokenInit = await helper.tokens.accounts(randomAccount.address, {ForeignAsset: 0});
    });

    await usingPlaygrounds(async (helper) => {
      await helper.balance.transferToSubstrate(alice, randomAccount.address, 10n * TRANSFER_AMOUNT);
      balanceQuartzTokenInit = await helper.balance.getSubstrate(randomAccount.address);
    });
  });

  itSub('Should connect and send QTZ to Karura', async ({helper}) => {
    const destination = {
      V0: {
        X2: [
          'Parent',
          {
            Parachain: KARURA_CHAIN,
          },
        ],
      },
    };

    const beneficiary = {
      V0: {
        X1: {
          AccountId32: {
            network: 'Any',
            id: randomAccount.addressRaw,
          },
        },
      },
    };

    const assets = {
      V1: [
        {
          id: {
            Concrete: {
              parents: 0,
              interior: 'Here',
            },
          },
          fun: {
            Fungible: TRANSFER_AMOUNT,
          },
        },
      ],
    };

    const feeAssetItem = 0;
    const weightLimit = 5000000000;

    await helper.xcm.limitedReserveTransferAssets(randomAccount, destination, beneficiary, assets, feeAssetItem, weightLimit);
    balanceQuartzTokenMiddle = await helper.balance.getSubstrate(randomAccount.address);

    const qtzFees = balanceQuartzTokenInit - balanceQuartzTokenMiddle - TRANSFER_AMOUNT;
    console.log('[Quartz -> Karura] transaction fees on Quartz: %s QTZ', helper.util.bigIntToDecimals(qtzFees));
    expect(qtzFees > 0n).to.be.true;

    await usingKaruraPlaygrounds(karuraUrl, async (helper) => {
      await helper.wait.newBlocks(3);
      balanceQuartzForeignTokenMiddle = await helper.tokens.accounts(randomAccount.address, {ForeignAsset: 0});
      balanceKaruraTokenMiddle = await helper.balance.getSubstrate(randomAccount.address);

      const karFees = balanceKaruraTokenInit - balanceKaruraTokenMiddle;
      const qtzIncomeTransfer = balanceQuartzForeignTokenMiddle - balanceQuartzForeignTokenInit;

      console.log(
        '[Quartz -> Karura] transaction fees on Karura: %s KAR',
        helper.util.bigIntToDecimals(karFees, KARURA_DECIMALS),
      );
      console.log('[Quartz -> Karura] income %s QTZ', helper.util.bigIntToDecimals(qtzIncomeTransfer));
      expect(karFees == 0n).to.be.true;
      expect(qtzIncomeTransfer == TRANSFER_AMOUNT).to.be.true;
    });
  });

  itSub('Should connect to Karura and send QTZ back', async ({helper}) => {
    await usingKaruraPlaygrounds(karuraUrl, async (helper) => {
      const destination = {
        V1: {
          parents: 1,
          interior: {
            X2: [
              {Parachain: QUARTZ_CHAIN},
              {
                AccountId32: {
                  network: 'Any',
                  id: randomAccount.addressRaw,
                },
              },
            ],
          },
        },
      };

      const id = {
        ForeignAsset: 0,
      };

      const destWeight = 50000000;

      await helper.xTokens.transfer(randomAccount, id, TRANSFER_AMOUNT, destination, destWeight);
      balanceKaruraTokenFinal = await helper.balance.getSubstrate(randomAccount.address);
      balanceQuartzForeignTokenFinal = await helper.tokens.accounts(randomAccount.address, id);

      const karFees = balanceKaruraTokenMiddle - balanceKaruraTokenFinal;
      const qtzOutcomeTransfer = balanceQuartzForeignTokenMiddle - balanceQuartzForeignTokenFinal;

      console.log(
        '[Karura -> Quartz] transaction fees on Karura: %s KAR',
        helper.util.bigIntToDecimals(karFees, KARURA_DECIMALS),
      );
      console.log('[Karura -> Quartz] outcome %s QTZ', helper.util.bigIntToDecimals(qtzOutcomeTransfer));

      expect(karFees > 0).to.be.true;
      expect(qtzOutcomeTransfer == TRANSFER_AMOUNT).to.be.true;
    });

    await helper.wait.newBlocks(3);

    balanceQuartzTokenFinal = await helper.balance.getSubstrate(randomAccount.address);
    const actuallyDelivered = balanceQuartzTokenFinal - balanceQuartzTokenMiddle;
    expect(actuallyDelivered > 0).to.be.true;

    console.log('[Karura -> Quartz] actually delivered %s QTZ', helper.util.bigIntToDecimals(actuallyDelivered));

    const qtzFees = TRANSFER_AMOUNT - actuallyDelivered;
    console.log('[Karura -> Quartz] transaction fees on Quartz: %s QTZ', helper.util.bigIntToDecimals(qtzFees));
    expect(qtzFees == 0n).to.be.true;
  });
});

// These tests are relevant only when the foreign asset pallet is disabled
<<<<<<< HEAD
describeXCM('[XCM] Integration test: Quartz rejects non-native tokens', () => {
=======
describeXcm('[XCM] Integration test: Quartz rejects non-native tokens', () => {
>>>>>>> d8e7f8d1
  let alice: IKeyringPair;

  before(async () => {
    await usingPlaygrounds(async (_helper, privateKey) => {
      alice = privateKey('//Alice');
    });
  });

  itSub('Quartz rejects tokens from the Relay', async ({helper}) => {
    await usingRelayPlaygrounds(relayUrl, async (helper) => {
      const destination = {
        V1: {
          parents: 0,
          interior: {X1: {
            Parachain: QUARTZ_CHAIN,
          },
          },
        }};

      const beneficiary = {
        V1: {
          parents: 0,
          interior: {X1: {
            AccountId32: {
              network: 'Any',
              id: alice.addressRaw,
            },
          }},
        },
      };

      const assets = {
        V1: [
          {
            id: {
              Concrete: {
                parents: 0,
                interior: 'Here',
              },
            },
            fun: {
              Fungible: 50_000_000_000_000_000n,
            },
          },
        ],
      };

      const feeAssetItem = 0;
      const weightLimit = 5_000_000_000;

      await helper.xcm.limitedReserveTransferAssets(alice, destination, beneficiary, assets, feeAssetItem, weightLimit);
    });

    const maxWaitBlocks = 3;

    const dmpQueueExecutedDownward = await helper.wait.event(maxWaitBlocks, 'dmpQueue', 'ExecutedDownward');

    expect(
      dmpQueueExecutedDownward != null,
      '[Relay] dmpQueue.ExecutedDownward event is expected',
    ).to.be.true;

    const event = dmpQueueExecutedDownward!.event;
    const outcome = event.data[1] as XcmV2TraitsOutcome;

    expect(
      outcome.isIncomplete,
      '[Relay] The outcome of the XCM should be `Incomplete`',
    ).to.be.true;

    const incomplete = outcome.asIncomplete;
    expect(
      incomplete[1].toString() == 'AssetNotFound',
      '[Relay] The XCM error should be `AssetNotFound`',
    ).to.be.true;
  });

  itSub('Quartz rejects KAR tokens from Karura', async ({helper}) => {
    await usingKaruraPlaygrounds(karuraUrl, async (helper) => {
      const destination = {
        V1: {
          parents: 1,
          interior: {
            X2: [
              {Parachain: QUARTZ_CHAIN},
              {
                AccountId32: {
                  network: 'Any',
                  id: alice.addressRaw,
                },
              },
            ],
          },
        },
      };

      const id = {
        Token: 'KAR',
      };

      const destWeight = 50000000;

      await helper.xTokens.transfer(alice, id, 100_000_000_000n, destination, destWeight);
    });

    const maxWaitBlocks = 3;

    const xcmpQueueFailEvent = await helper.wait.event(maxWaitBlocks, 'xcmpQueue', 'Fail');

    expect(
      xcmpQueueFailEvent != null,
      '[Karura] xcmpQueue.FailEvent event is expected',
    ).to.be.true;

    const event = xcmpQueueFailEvent!.event;
    const outcome = event.data[1] as XcmV2TraitsError;

    expect(
      outcome.isUntrustedReserveLocation,
      '[Karura] The XCM error should be `UntrustedReserveLocation`',
    ).to.be.true;
  });
});

<<<<<<< HEAD
describeXCM('[XCM] Integration test: Exchanging QTZ with Moonriver', () => {
=======
describeXcm('[XCM] Integration test: Exchanging QTZ with Moonriver', () => {

>>>>>>> d8e7f8d1
  // Quartz constants
  let quartzDonor: IKeyringPair;
  let quartzAssetLocation;

  let randomAccountQuartz: IKeyringPair;
  let randomAccountMoonriver: IKeyringPair;

  // Moonriver constants
  let assetId: string;

  const councilVotingThreshold = 2;
  const technicalCommitteeThreshold = 2;
  const votingPeriod = 3;
  const delayPeriod = 0;

  const quartzAssetMetadata = {
    name: 'xcQuartz',
    symbol: 'xcQTZ',
    decimals: 18,
    isFrozen: false,
    minimalBalance: 1n,
  };

  let balanceQuartzTokenInit: bigint;
  let balanceQuartzTokenMiddle: bigint;
  let balanceQuartzTokenFinal: bigint;
  let balanceForeignQtzTokenInit: bigint;
  let balanceForeignQtzTokenMiddle: bigint;
  let balanceForeignQtzTokenFinal: bigint;
  let balanceMovrTokenInit: bigint;
  let balanceMovrTokenMiddle: bigint;
  let balanceMovrTokenFinal: bigint;

  before(async () => {
    await usingPlaygrounds(async (helper, privateKey) => {
      quartzDonor = privateKey('//Alice');
      [randomAccountQuartz] = await helper.arrange.createAccounts([0n], quartzDonor);

      balanceForeignQtzTokenInit = 0n;
    });

    await usingMoonriverPlaygrounds(moonriverUrl, async (helper) => {
      const alithAccount = helper.account.alithAccount();
      const baltatharAccount = helper.account.baltatharAccount();
      const dorothyAccount = helper.account.dorothyAccount();

      randomAccountMoonriver = helper.account.create();

      // >>> Sponsoring Dorothy >>>
      console.log('Sponsoring Dorothy.......');
      await helper.balance.transferToEthereum(alithAccount, dorothyAccount.address, 11_000_000_000_000_000_000n);
      console.log('Sponsoring Dorothy.......DONE');
      // <<< Sponsoring Dorothy <<<

      quartzAssetLocation = {
        XCM: {
          parents: 1,
          interior: {X1: {Parachain: QUARTZ_CHAIN}},
        },
      };
      const existentialDeposit = 1n;
      const isSufficient = true;
      const unitsPerSecond = 1n;
      const numAssetsWeightHint = 0;

      const encodedProposal = helper.assetManager.makeRegisterForeignAssetProposal({
        location: quartzAssetLocation,
        metadata: quartzAssetMetadata,
        existentialDeposit,
        isSufficient,
        unitsPerSecond,
        numAssetsWeightHint,
      });
      const proposalHash = blake2AsHex(encodedProposal);

      console.log('Encoded proposal for registerForeignAsset & setAssetUnitsPerSecond is %s', encodedProposal);
      console.log('Encoded length %d', encodedProposal.length);
      console.log('Encoded proposal hash for batch utility after schedule is %s', proposalHash);

      // >>> Note motion preimage >>>
      console.log('Note motion preimage.......');
      await helper.democracy.notePreimage(baltatharAccount, encodedProposal);
      console.log('Note motion preimage.......DONE');
      // <<< Note motion preimage <<<

      // >>> Propose external motion through council >>>
      console.log('Propose external motion through council.......');
      const externalMotion = helper.democracy.externalProposeMajority(proposalHash);
      const encodedMotion = externalMotion?.method.toHex() || '';
      const motionHash = blake2AsHex(encodedMotion);
      console.log('Motion hash is %s', motionHash);

      await helper.collective.council.propose(baltatharAccount, councilVotingThreshold, externalMotion, externalMotion.encodedLength);

      const councilProposalIdx = await helper.collective.council.proposalCount() - 1;
      await helper.collective.council.vote(dorothyAccount, motionHash, councilProposalIdx, true);
      await helper.collective.council.vote(baltatharAccount, motionHash, councilProposalIdx, true);

      await helper.collective.council.close(dorothyAccount, motionHash, councilProposalIdx, 1_000_000_000, externalMotion.encodedLength);
      console.log('Propose external motion through council.......DONE');
      // <<< Propose external motion through council <<<

      // >>> Fast track proposal through technical committee >>>
      console.log('Fast track proposal through technical committee.......');
      const fastTrack = helper.democracy.fastTrack(proposalHash, votingPeriod, delayPeriod);
      const encodedFastTrack = fastTrack?.method.toHex() || '';
      const fastTrackHash = blake2AsHex(encodedFastTrack);
      console.log('FastTrack hash is %s', fastTrackHash);

      await helper.collective.techCommittee.propose(alithAccount, technicalCommitteeThreshold, fastTrack, fastTrack.encodedLength);

      const techProposalIdx = await helper.collective.techCommittee.proposalCount() - 1;
      await helper.collective.techCommittee.vote(baltatharAccount, fastTrackHash, techProposalIdx, true);
      await helper.collective.techCommittee.vote(alithAccount, fastTrackHash, techProposalIdx, true);

      await helper.collective.techCommittee.close(baltatharAccount, fastTrackHash, techProposalIdx, 1_000_000_000, fastTrack.encodedLength);
      console.log('Fast track proposal through technical committee.......DONE');
      // <<< Fast track proposal through technical committee <<<

      // >>> Referendum voting >>>
      console.log('Referendum voting.......');
      await helper.democracy.referendumVote(dorothyAccount, 0, {
        balance: 10_000_000_000_000_000_000n,
        vote: {aye: true, conviction: 1},
      });
      console.log('Referendum voting.......DONE');
      // <<< Referendum voting <<<

      // >>> Acquire Quartz AssetId Info on Moonriver >>>
      console.log('Acquire Quartz AssetId Info on Moonriver.......');

      // Wait for the democracy execute
      await helper.wait.newBlocks(5);

      assetId = (await helper.assetManager.assetTypeId(quartzAssetLocation)).toString();

      console.log('QTZ asset ID is %s', assetId);
      console.log('Acquire Quartz AssetId Info on Moonriver.......DONE');
      // >>> Acquire Quartz AssetId Info on Moonriver >>>

      // >>> Sponsoring random Account >>>
      console.log('Sponsoring random Account.......');
      await helper.balance.transferToEthereum(baltatharAccount, randomAccountMoonriver.address, 11_000_000_000_000_000_000n);
      console.log('Sponsoring random Account.......DONE');
      // <<< Sponsoring random Account <<<

      balanceMovrTokenInit = await helper.balance.getEthereum(randomAccountMoonriver.address);
    });

    await usingPlaygrounds(async (helper) => {
      await helper.balance.transferToSubstrate(quartzDonor, randomAccountQuartz.address, 10n * TRANSFER_AMOUNT);
      balanceQuartzTokenInit = await helper.balance.getSubstrate(randomAccountQuartz.address);
    });
  });

  itSub('Should connect and send QTZ to Moonriver', async ({helper}) => {
    const currencyId = {
      NativeAssetId: 'Here',
    };
    const dest = {
      V1: {
        parents: 1,
        interior: {
          X2: [
            {Parachain: MOONRIVER_CHAIN},
            {AccountKey20: {network: 'Any', key: randomAccountMoonriver.address}},
          ],
        },
      },
    };
    const amount = TRANSFER_AMOUNT;
    const destWeight = 850000000;

    await helper.xTokens.transfer(randomAccountQuartz, currencyId, amount, dest, destWeight);

    balanceQuartzTokenMiddle = await helper.balance.getSubstrate(randomAccountQuartz.address);
    expect(balanceQuartzTokenMiddle < balanceQuartzTokenInit).to.be.true;

    const transactionFees = balanceQuartzTokenInit - balanceQuartzTokenMiddle - TRANSFER_AMOUNT;
    console.log('[Quartz -> Moonriver] transaction fees on Quartz: %s QTZ', helper.util.bigIntToDecimals(transactionFees));
    expect(transactionFees > 0).to.be.true;

    await usingMoonriverPlaygrounds(moonriverUrl, async (helper) => {
      await helper.wait.newBlocks(3);

      balanceMovrTokenMiddle = await helper.balance.getEthereum(randomAccountMoonriver.address);

      const movrFees = balanceMovrTokenInit - balanceMovrTokenMiddle;
      console.log('[Quartz -> Moonriver] transaction fees on Moonriver: %s MOVR',helper.util.bigIntToDecimals(movrFees));
      expect(movrFees == 0n).to.be.true;

      balanceForeignQtzTokenMiddle = (await helper.assets.account(assetId, randomAccountMoonriver.address))!; // BigInt(qtzRandomAccountAsset['balance']);
      const qtzIncomeTransfer = balanceForeignQtzTokenMiddle - balanceForeignQtzTokenInit;
      console.log('[Quartz -> Moonriver] income %s QTZ', helper.util.bigIntToDecimals(qtzIncomeTransfer));
      expect(qtzIncomeTransfer == TRANSFER_AMOUNT).to.be.true;
    });
  });

  itSub('Should connect to Moonriver and send QTZ back', async ({helper}) => {
    await usingMoonriverPlaygrounds(moonriverUrl, async (helper) => {
      const asset = {
        V1: {
          id: {
            Concrete: {
              parents: 1,
              interior: {
                X1: {Parachain: QUARTZ_CHAIN},
              },
            },
          },
          fun: {
            Fungible: TRANSFER_AMOUNT,
          },
        },
      };
      const destination = {
        V1: {
          parents: 1,
          interior: {
            X2: [
              {Parachain: QUARTZ_CHAIN},
              {AccountId32: {network: 'Any', id: randomAccountQuartz.addressRaw}},
            ],
          },
        },
      };
      const destWeight = 50000000;

      await helper.xTokens.transferMultiasset(randomAccountMoonriver, asset, destination, destWeight);

      balanceMovrTokenFinal = await helper.balance.getEthereum(randomAccountMoonriver.address);

      const movrFees = balanceMovrTokenMiddle - balanceMovrTokenFinal;
      console.log('[Moonriver -> Quartz] transaction fees on Moonriver: %s MOVR', helper.util.bigIntToDecimals(movrFees));
      expect(movrFees > 0).to.be.true;

      const qtzRandomAccountAsset = await helper.assets.account(assetId, randomAccountMoonriver.address);

      expect(qtzRandomAccountAsset).to.be.null;

      balanceForeignQtzTokenFinal = 0n;

      const qtzOutcomeTransfer = balanceForeignQtzTokenMiddle - balanceForeignQtzTokenFinal;
      console.log('[Quartz -> Moonriver] outcome %s QTZ', helper.util.bigIntToDecimals(qtzOutcomeTransfer));
      expect(qtzOutcomeTransfer == TRANSFER_AMOUNT).to.be.true;
    });

    await helper.wait.newBlocks(3);

    balanceQuartzTokenFinal = await helper.balance.getSubstrate(randomAccountQuartz.address);
    const actuallyDelivered = balanceQuartzTokenFinal - balanceQuartzTokenMiddle;
    expect(actuallyDelivered > 0).to.be.true;

    console.log('[Moonriver -> Quartz] actually delivered %s QTZ', helper.util.bigIntToDecimals(actuallyDelivered));

    const qtzFees = TRANSFER_AMOUNT - actuallyDelivered;
    console.log('[Moonriver -> Quartz] transaction fees on Quartz: %s QTZ', helper.util.bigIntToDecimals(qtzFees));
    expect(qtzFees == 0n).to.be.true;
  });
});<|MERGE_RESOLUTION|>--- conflicted
+++ resolved
@@ -15,16 +15,10 @@
 // along with Unique Network. If not, see <http://www.gnu.org/licenses/>.
 
 import {IKeyringPair} from '@polkadot/types/types';
-<<<<<<< HEAD
-import usingApi, {submitTransactionAsync} from '../substrate/substrate-api';
-import {getGenericResult, generateKeyringPair, waitEvent, describeXCM, bigIntToDecimals} from '../deprecated-helpers/helpers';
-import {MultiLocation} from '@polkadot/types/interfaces';
-=======
->>>>>>> d8e7f8d1
 import {blake2AsHex} from '@polkadot/util-crypto';
 import config from '../config';
 import {XcmV2TraitsOutcome, XcmV2TraitsError} from '../interfaces';
-import {itSub, expect, describeXcm, usingPlaygrounds, usingKaruraPlaygrounds, usingRelayPlaygrounds, usingMoonriverPlaygrounds} from '../util/playgrounds';
+import {itSub, expect, describeXCM, usingPlaygrounds, usingKaruraPlaygrounds, usingRelayPlaygrounds, usingMoonriverPlaygrounds} from '../util';
 
 const QUARTZ_CHAIN = 2095;
 const KARURA_CHAIN = 2000;
@@ -38,29 +32,7 @@
 
 const TRANSFER_AMOUNT = 2000000000000000000000000n;
 
-<<<<<<< HEAD
-function parachainApiOptions(port: number): ApiOptions {
-  return {
-    provider: new WsProvider('ws://127.0.0.1:' + port.toString()),
-  };
-}
-
-function karuraOptions(): ApiOptions {
-  return parachainApiOptions(KARURA_PORT);
-}
-
-function moonriverOptions(): ApiOptions {
-  return parachainApiOptions(MOONRIVER_PORT);
-}
-
-function relayOptions(): ApiOptions {
-  return parachainApiOptions(RELAY_PORT);
-}
-
 describeXCM('[XCM] Integration test: Exchanging tokens with Karura', () => {
-=======
-describeXcm('[XCM] Integration test: Exchanging tokens with Karura', () => {
->>>>>>> d8e7f8d1
   let alice: IKeyringPair;
   let randomAccount: IKeyringPair;
 
@@ -75,69 +47,9 @@
   let balanceQuartzForeignTokenFinal: bigint;
 
   before(async () => {
-<<<<<<< HEAD
-    console.log('hey babe');
-    await usingApi(async (api, privateKeyWrapper) => {
-      const keyringSr25519 = new Keyring({type: 'sr25519'});
-
-      alice = privateKeyWrapper('//Alice');
-      randomAccount = generateKeyringPair(keyringSr25519);
-    });
-
-    // Karura side
-    await usingApi(
-      async (api) => {
-        const destination = {
-          V0: {
-            X2: [
-              'Parent',
-              {
-                Parachain: QUARTZ_CHAIN,
-              },
-            ],
-          },
-        };
-
-        const metadata = {
-          name: 'QTZ',
-          symbol: 'QTZ',
-          decimals: 18,
-          minimalBalance: 1,
-        };
-
-        const tx = api.tx.assetRegistry.registerForeignAsset(destination, metadata);
-        const sudoTx = api.tx.sudo.sudo(tx as any);
-        const events = await submitTransactionAsync(alice, sudoTx);
-        const result = getGenericResult(events);
-        expect(result.success).to.be.true;
-
-        const tx1 = api.tx.balances.transfer(randomAccount.address, 10000000000000n);
-        const events1 = await submitTransactionAsync(alice, tx1);
-        const result1 = getGenericResult(events1);
-        expect(result1.success).to.be.true;
-
-        [balanceKaruraTokenInit] = await getBalance(api, [randomAccount.address]);
-        {
-          const {free} = (await api.query.tokens.accounts(randomAccount.addressRaw, {ForeignAsset: 0})).toJSON() as any;
-          balanceQuartzForeignTokenInit = BigInt(free);
-        }
-      },
-      karuraOptions(),
-    );
-
-    // Quartz side
-    await usingApi(async (api) => {
-      const tx0 = api.tx.balances.transfer(randomAccount.address, 10n * TRANSFER_AMOUNT);
-      const events0 = await submitTransactionAsync(alice, tx0);
-      const result0 = getGenericResult(events0);
-      expect(result0.success).to.be.true;
-
-      [balanceQuartzTokenInit] = await getBalance(api, [randomAccount.address]);
-=======
     await usingPlaygrounds(async (helper, privateKey) => {
-      alice = privateKey('//Alice');
+      alice = await privateKey('//Alice');
       [randomAccount] = await helper.arrange.createAccounts([0n], alice);
->>>>>>> d8e7f8d1
     });
 
     await usingKaruraPlaygrounds(karuraUrl, async (helper) => {
@@ -295,16 +207,12 @@
 });
 
 // These tests are relevant only when the foreign asset pallet is disabled
-<<<<<<< HEAD
 describeXCM('[XCM] Integration test: Quartz rejects non-native tokens', () => {
-=======
-describeXcm('[XCM] Integration test: Quartz rejects non-native tokens', () => {
->>>>>>> d8e7f8d1
   let alice: IKeyringPair;
 
   before(async () => {
     await usingPlaygrounds(async (_helper, privateKey) => {
-      alice = privateKey('//Alice');
+      alice = await privateKey('//Alice');
     });
   });
 
@@ -424,12 +332,7 @@
   });
 });
 
-<<<<<<< HEAD
 describeXCM('[XCM] Integration test: Exchanging QTZ with Moonriver', () => {
-=======
-describeXcm('[XCM] Integration test: Exchanging QTZ with Moonriver', () => {
-
->>>>>>> d8e7f8d1
   // Quartz constants
   let quartzDonor: IKeyringPair;
   let quartzAssetLocation;
@@ -465,7 +368,7 @@
 
   before(async () => {
     await usingPlaygrounds(async (helper, privateKey) => {
-      quartzDonor = privateKey('//Alice');
+      quartzDonor = await privateKey('//Alice');
       [randomAccountQuartz] = await helper.arrange.createAccounts([0n], quartzDonor);
 
       balanceForeignQtzTokenInit = 0n;
