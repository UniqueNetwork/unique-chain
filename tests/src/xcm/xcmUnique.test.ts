// Copyright 2019-2022 Unique Network (Gibraltar) Ltd.
// This file is part of Unique Network.

// Unique Network is free software: you can redistribute it and/or modify
// it under the terms of the GNU General Public License as published by
// the Free Software Foundation, either version 3 of the License, or
// (at your option) any later version.

// Unique Network is distributed in the hope that it will be useful,
// but WITHOUT ANY WARRANTY; without even the implied warranty of
// MERCHANTABILITY or FITNESS FOR A PARTICULAR PURPOSE.  See the
// GNU General Public License for more details.

// You should have received a copy of the GNU General Public License
// along with Unique Network. If not, see <http://www.gnu.org/licenses/>.

import {IKeyringPair} from '@polkadot/types/types';
<<<<<<< HEAD
import usingApi, {submitTransactionAsync} from '../substrate/substrate-api';
import {getGenericResult, generateKeyringPair, waitEvent, describeXCM, bigIntToDecimals} from '../deprecated-helpers/helpers';
import {MultiLocation} from '@polkadot/types/interfaces';
=======
>>>>>>> d8e7f8d1
import {blake2AsHex} from '@polkadot/util-crypto';
import config from '../config';
import {XcmV2TraitsError, XcmV2TraitsOutcome} from '../interfaces';
import {itSub, expect, describeXcm, usingPlaygrounds, usingAcalaPlaygrounds, usingRelayPlaygrounds, usingMoonbeamPlaygrounds} from '../util/playgrounds';

const UNIQUE_CHAIN = 2037;
const ACALA_CHAIN = 2000;
const MOONBEAM_CHAIN = 2004;

const relayUrl = config.relayUrl;
const acalaUrl = config.acalaUrl;
const moonbeamUrl = config.moonbeamUrl;

const ACALA_DECIMALS = 12;

const TRANSFER_AMOUNT = 2000000000000000000000000n;

<<<<<<< HEAD
function parachainApiOptions(port: number): ApiOptions {
  return {
    provider: new WsProvider('ws://127.0.0.1:' + port.toString()),
  };
}

function acalaOptions(): ApiOptions {
  return parachainApiOptions(ACALA_PORT);
}

function moonbeamOptions(): ApiOptions {
  return parachainApiOptions(MOONBEAM_PORT);
}

function relayOptions(): ApiOptions {
  return parachainApiOptions(RELAY_PORT);
}

describeXCM('[XCM] Integration test: Exchanging tokens with Acala', () => {
=======
describeXcm('[XCM] Integration test: Exchanging tokens with Acala', () => {
>>>>>>> d8e7f8d1
  let alice: IKeyringPair;
  let randomAccount: IKeyringPair;

  let balanceUniqueTokenInit: bigint;
  let balanceUniqueTokenMiddle: bigint;
  let balanceUniqueTokenFinal: bigint;
  let balanceAcalaTokenInit: bigint;
  let balanceAcalaTokenMiddle: bigint;
  let balanceAcalaTokenFinal: bigint;
  let balanceUniqueForeignTokenInit: bigint;
  let balanceUniqueForeignTokenMiddle: bigint;
  let balanceUniqueForeignTokenFinal: bigint;

  before(async () => {
    await usingPlaygrounds(async (helper, privateKey) => {
      alice = privateKey('//Alice');
      [randomAccount] = await helper.arrange.createAccounts([0n], alice);
    });

    await usingAcalaPlaygrounds(acalaUrl, async (helper) => {
      const destination = {
        V0: {
          X2: [
            'Parent',
            {
              Parachain: UNIQUE_CHAIN,
            },
          ],
        },
      };

      const metadata = {
        name: 'UNQ',
        symbol: 'UNQ',
        decimals: 18,
        minimalBalance: 1n,
      };

      await helper.getSudo().assetRegistry.registerForeignAsset(alice, destination, metadata);
      await helper.balance.transferToSubstrate(alice, randomAccount.address, 10000000000000n);
      balanceAcalaTokenInit = await helper.balance.getSubstrate(randomAccount.address);
      balanceUniqueForeignTokenInit = await helper.tokens.accounts(randomAccount.address, {ForeignAsset: 0});
    });

    await usingPlaygrounds(async (helper) => {
      await helper.balance.transferToSubstrate(alice, randomAccount.address, 10n * TRANSFER_AMOUNT);
      balanceUniqueTokenInit = await helper.balance.getSubstrate(randomAccount.address);
    });
  });

  itSub('Should connect and send UNQ to Acala', async ({helper}) => {

    const destination = {
      V0: {
        X2: [
          'Parent',
          {
            Parachain: ACALA_CHAIN,
          },
        ],
      },
    };

    const beneficiary = {
      V0: {
        X1: {
          AccountId32: {
            network: 'Any',
            id: randomAccount.addressRaw,
          },
        },
      },
    };

    const assets = {
      V1: [
        {
          id: {
            Concrete: {
              parents: 0,
              interior: 'Here',
            },
          },
          fun: {
            Fungible: TRANSFER_AMOUNT,
          },
        },
      ],
    };

    const feeAssetItem = 0;
    const weightLimit = 5000000000;

    await helper.xcm.limitedReserveTransferAssets(randomAccount, destination, beneficiary, assets, feeAssetItem, weightLimit);

    balanceUniqueTokenMiddle = await helper.balance.getSubstrate(randomAccount.address);

    const unqFees = balanceUniqueTokenInit - balanceUniqueTokenMiddle - TRANSFER_AMOUNT;
    console.log('[Unique -> Acala] transaction fees on Unique: %s UNQ', helper.util.bigIntToDecimals(unqFees));
    expect(unqFees > 0n).to.be.true;

    await usingAcalaPlaygrounds(acalaUrl, async (helper) => {
      await helper.wait.newBlocks(3);

      balanceUniqueForeignTokenMiddle = await helper.tokens.accounts(randomAccount.address, {ForeignAsset: 0});
      balanceAcalaTokenMiddle = await helper.balance.getSubstrate(randomAccount.address);

      const acaFees = balanceAcalaTokenInit - balanceAcalaTokenMiddle;
      const unqIncomeTransfer = balanceUniqueForeignTokenMiddle - balanceUniqueForeignTokenInit;

      console.log(
        '[Unique -> Acala] transaction fees on Acala: %s ACA',
        helper.util.bigIntToDecimals(acaFees, ACALA_DECIMALS),
      );
      console.log('[Unique -> Acala] income %s UNQ', helper.util.bigIntToDecimals(unqIncomeTransfer));
      expect(acaFees == 0n).to.be.true;
      expect(unqIncomeTransfer == TRANSFER_AMOUNT).to.be.true;
    });
  });

  itSub('Should connect to Acala and send UNQ back', async ({helper}) => {
    await usingAcalaPlaygrounds(acalaUrl, async (helper) => {
      const destination = {
        V1: {
          parents: 1,
          interior: {
            X2: [
              {Parachain: UNIQUE_CHAIN},
              {
                AccountId32: {
                  network: 'Any',
                  id: randomAccount.addressRaw,
                },
              },
            ],
          },
        },
      };

      const id = {
        ForeignAsset: 0,
      };

      const destWeight = 50000000;

      await helper.xTokens.transfer(randomAccount, id, TRANSFER_AMOUNT, destination, destWeight);

      balanceAcalaTokenFinal = await helper.balance.getSubstrate(randomAccount.address);
      balanceUniqueForeignTokenFinal = await helper.tokens.accounts(randomAccount.address, id);

      const acaFees = balanceAcalaTokenMiddle - balanceAcalaTokenFinal;
      const unqOutcomeTransfer = balanceUniqueForeignTokenMiddle - balanceUniqueForeignTokenFinal;

      console.log(
        '[Acala -> Unique] transaction fees on Acala: %s ACA',
        helper.util.bigIntToDecimals(acaFees, ACALA_DECIMALS),
      );
      console.log('[Acala -> Unique] outcome %s UNQ', helper.util.bigIntToDecimals(unqOutcomeTransfer));

      expect(acaFees > 0).to.be.true;
      expect(unqOutcomeTransfer == TRANSFER_AMOUNT).to.be.true;
    });

    await helper.wait.newBlocks(3);

    balanceUniqueTokenFinal = await helper.balance.getSubstrate(randomAccount.address);
    const actuallyDelivered = balanceUniqueTokenFinal - balanceUniqueTokenMiddle;
    expect(actuallyDelivered > 0).to.be.true;

    console.log('[Acala -> Unique] actually delivered %s UNQ', helper.util.bigIntToDecimals(actuallyDelivered));

    const unqFees = TRANSFER_AMOUNT - actuallyDelivered;
    console.log('[Acala -> Unique] transaction fees on Unique: %s UNQ', helper.util.bigIntToDecimals(unqFees));
    expect(unqFees == 0n).to.be.true;
  });
});

// These tests are relevant only when the foreign asset pallet is disabled
<<<<<<< HEAD
describeXCM('[XCM] Integration test: Unique rejects non-native tokens', () => {
=======
describeXcm('[XCM] Integration test: Unique rejects non-native tokens', () => {
>>>>>>> d8e7f8d1
  let alice: IKeyringPair;

  before(async () => {
    await usingPlaygrounds(async (_helper, privateKey) => {
      alice = privateKey('//Alice');
    });
  });

  itSub('Unique rejects tokens from the Relay', async ({helper}) => {
    await usingRelayPlaygrounds(relayUrl, async (helper) => {
      const destination = {
        V1: {
          parents: 0,
          interior: {X1: {
            Parachain: UNIQUE_CHAIN,
          },
          },
        }};

      const beneficiary = {
        V1: {
          parents: 0,
          interior: {X1: {
            AccountId32: {
              network: 'Any',
              id: alice.addressRaw,
            },
          }},
        },
      };

      const assets = {
        V1: [
          {
            id: {
              Concrete: {
                parents: 0,
                interior: 'Here',
              },
            },
            fun: {
              Fungible: 50_000_000_000_000_000n,
            },
          },
        ],
      };

      const feeAssetItem = 0;
      const weightLimit = 5_000_000_000;

      await helper.xcm.limitedReserveTransferAssets(alice, destination, beneficiary, assets, feeAssetItem, weightLimit);
    });

    const maxWaitBlocks = 3;

    const dmpQueueExecutedDownward = await helper.wait.event(maxWaitBlocks, 'dmpQueue', 'ExecutedDownward');

    expect(
      dmpQueueExecutedDownward != null,
      '[Relay] dmpQueue.ExecutedDownward event is expected',
    ).to.be.true;

    const event = dmpQueueExecutedDownward!.event;
    const outcome = event.data[1] as XcmV2TraitsOutcome;

    expect(
      outcome.isIncomplete,
      '[Relay] The outcome of the XCM should be `Incomplete`',
    ).to.be.true;

    const incomplete = outcome.asIncomplete;
    expect(
      incomplete[1].toString() == 'AssetNotFound',
      '[Relay] The XCM error should be `AssetNotFound`',
    ).to.be.true;
  });

  itSub('Unique rejects ACA tokens from Acala', async ({helper}) => {
    await usingAcalaPlaygrounds(acalaUrl, async (helper) => {
      const destination = {
        V1: {
          parents: 1,
          interior: {
            X2: [
              {Parachain: UNIQUE_CHAIN},
              {
                AccountId32: {
                  network: 'Any',
                  id: alice.addressRaw,
                },
              },
            ],
          },
        },
      };

      const id = {
        Token: 'ACA',
      };

      const destWeight = 50000000;

      await helper.xTokens.transfer(alice, id, 100_000_000_000n, destination, destWeight);
    });

    const maxWaitBlocks = 3;

    const xcmpQueueFailEvent = await helper.wait.event(maxWaitBlocks, 'xcmpQueue', 'Fail');

    expect(
      xcmpQueueFailEvent != null,
      '[Acala] xcmpQueue.FailEvent event is expected',
    ).to.be.true;

    const event = xcmpQueueFailEvent!.event;
    const outcome = event.data[1] as XcmV2TraitsError;

    expect(
      outcome.isUntrustedReserveLocation,
      '[Acala] The XCM error should be `UntrustedReserveLocation`',
    ).to.be.true;
  });
});

<<<<<<< HEAD
describeXCM('[XCM] Integration test: Exchanging UNQ with Moonbeam', () => {
=======
describeXcm('[XCM] Integration test: Exchanging UNQ with Moonbeam', () => {
>>>>>>> d8e7f8d1

  // Unique constants
  let uniqueDonor: IKeyringPair;
  let uniqueAssetLocation;

  let randomAccountUnique: IKeyringPair;
  let randomAccountMoonbeam: IKeyringPair;

  // Moonbeam constants
  let assetId: string;

  const councilVotingThreshold = 2;
  const technicalCommitteeThreshold = 2;
  const votingPeriod = 3;
  const delayPeriod = 0;

  const uniqueAssetMetadata = {
    name: 'xcUnique',
    symbol: 'xcUNQ',
    decimals: 18,
    isFrozen: false,
    minimalBalance: 1n,
  };

  let balanceUniqueTokenInit: bigint;
  let balanceUniqueTokenMiddle: bigint;
  let balanceUniqueTokenFinal: bigint;
  let balanceForeignUnqTokenInit: bigint;
  let balanceForeignUnqTokenMiddle: bigint;
  let balanceForeignUnqTokenFinal: bigint;
  let balanceGlmrTokenInit: bigint;
  let balanceGlmrTokenMiddle: bigint;
  let balanceGlmrTokenFinal: bigint;

  before(async () => {
    await usingPlaygrounds(async (helper, privateKey) => {
      uniqueDonor = privateKey('//Alice');
      [randomAccountUnique] = await helper.arrange.createAccounts([0n], uniqueDonor);

      balanceForeignUnqTokenInit = 0n;
    });

    await usingMoonbeamPlaygrounds(moonbeamUrl, async (helper) => {
      const alithAccount = helper.account.alithAccount();
      const baltatharAccount = helper.account.baltatharAccount();
      const dorothyAccount = helper.account.dorothyAccount();

      randomAccountMoonbeam = helper.account.create();

      // >>> Sponsoring Dorothy >>>
      console.log('Sponsoring Dorothy.......');
      await helper.balance.transferToEthereum(alithAccount, dorothyAccount.address, 11_000_000_000_000_000_000n);
      console.log('Sponsoring Dorothy.......DONE');
      // <<< Sponsoring Dorothy <<<

      uniqueAssetLocation = {
        XCM: {
          parents: 1,
          interior: {X1: {Parachain: UNIQUE_CHAIN}},
        },
      };
      const existentialDeposit = 1n;
      const isSufficient = true;
      const unitsPerSecond = 1n;
      const numAssetsWeightHint = 0;

      const encodedProposal = helper.assetManager.makeRegisterForeignAssetProposal({
        location: uniqueAssetLocation,
        metadata: uniqueAssetMetadata,
        existentialDeposit,
        isSufficient,
        unitsPerSecond,
        numAssetsWeightHint,
      });
      const proposalHash = blake2AsHex(encodedProposal);

      console.log('Encoded proposal for registerForeignAsset & setAssetUnitsPerSecond is %s', encodedProposal);
      console.log('Encoded length %d', encodedProposal.length);
      console.log('Encoded proposal hash for batch utility after schedule is %s', proposalHash);

      // >>> Note motion preimage >>>
      console.log('Note motion preimage.......');
      await helper.democracy.notePreimage(baltatharAccount, encodedProposal);
      console.log('Note motion preimage.......DONE');
      // <<< Note motion preimage <<<

      // >>> Propose external motion through council >>>
      console.log('Propose external motion through council.......');
      const externalMotion = helper.democracy.externalProposeMajority(proposalHash);
      const encodedMotion = externalMotion?.method.toHex() || '';
      const motionHash = blake2AsHex(encodedMotion);
      console.log('Motion hash is %s', motionHash);

      await helper.collective.council.propose(baltatharAccount, councilVotingThreshold, externalMotion, externalMotion.encodedLength);

      const councilProposalIdx = await helper.collective.council.proposalCount() - 1;
      await helper.collective.council.vote(dorothyAccount, motionHash, councilProposalIdx, true);
      await helper.collective.council.vote(baltatharAccount, motionHash, councilProposalIdx, true);

      await helper.collective.council.close(dorothyAccount, motionHash, councilProposalIdx, 1_000_000_000, externalMotion.encodedLength);
      console.log('Propose external motion through council.......DONE');
      // <<< Propose external motion through council <<<

      // >>> Fast track proposal through technical committee >>>
      console.log('Fast track proposal through technical committee.......');
      const fastTrack = helper.democracy.fastTrack(proposalHash, votingPeriod, delayPeriod);
      const encodedFastTrack = fastTrack?.method.toHex() || '';
      const fastTrackHash = blake2AsHex(encodedFastTrack);
      console.log('FastTrack hash is %s', fastTrackHash);

      await helper.collective.techCommittee.propose(alithAccount, technicalCommitteeThreshold, fastTrack, fastTrack.encodedLength);

      const techProposalIdx = await helper.collective.techCommittee.proposalCount() - 1;
      await helper.collective.techCommittee.vote(baltatharAccount, fastTrackHash, techProposalIdx, true);
      await helper.collective.techCommittee.vote(alithAccount, fastTrackHash, techProposalIdx, true);

      await helper.collective.techCommittee.close(baltatharAccount, fastTrackHash, techProposalIdx, 1_000_000_000, fastTrack.encodedLength);
      console.log('Fast track proposal through technical committee.......DONE');
      // <<< Fast track proposal through technical committee <<<

      // >>> Referendum voting >>>
      console.log('Referendum voting.......');
      await helper.democracy.referendumVote(dorothyAccount, 0, {
        balance: 10_000_000_000_000_000_000n,
        vote: {aye: true, conviction: 1},
      });
      console.log('Referendum voting.......DONE');
      // <<< Referendum voting <<<

      // >>> Acquire Unique AssetId Info on Moonbeam >>>
      console.log('Acquire Unique AssetId Info on Moonbeam.......');

      // Wait for the democracy execute
      await helper.wait.newBlocks(5);

      assetId = (await helper.assetManager.assetTypeId(uniqueAssetLocation)).toString();

      console.log('UNQ asset ID is %s', assetId);
      console.log('Acquire Unique AssetId Info on Moonbeam.......DONE');
      // >>> Acquire Unique AssetId Info on Moonbeam >>>

      // >>> Sponsoring random Account >>>
      console.log('Sponsoring random Account.......');
      await helper.balance.transferToEthereum(baltatharAccount, randomAccountMoonbeam.address, 11_000_000_000_000_000_000n);
      console.log('Sponsoring random Account.......DONE');
      // <<< Sponsoring random Account <<<

      balanceGlmrTokenInit = await helper.balance.getEthereum(randomAccountMoonbeam.address);
    });

    await usingPlaygrounds(async (helper) => {
      await helper.balance.transferToSubstrate(uniqueDonor, randomAccountUnique.address, 10n * TRANSFER_AMOUNT);
      balanceUniqueTokenInit = await helper.balance.getSubstrate(randomAccountUnique.address);
    });
  });

  itSub('Should connect and send UNQ to Moonbeam', async ({helper}) => {
    const currencyId = {
      NativeAssetId: 'Here',
    };
    const dest = {
      V1: {
        parents: 1,
        interior: {
          X2: [
            {Parachain: MOONBEAM_CHAIN},
            {AccountKey20: {network: 'Any', key: randomAccountMoonbeam.address}},
          ],
        },
      },
    };
    const amount = TRANSFER_AMOUNT;
    const destWeight = 850000000;

    await helper.xTokens.transfer(randomAccountUnique, currencyId, amount, dest, destWeight);

    balanceUniqueTokenMiddle = await helper.balance.getSubstrate(randomAccountUnique.address);
    expect(balanceUniqueTokenMiddle < balanceUniqueTokenInit).to.be.true;

    const transactionFees = balanceUniqueTokenInit - balanceUniqueTokenMiddle - TRANSFER_AMOUNT;
    console.log('[Unique -> Moonbeam] transaction fees on Unique: %s UNQ', helper.util.bigIntToDecimals(transactionFees));
    expect(transactionFees > 0).to.be.true;

    await usingMoonbeamPlaygrounds(moonbeamUrl, async (helper) => {
      await helper.wait.newBlocks(3);

      balanceGlmrTokenMiddle = await helper.balance.getEthereum(randomAccountMoonbeam.address);

      const glmrFees = balanceGlmrTokenInit - balanceGlmrTokenMiddle;
      console.log('[Unique -> Moonbeam] transaction fees on Moonbeam: %s GLMR', helper.util.bigIntToDecimals(glmrFees));
      expect(glmrFees == 0n).to.be.true;

      balanceForeignUnqTokenMiddle = (await helper.assets.account(assetId, randomAccountMoonbeam.address))!;

      const unqIncomeTransfer = balanceForeignUnqTokenMiddle - balanceForeignUnqTokenInit;
      console.log('[Unique -> Moonbeam] income %s UNQ', helper.util.bigIntToDecimals(unqIncomeTransfer));
      expect(unqIncomeTransfer == TRANSFER_AMOUNT).to.be.true;
    });
  });

  itSub('Should connect to Moonbeam and send UNQ back', async ({helper}) => {
    await usingMoonbeamPlaygrounds(moonbeamUrl, async (helper) => {
      const asset = {
        V1: {
          id: {
            Concrete: {
              parents: 1,
              interior: {
                X1: {Parachain: UNIQUE_CHAIN},
              },
            },
          },
          fun: {
            Fungible: TRANSFER_AMOUNT,
          },
        },
      };
      const destination = {
        V1: {
          parents: 1,
          interior: {
            X2: [
              {Parachain: UNIQUE_CHAIN},
              {AccountId32: {network: 'Any', id: randomAccountUnique.addressRaw}},
            ],
          },
        },
      };
      const destWeight = 50000000;

      await helper.xTokens.transferMultiasset(randomAccountMoonbeam, asset, destination, destWeight);

      balanceGlmrTokenFinal = await helper.balance.getEthereum(randomAccountMoonbeam.address);

      const glmrFees = balanceGlmrTokenMiddle - balanceGlmrTokenFinal;
      console.log('[Moonbeam -> Unique] transaction fees on Moonbeam: %s GLMR', helper.util.bigIntToDecimals(glmrFees));
      expect(glmrFees > 0).to.be.true;

      const unqRandomAccountAsset = await helper.assets.account(assetId, randomAccountMoonbeam.address);

      expect(unqRandomAccountAsset).to.be.null;
      
      balanceForeignUnqTokenFinal = 0n;

      const unqOutcomeTransfer = balanceForeignUnqTokenMiddle - balanceForeignUnqTokenFinal;
      console.log('[Unique -> Moonbeam] outcome %s UNQ', helper.util.bigIntToDecimals(unqOutcomeTransfer));
      expect(unqOutcomeTransfer == TRANSFER_AMOUNT).to.be.true;
    });

    await helper.wait.newBlocks(3);

    balanceUniqueTokenFinal = await helper.balance.getSubstrate(randomAccountUnique.address);
    const actuallyDelivered = balanceUniqueTokenFinal - balanceUniqueTokenMiddle;
    expect(actuallyDelivered > 0).to.be.true;

    console.log('[Moonbeam -> Unique] actually delivered %s UNQ', helper.util.bigIntToDecimals(actuallyDelivered));

    const unqFees = TRANSFER_AMOUNT - actuallyDelivered;
    console.log('[Moonbeam -> Unique] transaction fees on Unique: %s UNQ', helper.util.bigIntToDecimals(unqFees));
    expect(unqFees == 0n).to.be.true;
  });
});<|MERGE_RESOLUTION|>--- conflicted
+++ resolved
@@ -15,16 +15,10 @@
 // along with Unique Network. If not, see <http://www.gnu.org/licenses/>.
 
 import {IKeyringPair} from '@polkadot/types/types';
-<<<<<<< HEAD
-import usingApi, {submitTransactionAsync} from '../substrate/substrate-api';
-import {getGenericResult, generateKeyringPair, waitEvent, describeXCM, bigIntToDecimals} from '../deprecated-helpers/helpers';
-import {MultiLocation} from '@polkadot/types/interfaces';
-=======
->>>>>>> d8e7f8d1
 import {blake2AsHex} from '@polkadot/util-crypto';
 import config from '../config';
 import {XcmV2TraitsError, XcmV2TraitsOutcome} from '../interfaces';
-import {itSub, expect, describeXcm, usingPlaygrounds, usingAcalaPlaygrounds, usingRelayPlaygrounds, usingMoonbeamPlaygrounds} from '../util/playgrounds';
+import {itSub, expect, describeXCM, usingPlaygrounds, usingAcalaPlaygrounds, usingRelayPlaygrounds, usingMoonbeamPlaygrounds} from '../util';
 
 const UNIQUE_CHAIN = 2037;
 const ACALA_CHAIN = 2000;
@@ -38,29 +32,7 @@
 
 const TRANSFER_AMOUNT = 2000000000000000000000000n;
 
-<<<<<<< HEAD
-function parachainApiOptions(port: number): ApiOptions {
-  return {
-    provider: new WsProvider('ws://127.0.0.1:' + port.toString()),
-  };
-}
-
-function acalaOptions(): ApiOptions {
-  return parachainApiOptions(ACALA_PORT);
-}
-
-function moonbeamOptions(): ApiOptions {
-  return parachainApiOptions(MOONBEAM_PORT);
-}
-
-function relayOptions(): ApiOptions {
-  return parachainApiOptions(RELAY_PORT);
-}
-
 describeXCM('[XCM] Integration test: Exchanging tokens with Acala', () => {
-=======
-describeXcm('[XCM] Integration test: Exchanging tokens with Acala', () => {
->>>>>>> d8e7f8d1
   let alice: IKeyringPair;
   let randomAccount: IKeyringPair;
 
@@ -76,7 +48,7 @@
 
   before(async () => {
     await usingPlaygrounds(async (helper, privateKey) => {
-      alice = privateKey('//Alice');
+      alice = await privateKey('//Alice');
       [randomAccount] = await helper.arrange.createAccounts([0n], alice);
     });
 
@@ -239,16 +211,12 @@
 });
 
 // These tests are relevant only when the foreign asset pallet is disabled
-<<<<<<< HEAD
 describeXCM('[XCM] Integration test: Unique rejects non-native tokens', () => {
-=======
-describeXcm('[XCM] Integration test: Unique rejects non-native tokens', () => {
->>>>>>> d8e7f8d1
   let alice: IKeyringPair;
 
   before(async () => {
     await usingPlaygrounds(async (_helper, privateKey) => {
-      alice = privateKey('//Alice');
+      alice = await privateKey('//Alice');
     });
   });
 
@@ -368,12 +336,7 @@
   });
 });
 
-<<<<<<< HEAD
 describeXCM('[XCM] Integration test: Exchanging UNQ with Moonbeam', () => {
-=======
-describeXcm('[XCM] Integration test: Exchanging UNQ with Moonbeam', () => {
->>>>>>> d8e7f8d1
-
   // Unique constants
   let uniqueDonor: IKeyringPair;
   let uniqueAssetLocation;
@@ -409,7 +372,7 @@
 
   before(async () => {
     await usingPlaygrounds(async (helper, privateKey) => {
-      uniqueDonor = privateKey('//Alice');
+      uniqueDonor = await privateKey('//Alice');
       [randomAccountUnique] = await helper.arrange.createAccounts([0n], uniqueDonor);
 
       balanceForeignUnqTokenInit = 0n;
