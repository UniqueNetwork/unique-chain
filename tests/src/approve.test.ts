--- conflicted
+++ resolved
@@ -4,11 +4,6 @@
 //
 import { IKeyringPair } from '@polkadot/types/types';
 import { ApiPromise } from '@polkadot/api';
-<<<<<<< HEAD
-import { IKeyringPair } from '@polkadot/types/types';
-import BN from 'bn.js';
-=======
->>>>>>> 1a556b53
 import chai from 'chai';
 import chaiAsPromised from 'chai-as-promised';
 import privateKey from './substrate/privateKey';
@@ -19,56 +14,22 @@
   createCollectionExpectSuccess,
   createItemExpectSuccess,
   destroyCollectionExpectSuccess,
-<<<<<<< HEAD
   setCollectionLimitsExpectSuccess,
-  transferFromExpectSuccess,
-  U128_MAX,
-=======
   transferExpectSuccess,
->>>>>>> 1a556b53
 } from './util/helpers';
 
 chai.use(chaiAsPromised);
 
-<<<<<<< HEAD
 describe('Integration Test approve(spender, collection_id, item_id, amount):', () => {
   let Alice: IKeyringPair;
   let Bob: IKeyringPair;
   let Charlie: IKeyringPair;
 
   before(async () => {
-    await usingApi(async (api) => {
+    await usingApi(async () => {
       Alice = privateKey('//Alice');
       Bob = privateKey('//Bob');
       Charlie = privateKey('//Charlie');
-    });
-  });
-
-  it('Execute the extrinsic and check approvedList', async () => {
-    await usingApi(async (api: ApiPromise) => {
-      const nftCollectionId = await createCollectionExpectSuccess();
-      // nft
-      const newNftTokenId = await createItemExpectSuccess(Alice, nftCollectionId, 'NFT');
-      await approveExpectSuccess(nftCollectionId, newNftTokenId, Alice, Bob);
-      // fungible
-      const fungibleCollectionId = await createCollectionExpectSuccess({mode: {type: 'Fungible', decimalPoints: 0}});
-      const newFungibleTokenId = await createItemExpectSuccess(Alice, fungibleCollectionId, 'Fungible');
-      await approveExpectSuccess(fungibleCollectionId, newFungibleTokenId, Alice, Bob);
-      // reFungible
-      const reFungibleCollectionId =
-        await createCollectionExpectSuccess({mode: {type: 'ReFungible'}});
-      const newReFungibleTokenId = await createItemExpectSuccess(Alice, reFungibleCollectionId, 'ReFungible');
-      await approveExpectSuccess(reFungibleCollectionId, newReFungibleTokenId, Alice, Bob);
-=======
-let Alice: IKeyringPair;
-let Bob: IKeyringPair;
-
-describe.only('Integration Test approve(spender, collection_id, item_id, amount):', () => {
-  before(async () => {
-    await usingApi(async () => {
-      Alice = privateKey('//Alice');
-      Bob = privateKey('//Bob');
->>>>>>> 1a556b53
     });
   });
 
@@ -89,26 +50,6 @@
   });
 
   it('Remove approval by using 0 amount', async () => {
-<<<<<<< HEAD
-    await usingApi(async (api: ApiPromise) => {
-      const nftCollectionId = await createCollectionExpectSuccess();
-      // nft
-      const newNftTokenId = await createItemExpectSuccess(Alice, nftCollectionId, 'NFT');
-      await approveExpectSuccess(nftCollectionId, newNftTokenId, Alice, Bob, 1);
-      await approveExpectSuccess(nftCollectionId, newNftTokenId, Alice, Bob, 0);
-      // fungible
-      const fungibleCollectionId = await createCollectionExpectSuccess({mode: {type: 'Fungible', decimalPoints: 0}});
-      const newFungibleTokenId = await createItemExpectSuccess(Alice, fungibleCollectionId, 'Fungible');
-      await approveExpectSuccess(fungibleCollectionId, newFungibleTokenId, Alice, Bob, 1);
-      await approveExpectSuccess(fungibleCollectionId, newFungibleTokenId, Alice, Bob, 0);
-      // reFungible
-      const reFungibleCollectionId =
-        await createCollectionExpectSuccess({mode: {type: 'ReFungible'}});
-      const newReFungibleTokenId = await createItemExpectSuccess(Alice, reFungibleCollectionId, 'ReFungible');
-      await approveExpectSuccess(reFungibleCollectionId, newReFungibleTokenId, Alice, Bob, 1);
-      await approveExpectSuccess(reFungibleCollectionId, newReFungibleTokenId, Alice, Bob, 0);
-    });
-=======
     const nftCollectionId = await createCollectionExpectSuccess();
     // nft
     const newNftTokenId = await createItemExpectSuccess(Alice, nftCollectionId, 'NFT');
@@ -125,7 +66,6 @@
     const newReFungibleTokenId = await createItemExpectSuccess(Alice, reFungibleCollectionId, 'ReFungible');
     await approveExpectSuccess(reFungibleCollectionId, newReFungibleTokenId, Alice, Bob, 1);
     await approveExpectSuccess(reFungibleCollectionId, newReFungibleTokenId, Alice, Bob, 0);
->>>>>>> 1a556b53
   });
 
   it('can be called by collection owner on non-owned item when OwnerCanTransfer == true', async () => {
@@ -136,23 +76,16 @@
   });
 });
 
-<<<<<<< HEAD
 describe('Negative Integration Test approve(spender, collection_id, item_id, amount):', () => {
   let Alice: IKeyringPair;
   let Bob: IKeyringPair;
   let Charlie: IKeyringPair;
 
-=======
-describe.only('Negative Integration Test approve(spender, collection_id, item_id, amount):', () => {
->>>>>>> 1a556b53
   before(async () => {
     await usingApi(async (api) => {
       Alice = privateKey('//Alice');
       Bob = privateKey('//Bob');
-<<<<<<< HEAD
       Charlie = privateKey('//Charlie');
-=======
->>>>>>> 1a556b53
     });
   });
 
@@ -171,56 +104,6 @@
   });
 
   it('Approve for a collection that was destroyed', async () => {
-<<<<<<< HEAD
-    await usingApi(async (api: ApiPromise) => {
-      // nft
-      const nftCollectionId = await createCollectionExpectSuccess();
-      await destroyCollectionExpectSuccess(nftCollectionId);
-      await approveExpectFail(nftCollectionId, 1, Alice, Bob);
-      // fungible
-      const fungibleCollectionId = await createCollectionExpectSuccess({mode: {type: 'Fungible', decimalPoints: 0}});
-      await destroyCollectionExpectSuccess(fungibleCollectionId);
-      await approveExpectFail(fungibleCollectionId, 1, Alice, Bob);
-      // reFungible
-      const reFungibleCollectionId =
-        await createCollectionExpectSuccess({mode: {type: 'ReFungible'}});
-      await destroyCollectionExpectSuccess(reFungibleCollectionId);
-      await approveExpectFail(reFungibleCollectionId, 1, Alice, Bob);
-    });
-  });
-
-  it('Approve transfer of a token that does not exist', async () => {
-    await usingApi(async (api: ApiPromise) => {
-      // nft
-      const nftCollectionId = await createCollectionExpectSuccess();
-      await approveExpectFail(nftCollectionId, 2, Alice, Bob);
-      // fungible
-      const fungibleCollectionId = await createCollectionExpectSuccess({mode: {type: 'Fungible', decimalPoints: 0}});
-      await approveExpectFail(fungibleCollectionId, 2, Alice, Bob);
-      // reFungible
-      const reFungibleCollectionId =
-        await createCollectionExpectSuccess({mode: {type: 'ReFungible'}});
-      await approveExpectFail(reFungibleCollectionId, 2, Alice, Bob);
-    });
-  });
-
-  it('Approve using the address that does not own the approved token', async () => {
-    await usingApi(async (api: ApiPromise) => {
-      const nftCollectionId = await createCollectionExpectSuccess();
-      // nft
-      const newNftTokenId = await createItemExpectSuccess(Alice, nftCollectionId, 'NFT');
-      await approveExpectFail(nftCollectionId, newNftTokenId, Bob, Alice);
-      // fungible
-      const fungibleCollectionId = await createCollectionExpectSuccess({mode: {type: 'Fungible', decimalPoints: 0}});
-      const newFungibleTokenId = await createItemExpectSuccess(Alice, fungibleCollectionId, 'Fungible');
-      await approveExpectFail(fungibleCollectionId, newFungibleTokenId, Bob, Alice);
-      // reFungible
-      const reFungibleCollectionId =
-        await createCollectionExpectSuccess({mode: {type: 'ReFungible'}});
-      const newReFungibleTokenId = await createItemExpectSuccess(Alice, reFungibleCollectionId, 'ReFungible');
-      await approveExpectFail(reFungibleCollectionId, newReFungibleTokenId, Bob, Alice);
-    });
-=======
     // nft
     const nftCollectionId = await createCollectionExpectSuccess();
     await destroyCollectionExpectSuccess(nftCollectionId);
@@ -287,7 +170,6 @@
     await transferExpectSuccess(nftCollectionId, newNftTokenId, Alice, Bob, 10, 'Fungible');
     await approveExpectSuccess(nftCollectionId, newNftTokenId, Bob, Alice, 10);
     await approveExpectFail(nftCollectionId, newNftTokenId, Bob, Alice, 1);
->>>>>>> 1a556b53
   });
 
   it('fails when called by collection owner on non-owned item when OwnerCanTransfer == false', async () => {
