--- conflicted
+++ resolved
@@ -351,29 +351,17 @@
   });
 
   itSub('zero transfer NFT', async ({helper}) => {
-<<<<<<< HEAD
-    const api = helper.getApi();
-=======
->>>>>>> c8ad2c27
     const collection = await helper.nft.mintCollection(alice, {name: 'Zero', description: 'Zero transfer', tokenPrefix: 'TF'});
     const notApprovedNft = await collection.mintToken(alice, {Substrate: bob.address});
     const approvedNft = await collection.mintToken(alice, {Substrate: bob.address});
     await approvedNft.approve(bob, {Substrate: alice.address});
 
     // 1. Cannot zero transferFrom (non-existing token)
-<<<<<<< HEAD
-    await expect(helper.signTransaction(alice, api.tx.unique.transferFrom({Substrate: bob.address}, {Substrate: alice.address}, collection.collectionId, 9999, 0))).to.be.rejectedWith('common.ApprovedValueTooLow');
-    // 2. Cannot zero transferFrom (not approved token)
-    await expect(helper.signTransaction(alice, api.tx.unique.transferFrom({Substrate: bob.address}, {Substrate: alice.address}, collection.collectionId, notApprovedNft.tokenId, 0))).to.be.rejectedWith('common.NoPermission');
-    // 3. Can zero transferFrom (approved token):
-    await helper.signTransaction(alice, api.tx.unique.transferFrom({Substrate: bob.address}, {Substrate: alice.address}, collection.collectionId, approvedNft.tokenId, 0));
-=======
     await expect(helper.executeExtrinsic(alice, 'api.tx.unique.transferFrom', [{Substrate: bob.address}, {Substrate: alice.address}, collection.collectionId, 9999, 0])).to.be.rejectedWith('common.ApprovedValueTooLow');
     // 2. Cannot zero transferFrom (not approved token)
     await expect(helper.executeExtrinsic(alice, 'api.tx.unique.transferFrom', [{Substrate: bob.address}, {Substrate: alice.address}, collection.collectionId, notApprovedNft.tokenId, 0])).to.be.rejectedWith('common.ApprovedValueTooLow');
     // 3. Can zero transferFrom (approved token):
     await helper.executeExtrinsic(alice, 'api.tx.unique.transferFrom', [{Substrate: bob.address}, {Substrate: alice.address}, collection.collectionId, approvedNft.tokenId, 0]);
->>>>>>> c8ad2c27
 
     // 4.1 approvedNft still approved:
     expect(await approvedNft.isApproved({Substrate: alice.address})).to.be.true;
