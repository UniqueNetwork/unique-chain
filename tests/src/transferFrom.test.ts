//
// This file is subject to the terms and conditions defined in
// file 'LICENSE', which is part of this source code package.
//
import { ApiPromise } from '@polkadot/api';
import chai from 'chai';
import chaiAsPromised from 'chai-as-promised';
import privateKey from './substrate/privateKey';
import { default as usingApi } from './substrate/substrate-api';
import {
  approveExpectFail,
  approveExpectSuccess,
  createCollectionExpectSuccess,
  createItemExpectSuccess,
  destroyCollectionExpectSuccess,
  transferFromExpectFail,
  transferFromExpectSuccess,
  burnItemExpectSuccess,
} from './util/helpers';

chai.use(chaiAsPromised);
const expect = chai.expect;

describe('Integration Test transferFrom(from, recipient, collection_id, item_id, value):', () => {
  it('Execute the extrinsic and check nftItemList - owner of token', async () => {
    await usingApi(async (api: ApiPromise) => {
      const Alice = privateKey('//Alice');
      const Bob = privateKey('//Bob');
      const Charlie = privateKey('//Charlie');
      // nft
      const nftCollectionId = await createCollectionExpectSuccess();
      const newNftTokenId = await createItemExpectSuccess(Alice, nftCollectionId, 'NFT');
      await approveExpectSuccess(nftCollectionId, newNftTokenId, Alice, Bob);

      await transferFromExpectSuccess(nftCollectionId, newNftTokenId, Bob, Alice, Charlie, 1, 'NFT');

      // fungible
      const fungibleCollectionId = await createCollectionExpectSuccess({mode: {type: 'Fungible', decimalPoints: 0}});
      const newFungibleTokenId = await createItemExpectSuccess(Alice, fungibleCollectionId, 'Fungible');
      await approveExpectSuccess(fungibleCollectionId, newFungibleTokenId, Alice, Bob);
      await transferFromExpectSuccess(fungibleCollectionId, newFungibleTokenId, Bob, Alice, Charlie, 1, 'Fungible');
      // reFungible
      const reFungibleCollectionId = await
        createCollectionExpectSuccess({mode: {type: 'ReFungible'}});
      const newReFungibleTokenId = await createItemExpectSuccess(Alice, reFungibleCollectionId, 'ReFungible');
      await approveExpectSuccess(reFungibleCollectionId, newReFungibleTokenId, Alice, Bob, 100);
      await transferFromExpectSuccess(reFungibleCollectionId,
        newReFungibleTokenId, Bob, Alice, Charlie, 100, 'ReFungible');
    });
  });
});

describe('Negative Integration Test transferFrom(from, recipient, collection_id, item_id, value):', () => {
  it('transferFrom for a collection that does not exist', async () => {
    await usingApi(async (api: ApiPromise) => {
      const Alice = privateKey('//Alice');
      const Bob = privateKey('//Bob');
      const Charlie = privateKey('//Charlie');
      // nft
      const nftCollectionCount = await api.query.nft.createdCollectionCount() as unknown as number;
      await approveExpectFail(nftCollectionCount + 1, 1, Alice, Bob);

      await transferFromExpectFail(nftCollectionCount + 1, 1, Bob, Alice, Charlie, 1);

      // fungible
      const fungibleCollectionCount = await api.query.nft.createdCollectionCount() as unknown as number;
      await approveExpectFail(fungibleCollectionCount + 1, 1, Alice, Bob);

      await transferFromExpectFail(fungibleCollectionCount + 1, 1, Bob, Alice, Charlie, 1);
      // reFungible
      const reFungibleCollectionCount = await api.query.nft.createdCollectionCount() as unknown as number;
      await approveExpectFail(reFungibleCollectionCount + 1, 1, Alice, Bob);

      await transferFromExpectFail(reFungibleCollectionCount + 1, 1, Bob, Alice, Charlie, 1);
    });
  });

  /* it('transferFrom for a collection that was destroyed', async () => {
    await usingApi(async (api: ApiPromise) => {
      this test copies approve negative test
    });
  }); */

  /* it('transferFrom a token that does not exist', async () => {
    await usingApi(async (api: ApiPromise) => {
      this test copies approve negative test
    });
  }); */

  /* it('transferFrom a token that was deleted', async () => {
    await usingApi(async (api: ApiPromise) => {
      this test copies approve negative test
    });
  }); */

  it('transferFrom for not approved address', async () => {
    await usingApi(async (api: ApiPromise) => {
      const Alice = privateKey('//Alice');
      const Bob = privateKey('//Bob');
      const Charlie = privateKey('//Charlie');
      // nft
      const nftCollectionId = await createCollectionExpectSuccess();
      const newNftTokenId = await createItemExpectSuccess(Alice, nftCollectionId, 'NFT');

      await transferFromExpectFail(nftCollectionId, newNftTokenId, Bob, Alice, Charlie, 1);

      // fungible
      const fungibleCollectionId = await createCollectionExpectSuccess({mode: {type: 'Fungible', decimalPoints: 0}});
      const newFungibleTokenId = await createItemExpectSuccess(Alice, fungibleCollectionId, 'Fungible');
      await transferFromExpectFail(fungibleCollectionId, newFungibleTokenId, Bob, Alice, Charlie, 1);
      // reFungible
      const reFungibleCollectionId = await
        createCollectionExpectSuccess({mode: {type: 'ReFungible'}});
      const newReFungibleTokenId = await createItemExpectSuccess(Alice, reFungibleCollectionId, 'ReFungible');
      await transferFromExpectFail(reFungibleCollectionId,
        newReFungibleTokenId, Bob, Alice, Charlie, 1);
    });
  });

  it('transferFrom incorrect token count', async () => {
    await usingApi(async (api: ApiPromise) => {
      const Alice = privateKey('//Alice');
      const Bob = privateKey('//Bob');
      const Charlie = privateKey('//Charlie');
      // nft
      const nftCollectionId = await createCollectionExpectSuccess();
      const newNftTokenId = await createItemExpectSuccess(Alice, nftCollectionId, 'NFT');
      await approveExpectSuccess(nftCollectionId, newNftTokenId, Alice, Bob);

      await transferFromExpectFail(nftCollectionId, newNftTokenId, Bob, Alice, Charlie, 2);

      // fungible
      const fungibleCollectionId = await createCollectionExpectSuccess({mode: {type: 'Fungible', decimalPoints: 0}});
      const newFungibleTokenId = await createItemExpectSuccess(Alice, fungibleCollectionId, 'Fungible');
      await approveExpectSuccess(fungibleCollectionId, newFungibleTokenId, Alice, Bob);
      await transferFromExpectFail(fungibleCollectionId, newFungibleTokenId, Bob, Alice, Charlie, 2);
      // reFungible
      const reFungibleCollectionId = await
        createCollectionExpectSuccess({mode: {type: 'ReFungible'}});
      const newReFungibleTokenId = await createItemExpectSuccess(Alice, reFungibleCollectionId, 'ReFungible');
      await approveExpectSuccess(reFungibleCollectionId, newReFungibleTokenId, Alice, Bob);
      await transferFromExpectFail(reFungibleCollectionId,
        newReFungibleTokenId, Bob, Alice, Charlie, 2);
    });
  });

  it('execute transferFrom from account that is not owner of collection', async () => {
    await usingApi(async (api: ApiPromise) => {
      const Alice = privateKey('//Alice');
      const Bob = privateKey('//Bob');
      const Charlie = privateKey('//Charlie');
<<<<<<< HEAD
      const Dave = privateKey('//DAVE');
=======
      const Dave = privateKey('//Dave');
>>>>>>> 2109c86e
      // nft
      const nftCollectionId = await createCollectionExpectSuccess();
      const newNftTokenId = await createItemExpectSuccess(Alice, nftCollectionId, 'NFT');
      try {
        await approveExpectFail(nftCollectionId, newNftTokenId, Dave, Bob);
        await transferFromExpectFail(nftCollectionId, newNftTokenId, Dave, Alice, Charlie, 1);
      } catch (e) {
        // tslint:disable-next-line:no-unused-expression
        expect(e).to.be.exist;
      }

      // await transferFromExpectFail(nftCollectionId, newNftTokenId, Dave, Alice, Charlie, 1);

      // fungible
      const fungibleCollectionId = await createCollectionExpectSuccess({mode: {type: 'Fungible', decimalPoints: 0}});
      const newFungibleTokenId = await createItemExpectSuccess(Alice, fungibleCollectionId, 'Fungible');
      try {
        await approveExpectFail(fungibleCollectionId, newFungibleTokenId, Dave, Bob);
        await transferFromExpectFail(fungibleCollectionId, newFungibleTokenId, Dave, Alice, Charlie, 1);
      } catch (e) {
        // tslint:disable-next-line:no-unused-expression
        expect(e).to.be.exist;
      }
      // reFungible
      const reFungibleCollectionId = await
        createCollectionExpectSuccess({mode: {type: 'ReFungible'}});
      const newReFungibleTokenId = await createItemExpectSuccess(Alice, reFungibleCollectionId, 'ReFungible');
      try {
        await approveExpectFail(reFungibleCollectionId, newReFungibleTokenId, Dave, Bob);
        await transferFromExpectFail(reFungibleCollectionId, newReFungibleTokenId, Dave, Alice, Charlie, 1);
      } catch (e) {
        // tslint:disable-next-line:no-unused-expression
        expect(e).to.be.exist;
      }
    });
  });
  it( 'transferFrom burnt token before approve NFT', async () => {
    await usingApi(async (api: ApiPromise) => {
      const Alice = privateKey('//Alice');
      const Bob = privateKey('//Bob');
      const Charlie = privateKey('//Charlie');
      // nft
      const nftCollectionId = await createCollectionExpectSuccess();
      const newNftTokenId = await createItemExpectSuccess(Alice, nftCollectionId, 'NFT');
      await burnItemExpectSuccess(Alice, nftCollectionId, newNftTokenId, 1);
      await approveExpectFail(nftCollectionId, newNftTokenId, Alice, Bob);
      await transferFromExpectFail(nftCollectionId, newNftTokenId, Bob, Alice, Charlie, 1);      
    });
  });
  it( 'transferFrom burnt token before approve Fungible', async () => {
    await usingApi(async (api: ApiPromise) => {
    const Alice = privateKey('//Alice');
      const Bob = privateKey('//Bob');
      const Charlie = privateKey('//Charlie');
      const fungibleCollectionId = await createCollectionExpectSuccess({mode: {type: 'Fungible', decimalPoints: 0}});
      const newFungibleTokenId = await createItemExpectSuccess(Alice, fungibleCollectionId, 'Fungible');
      await burnItemExpectSuccess(Alice, fungibleCollectionId, 1, 10);
      await approveExpectFail(fungibleCollectionId, newFungibleTokenId, Alice, Bob);
      await transferFromExpectFail(fungibleCollectionId, newFungibleTokenId, Bob, Alice, Charlie, 1);
          
    });
  }); 
  it( 'transferFrom burnt token before approve ReFungible', async () => {
    await usingApi(async (api: ApiPromise) => {
    const Alice = privateKey('//Alice');
      const Bob = privateKey('//Bob');
      const Charlie = privateKey('//Charlie');
      const reFungibleCollectionId = await createCollectionExpectSuccess({mode: {type: 'ReFungible', decimalPoints: 0}});
      const newReFungibleTokenId = await createItemExpectSuccess(Alice, reFungibleCollectionId, 'ReFungible');
      await burnItemExpectSuccess(Alice, reFungibleCollectionId, newReFungibleTokenId, 1);
      await approveExpectFail(reFungibleCollectionId, newReFungibleTokenId, Alice, Bob);
      await transferFromExpectFail(reFungibleCollectionId, newReFungibleTokenId, Bob, Alice, Charlie, 1);
          
    });
  });
  
  it( 'transferFrom burnt token after approve NFT', async () => {
    await usingApi(async (api: ApiPromise) => {
      const Alice = privateKey('//Alice');
      const Bob = privateKey('//Bob');
      const Charlie = privateKey('//Charlie');
      // nft
      const nftCollectionId = await createCollectionExpectSuccess();
      const newNftTokenId = await createItemExpectSuccess(Alice, nftCollectionId, 'NFT');
      await approveExpectSuccess(nftCollectionId, newNftTokenId, Alice, Bob);
      await burnItemExpectSuccess(Alice, nftCollectionId, newNftTokenId, 1);
      await transferFromExpectFail(nftCollectionId, newNftTokenId, Bob, Alice, Charlie, 1);      
    });
  });
  it( 'transferFrom burnt token after approve Fungible', async () => {
    await usingApi(async (api: ApiPromise) => {
    const Alice = privateKey('//Alice');
      const Bob = privateKey('//Bob');
      const Charlie = privateKey('//Charlie');
      const fungibleCollectionId = await createCollectionExpectSuccess({mode: {type: 'Fungible', decimalPoints: 0}});
      const newFungibleTokenId = await createItemExpectSuccess(Alice, fungibleCollectionId, 'Fungible');
      await approveExpectSuccess(fungibleCollectionId, newFungibleTokenId, Alice, Bob);
      await burnItemExpectSuccess(Alice, fungibleCollectionId, 1, 10);
      await transferFromExpectFail(fungibleCollectionId, newFungibleTokenId, Bob, Alice, Charlie, 1);
          
    });
  }); 
  it( 'transferFrom burnt token after approve ReFungible', async () => {
    await usingApi(async (api: ApiPromise) => {
    const Alice = privateKey('//Alice');
      const Bob = privateKey('//Bob');
      const Charlie = privateKey('//Charlie');
      const reFungibleCollectionId = await createCollectionExpectSuccess({mode: {type: 'ReFungible', decimalPoints: 0}});
      const newReFungibleTokenId = await createItemExpectSuccess(Alice, reFungibleCollectionId, 'ReFungible');
      await approveExpectSuccess(reFungibleCollectionId, newReFungibleTokenId, Alice, Bob);
      await burnItemExpectSuccess(Alice, reFungibleCollectionId, newReFungibleTokenId, 1);
      await transferFromExpectFail(reFungibleCollectionId, newReFungibleTokenId, Bob, Alice, Charlie, 1);
          
    });
  }); 
});<|MERGE_RESOLUTION|>--- conflicted
+++ resolved
@@ -149,11 +149,7 @@
       const Alice = privateKey('//Alice');
       const Bob = privateKey('//Bob');
       const Charlie = privateKey('//Charlie');
-<<<<<<< HEAD
-      const Dave = privateKey('//DAVE');
-=======
       const Dave = privateKey('//Dave');
->>>>>>> 2109c86e
       // nft
       const nftCollectionId = await createCollectionExpectSuccess();
       const newNftTokenId = await createItemExpectSuccess(Alice, nftCollectionId, 'NFT');
