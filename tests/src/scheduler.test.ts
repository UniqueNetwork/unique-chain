--- conflicted
+++ resolved
@@ -16,15 +16,11 @@
 
 import chai, {expect} from 'chai';
 import chaiAsPromised from 'chai-as-promised';
-<<<<<<< HEAD
-import usingApi from './substrate/substrate-api';
-=======
 import privateKey from './substrate/privateKey';
 import {
   default as usingApi, 
   submitTransactionAsync,
 } from './substrate/substrate-api';
->>>>>>> 0f7bb4ad
 import {
   createItemExpectSuccess,
   createCollectionExpectSuccess,
@@ -49,14 +45,6 @@
 
 chai.use(chaiAsPromised);
 
-<<<<<<< HEAD
-describe.skip('Integration Test scheduler base transaction', () => {
-  it('User can transfer owned token with delay (scheduler)', async () => {
-    await usingApi(async (api, privateKeyWrapper) => {
-      const alice = privateKeyWrapper('//Alice');
-      const bob = privateKeyWrapper('//Bob');
-      // nft
-=======
 describe.skip('Scheduling token and balance transfers', () => {
   let alice: IKeyringPair;
   let bob: IKeyringPair;
@@ -80,7 +68,6 @@
 
   it('Can schedule a transfer of an owned token with delay', async () => {
     await usingApi(async () => {
->>>>>>> 0f7bb4ad
       const nftCollectionId = await createCollectionExpectSuccess();
       const newNftTokenId = await createItemExpectSuccess(alice, nftCollectionId, 'NFT');
       await setCollectionSponsorExpectSuccess(nftCollectionId, alice.address);
