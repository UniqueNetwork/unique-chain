// Copyright 2019-2022 Unique Network (Gibraltar) Ltd.
// This file is part of Unique Network.

// Unique Network is free software: you can redistribute it and/or modify
// it under the terms of the GNU General Public License as published by
// the Free Software Foundation, either version 3 of the License, or
// (at your option) any later version.
//
// Unique Network is distributed in the hope that it will be useful,
// but WITHOUT ANY WARRANTY; without even the implied warranty of
// MERCHANTABILITY or FITNESS FOR A PARTICULAR PURPOSE.  See the
// GNU General Public License for more details.

// You should have received a copy of the GNU General Public License
// along with Unique Network. If not, see <http://www.gnu.org/licenses/>.

import {evmToAddress} from '@polkadot/util-crypto';
import {IKeyringPair} from '@polkadot/types/types';
import {expect, itEth, usingEthPlaygrounds} from './util';


describe('Create NFT collection from EVM', () => {
  let donor: IKeyringPair;

  before(async function() {
    await usingEthPlaygrounds(async (_helper, privateKey) => {
      donor = await privateKey({filename: __filename});
    });
  });

  itEth('Create collection', async ({helper}) => {
    const owner = await helper.eth.createAccountWithBalance(donor);

    const name = 'CollectionEVM';
    const description = 'Some description';
    const prefix = 'token prefix';

<<<<<<< HEAD
    // todo:playgrounds this might fail when in async environment.
    const collectionCountBefore = +(await helper.callRpc('api.rpc.unique.collectionStats')).created;
    const {collectionId} = await helper.eth.createNFTCollection(owner, name, description, prefix);
    const collectionCountAfter = +(await helper.callRpc('api.rpc.unique.collectionStats')).created;

    const collection = helper.nft.getCollectionObject(collectionId);
    const data = (await collection.getData())!;
=======
    const {collectionId} = await helper.eth.createNonfungibleCollection(owner, name, description, prefix);
    const data = (await helper.rft.getData(collectionId))!;
>>>>>>> 67c56fa4
    
    expect(data.name).to.be.eq(name);
    expect(data.description).to.be.eq(description);
    expect(data.raw.tokenPrefix).to.be.eq(prefix);
    expect(data.raw.mode).to.be.eq('NFT');

    const options = await collection.getOptions();

    expect(options.tokenPropertyPermissions).to.be.empty;
  });

  itEth('Create collection with properties', async ({helper}) => {
    const owner = await helper.eth.createAccountWithBalance(donor);

    const name = 'CollectionEVM';
    const description = 'Some description';
    const prefix = 'token prefix';
    const baseUri = 'BaseURI';

    // todo:playgrounds this might fail when in async environment.
    const collectionCountBefore = +(await helper.callRpc('api.rpc.unique.collectionStats')).created;
    const {collectionId} = await helper.eth.createERC721MetadataCompatibleNFTCollection(owner, name, description, prefix, baseUri);
    const collectionCountAfter = +(await helper.callRpc('api.rpc.unique.collectionStats')).created;

    const collection = helper.nft.getCollectionObject(collectionId);
    const data = (await collection.getData())!;
    
    expect(collectionCountAfter - collectionCountBefore).to.be.eq(1);
    expect(collectionId).to.be.eq(collectionCountAfter);
    expect(data.name).to.be.eq(name);
    expect(data.description).to.be.eq(description);
    expect(data.raw.tokenPrefix).to.be.eq(prefix);
    expect(data.raw.mode).to.be.eq('NFT');

    const options = await collection.getOptions();
    expect(options.tokenPropertyPermissions).to.be.deep.equal([
      {
        key: 'URI',
        permission: {mutable: true, collectionAdmin: true, tokenOwner: false},
      },
      {
        key: 'URISuffix',
        permission: {mutable: true, collectionAdmin: true, tokenOwner: false},
      },
    ]);
  });

  // this test will occasionally fail when in async environment.
  itEth.skip('Check collection address exist', async ({helper}) => {
    const owner = await helper.eth.createAccountWithBalance(donor);

    const expectedCollectionId = +(await helper.callRpc('api.rpc.unique.collectionStats')).created + 1;
    const expectedCollectionAddress = helper.ethAddress.fromCollectionId(expectedCollectionId);
    const collectionHelpers = helper.ethNativeContract.collectionHelpers(owner);

    expect(await collectionHelpers.methods
      .isCollectionExist(expectedCollectionAddress)
      .call()).to.be.false;

    await collectionHelpers.methods
      .createNFTCollection('A', 'A', 'A')
      .send({value: Number(2n * helper.balance.getOneTokenNominal())});
    
    expect(await collectionHelpers.methods
      .isCollectionExist(expectedCollectionAddress)
      .call()).to.be.true;
  });
  
  itEth('Set sponsorship', async ({helper}) => {
    const owner = await helper.eth.createAccountWithBalance(donor);
    const sponsor = await helper.eth.createAccountWithBalance(donor);
    const ss58Format = helper.chain.getChainProperties().ss58Format;
    const {collectionId, collectionAddress} = await helper.eth.createNFTCollection(owner, 'Sponsor', 'absolutely anything', 'ROC');

    const collection = helper.ethNativeContract.collection(collectionAddress, 'nft', owner);
    await collection.methods.setCollectionSponsor(sponsor).send();

    let data = (await helper.nft.getData(collectionId))!;
    expect(data.raw.sponsorship.Unconfirmed).to.be.equal(evmToAddress(sponsor, Number(ss58Format)));

    await expect(collection.methods.confirmCollectionSponsorship().call()).to.be.rejectedWith('caller is not set as sponsor');

    const sponsorCollection = helper.ethNativeContract.collection(collectionAddress, 'nft', sponsor);
    await sponsorCollection.methods.confirmCollectionSponsorship().send();

    data = (await helper.nft.getData(collectionId))!;
    expect(data.raw.sponsorship.Confirmed).to.be.equal(evmToAddress(sponsor, Number(ss58Format)));
  });

  itEth('Set limits', async ({helper}) => {
    const owner = await helper.eth.createAccountWithBalance(donor);
    const {collectionId, collectionAddress} = await helper.eth.createNFTCollection(owner, 'Limits', 'absolutely anything', 'FLO');
    const limits = {
      accountTokenOwnershipLimit: 1000,
      sponsoredDataSize: 1024,
      sponsoredDataRateLimit: 30,
      tokenLimit: 1000000,
      sponsorTransferTimeout: 6,
      sponsorApproveTimeout: 6,
      ownerCanTransfer: false,
      ownerCanDestroy: false,
      transfersEnabled: false,
    };

    const collection = helper.ethNativeContract.collection(collectionAddress, 'nft', owner);
    await collection.methods['setCollectionLimit(string,uint32)']('accountTokenOwnershipLimit', limits.accountTokenOwnershipLimit).send();
    await collection.methods['setCollectionLimit(string,uint32)']('sponsoredDataSize', limits.sponsoredDataSize).send();
    await collection.methods['setCollectionLimit(string,uint32)']('sponsoredDataRateLimit', limits.sponsoredDataRateLimit).send();
    await collection.methods['setCollectionLimit(string,uint32)']('tokenLimit', limits.tokenLimit).send();
    await collection.methods['setCollectionLimit(string,uint32)']('sponsorTransferTimeout', limits.sponsorTransferTimeout).send();
    await collection.methods['setCollectionLimit(string,uint32)']('sponsorApproveTimeout', limits.sponsorApproveTimeout).send();
    await collection.methods['setCollectionLimit(string,bool)']('ownerCanTransfer', limits.ownerCanTransfer).send();
    await collection.methods['setCollectionLimit(string,bool)']('ownerCanDestroy', limits.ownerCanDestroy).send();
    await collection.methods['setCollectionLimit(string,bool)']('transfersEnabled', limits.transfersEnabled).send();
    
    const data = (await helper.nft.getData(collectionId))!;
    expect(data.raw.limits.accountTokenOwnershipLimit).to.be.eq(limits.accountTokenOwnershipLimit);
    expect(data.raw.limits.sponsoredDataSize).to.be.eq(limits.sponsoredDataSize);
    expect(data.raw.limits.sponsoredDataRateLimit.blocks).to.be.eq(limits.sponsoredDataRateLimit);
    expect(data.raw.limits.tokenLimit).to.be.eq(limits.tokenLimit);
    expect(data.raw.limits.sponsorTransferTimeout).to.be.eq(limits.sponsorTransferTimeout);
    expect(data.raw.limits.sponsorApproveTimeout).to.be.eq(limits.sponsorApproveTimeout);
    expect(data.raw.limits.ownerCanTransfer).to.be.eq(limits.ownerCanTransfer);
    expect(data.raw.limits.ownerCanDestroy).to.be.eq(limits.ownerCanDestroy);
    expect(data.raw.limits.transfersEnabled).to.be.eq(limits.transfersEnabled);
  });

  itEth('Collection address exist', async ({helper}) => {
    const owner = await helper.eth.createAccountWithBalance(donor);
    const collectionAddressForNonexistentCollection = '0x17C4E6453CC49AAAAEACA894E6D9683E00112233';
    expect(await helper.ethNativeContract.collectionHelpers(collectionAddressForNonexistentCollection)
      .methods.isCollectionExist(collectionAddressForNonexistentCollection).call())
      .to.be.false;
    
    const {collectionAddress} = await helper.eth.createNFTCollection(owner, 'Exister', 'absolutely anything', 'EVC');
    expect(await helper.ethNativeContract.collectionHelpers(collectionAddress)
      .methods.isCollectionExist(collectionAddress).call())
      .to.be.true;
  });
});

describe('(!negative tests!) Create NFT collection from EVM', () => {
  let donor: IKeyringPair;
  let nominal: bigint;

  before(async function() {
    await usingEthPlaygrounds(async (helper, privateKey) => {
      donor = await privateKey({filename: __filename});
      nominal = helper.balance.getOneTokenNominal();
    });
  });

  itEth('(!negative test!) Create collection (bad lengths)', async ({helper}) => {
    const owner = await helper.eth.createAccountWithBalance(donor);
    const collectionHelper = helper.ethNativeContract.collectionHelpers(owner);
    {
      const MAX_NAME_LENGTH = 64;
      const collectionName = 'A'.repeat(MAX_NAME_LENGTH + 1);
      const description = 'A';
      const tokenPrefix = 'A';

      await expect(collectionHelper.methods
        .createNFTCollection(collectionName, description, tokenPrefix)
        .call({value: Number(2n * nominal)})).to.be.rejectedWith('name is too long. Max length is ' + MAX_NAME_LENGTH);
      
    }
    {
      const MAX_DESCRIPTION_LENGTH = 256;
      const collectionName = 'A';
      const description = 'A'.repeat(MAX_DESCRIPTION_LENGTH + 1);
      const tokenPrefix = 'A';
      await expect(collectionHelper.methods
        .createNFTCollection(collectionName, description, tokenPrefix)
        .call({value: Number(2n * nominal)})).to.be.rejectedWith('description is too long. Max length is ' + MAX_DESCRIPTION_LENGTH);
    }
    {
      const MAX_TOKEN_PREFIX_LENGTH = 16;
      const collectionName = 'A';
      const description = 'A';
      const tokenPrefix = 'A'.repeat(MAX_TOKEN_PREFIX_LENGTH + 1);
      await expect(collectionHelper.methods
        .createNFTCollection(collectionName, description, tokenPrefix)
        .call({value: Number(2n * nominal)})).to.be.rejectedWith('token_prefix is too long. Max length is ' + MAX_TOKEN_PREFIX_LENGTH);
    }
  });
  
  itEth('(!negative test!) Create collection (no funds)', async ({helper}) => {
    const owner = await helper.eth.createAccountWithBalance(donor);
    const collectionHelper = helper.ethNativeContract.collectionHelpers(owner);
    await expect(collectionHelper.methods
      .createNFTCollection('Peasantry', 'absolutely anything', 'CVE')
      .call({value: Number(1n * nominal)})).to.be.rejectedWith('Sent amount not equals to collection creation price (2000000000000000000)');
  });

  itEth('(!negative test!) Check owner', async ({helper}) => {
    const owner = await helper.eth.createAccountWithBalance(donor);
    const malfeasant = helper.eth.createAccount();
    const {collectionAddress} = await helper.eth.createNFTCollection(owner, 'Transgressed', 'absolutely anything', 'COR');
    const malfeasantCollection = helper.ethNativeContract.collection(collectionAddress, 'nft', malfeasant);
    const EXPECTED_ERROR = 'NoPermission';
    {
      const sponsor = await helper.eth.createAccountWithBalance(donor);
      await expect(malfeasantCollection.methods
        .setCollectionSponsor(sponsor)
        .call()).to.be.rejectedWith(EXPECTED_ERROR);
      
      const sponsorCollection = helper.ethNativeContract.collection(collectionAddress, 'nft', sponsor);
      await expect(sponsorCollection.methods
        .confirmCollectionSponsorship()
        .call()).to.be.rejectedWith('caller is not set as sponsor');
    }
    {
      await expect(malfeasantCollection.methods
        .setCollectionLimit('account_token_ownership_limit', '1000')
        .call()).to.be.rejectedWith(EXPECTED_ERROR);
    }
  });

  itEth('(!negative test!) Set limits', async ({helper}) => {
    const owner = await helper.eth.createAccountWithBalance(donor);
    const {collectionAddress} = await helper.eth.createNFTCollection(owner, 'Limits', 'absolutely anything', 'OLF');
    const collectionEvm = helper.ethNativeContract.collection(collectionAddress, 'nft', owner);
    await expect(collectionEvm.methods
      .setCollectionLimit('badLimit', 'true')
      .call()).to.be.rejectedWith('unknown boolean limit "badLimit"');
  });
});<|MERGE_RESOLUTION|>--- conflicted
+++ resolved
@@ -35,18 +35,9 @@
     const description = 'Some description';
     const prefix = 'token prefix';
 
-<<<<<<< HEAD
-    // todo:playgrounds this might fail when in async environment.
-    const collectionCountBefore = +(await helper.callRpc('api.rpc.unique.collectionStats')).created;
     const {collectionId} = await helper.eth.createNFTCollection(owner, name, description, prefix);
-    const collectionCountAfter = +(await helper.callRpc('api.rpc.unique.collectionStats')).created;
-
+    const data = (await helper.rft.getData(collectionId))!;
     const collection = helper.nft.getCollectionObject(collectionId);
-    const data = (await collection.getData())!;
-=======
-    const {collectionId} = await helper.eth.createNonfungibleCollection(owner, name, description, prefix);
-    const data = (await helper.rft.getData(collectionId))!;
->>>>>>> 67c56fa4
     
     expect(data.name).to.be.eq(name);
     expect(data.description).to.be.eq(description);
@@ -66,16 +57,11 @@
     const prefix = 'token prefix';
     const baseUri = 'BaseURI';
 
-    // todo:playgrounds this might fail when in async environment.
-    const collectionCountBefore = +(await helper.callRpc('api.rpc.unique.collectionStats')).created;
     const {collectionId} = await helper.eth.createERC721MetadataCompatibleNFTCollection(owner, name, description, prefix, baseUri);
-    const collectionCountAfter = +(await helper.callRpc('api.rpc.unique.collectionStats')).created;
 
     const collection = helper.nft.getCollectionObject(collectionId);
     const data = (await collection.getData())!;
     
-    expect(collectionCountAfter - collectionCountBefore).to.be.eq(1);
-    expect(collectionId).to.be.eq(collectionCountAfter);
     expect(data.name).to.be.eq(name);
     expect(data.description).to.be.eq(description);
     expect(data.raw.tokenPrefix).to.be.eq(prefix);
