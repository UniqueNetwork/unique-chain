// Copyright 2019-2022 Unique Network (Gibraltar) Ltd.
// SPDX-License-Identifier: Apache-2.0

/* eslint-disable function-call-argument-newline */
// eslint-disable-next-line @typescript-eslint/triple-slash-reference
/// <reference path="unique.dev.d.ts" />

import {readFile} from 'fs/promises';

import Web3 from 'web3';
import {WebsocketProvider} from 'web3-core';
import {Contract} from 'web3-eth-contract';

import solc from 'solc';

import {evmToAddress} from '@polkadot/util-crypto';
import {IKeyringPair} from '@polkadot/types/types';

import {ArrangeGroup, DevUniqueHelper} from '../../../util/playgrounds/unique.dev';

import {ContractImports, CompiledContract, CrossAddress, NormalizedEvent, EthProperty} from './types';

// Native contracts ABI
import collectionHelpersAbi from '../../abi/collectionHelpers.json' assert {type: 'json'};
import nativeFungibleAbi from '../../abi/nativeFungible.json' assert {type: 'json'};
import fungibleAbi from '../../abi/fungible.json' assert {type: 'json'};
import fungibleDeprecatedAbi from '../../abi/fungibleDeprecated.json' assert {type: 'json'};
import nonFungibleAbi from '../../abi/nonFungible.json' assert {type: 'json'};
import nonFungibleDeprecatedAbi from '../../abi/nonFungibleDeprecated.json' assert {type: 'json'};
import refungibleAbi from '../../abi/reFungible.json' assert {type: 'json'};
import refungibleDeprecatedAbi from '../../abi/reFungibleDeprecated.json' assert {type: 'json'};
import refungibleTokenAbi from '../../abi/reFungibleToken.json' assert {type: 'json'};
import refungibleTokenDeprecatedAbi from '../../abi/reFungibleTokenDeprecated.json' assert {type: 'json'};
import contractHelpersAbi from '../../abi/contractHelpers.json' assert {type: 'json'};
import {ICrossAccountId, TEthereumAccount} from '../../../util/playgrounds/types';
import {TCollectionMode} from '../../../util/playgrounds/types';

class EthGroupBase {
  helper: EthUniqueHelper;
  gasPrice?: string;

  constructor(helper: EthUniqueHelper) {
    this.helper = helper;
  }
  async getGasPrice() {
    if(this.gasPrice)
      return this.gasPrice;
    this.gasPrice = await this.helper.getWeb3().eth.getGasPrice();
    return this.gasPrice;
  }
}


class ContractGroup extends EthGroupBase {
  async findImports(imports?: ContractImports[]) {
    if(!imports) return function(path: string) {
      return {error: `File not found: ${path}`};
    };

    const knownImports = {} as { [key: string]: string };
    for(const imp of imports) {
      knownImports[imp.solPath] = (await readFile(imp.fsPath)).toString();
    }

    return function(path: string) {
      if(path in knownImports) return {contents: knownImports[path]};
      return {error: `File not found: ${path}`};
    };
  }

  async compile(name: string, src: string, imports?: ContractImports[]): Promise<CompiledContract> {
    const compiled = JSON.parse(solc.compile(JSON.stringify({
      language: 'Solidity',
      sources: {
        [`${name}.sol`]: {
          content: src,
        },
      },
      settings: {
        outputSelection: {
          '*': {
            '*': ['*'],
          },
        },
      },
    }), {import: await this.findImports(imports)}));

    const hasErrors = compiled['errors']
      && compiled['errors'].length > 0
      && compiled.errors.some(function(err: any) {
        return err.severity == 'error';
      });

    if(hasErrors) {
      throw compiled.errors;
    }
    const out = compiled.contracts[`${name}.sol`][name];

    return {
      abi: out.abi,
      object: '0x' + out.evm.bytecode.object,
    };
  }

  async deployByCode(signer: string, name: string, src: string, imports?: ContractImports[], gas?: number, args?: any[]): Promise<Contract> {
    const compiledContract = await this.compile(name, src, imports);
    return this.deployByAbi(signer, compiledContract.abi, compiledContract.object, gas, args);
  }

  async deployByAbi(signer: string, abi: any, object: string, gas?: number, args?: any[]): Promise<Contract> {
    const web3 = this.helper.getWeb3();
    const contract = new web3.eth.Contract(abi, undefined, {
      data: object,
      from: signer,
      gas: gas ?? this.helper.eth.DEFAULT_GAS,
    });
    return await contract.deploy({data: object, arguments: args}).send({from: signer});
  }

}

class NativeContractGroup extends EthGroupBase {

  contractHelpers(caller: string) {
    const web3 = this.helper.getWeb3();
    return new web3.eth.Contract(contractHelpersAbi as any, this.helper.getApi().consts.evmContractHelpers.contractAddress.toString(), {
      from: caller,
      gas: this.helper.eth.DEFAULT_GAS,
    });
  }

  collectionHelpers(caller: string) {
    const web3 = this.helper.getWeb3();
    return new web3.eth.Contract(collectionHelpersAbi as any, this.helper.getApi().consts.common.contractAddress.toString(), {
      from: caller,
      gas: this.helper.eth.DEFAULT_GAS,
    });
  }

<<<<<<< HEAD
  async collection(address: string, mode: TCollectionMode, caller?: string, mergeDeprecated = false) {
    let abi;
    if (address === this.helper.ethAddress.fromCollectionId(0)) {
=======
  collection(address: string, mode: TCollectionMode, caller?: string, mergeDeprecated = false) {
    let abi;
    if(address === this.helper.ethAddress.fromCollectionId(0)) {
>>>>>>> 807186d3
      abi = nativeFungibleAbi;
    } else {
      abi ={
        'nft': nonFungibleAbi,
        'rft': refungibleAbi,
        'ft': fungibleAbi,
      }[mode];
    }
<<<<<<< HEAD
    if (mergeDeprecated) {
=======
    if(mergeDeprecated) {
>>>>>>> 807186d3
      const deprecated = {
        'nft': nonFungibleDeprecatedAbi,
        'rft': refungibleDeprecatedAbi,
        'ft': fungibleDeprecatedAbi,
      }[mode];
      abi = [...abi, ...deprecated];
    }
    const web3 = this.helper.getWeb3();
    return new web3.eth.Contract(abi as any, address, {
      gas: this.helper.eth.DEFAULT_GAS,
      ...(caller ? {from: caller} : {}),
    });
  }

  collectionById(collectionId: number, mode: 'nft' | 'rft' | 'ft', caller?: string, mergeDeprecated = false) {
    return this.collection(this.helper.ethAddress.fromCollectionId(collectionId), mode, caller, mergeDeprecated);
  }

  rftToken(address: string, caller?: string, mergeDeprecated = false) {
    const web3 = this.helper.getWeb3();
    const abi = mergeDeprecated ? [...refungibleTokenAbi, ...refungibleTokenDeprecatedAbi] : refungibleTokenAbi;
    return new web3.eth.Contract(abi as any, address, {
      gas: this.helper.eth.DEFAULT_GAS,
      ...(caller ? {from: caller} : {}),
    });
  }

  rftTokenById(collectionId: number, tokenId: number, caller?: string, mergeDeprecated = false) {
    return this.rftToken(this.helper.ethAddress.fromTokenId(collectionId, tokenId), caller, mergeDeprecated);
  }
}


class EthGroup extends EthGroupBase {
  DEFAULT_GAS = 2_500_000;

  createAccount() {
    const web3 = this.helper.getWeb3();
    const account = web3.eth.accounts.create();
    web3.eth.accounts.wallet.add(account.privateKey);
    return account.address;
  }

  async createAccountWithBalance(donor: IKeyringPair, amount = 600n) {
    const account = this.createAccount();
    await this.transferBalanceFromSubstrate(donor, account, amount);

    return account;
  }

  async transferBalanceFromSubstrate(donor: IKeyringPair, recepient: string, amount = 100n, inTokens = true) {
    return await this.helper.balance.transferToSubstrate(donor, evmToAddress(recepient), amount * (inTokens ? this.helper.balance.getOneTokenNominal() : 1n));
  }

  async getCollectionCreationFee(signer: string) {
    const collectionHelper = await this.helper.ethNativeContract.collectionHelpers(signer);
    return await collectionHelper.methods.collectionCreationFee().call();
  }

  async sendEVM(signer: IKeyringPair, contractAddress: string, abi: string, value: string, gasLimit?: number) {
    if(!gasLimit) gasLimit = this.DEFAULT_GAS;
    const web3 = this.helper.getWeb3();
    // FIXME: can't send legacy transaction using tx.evm.call
    const gasPrice = await web3.eth.getGasPrice();
    // TODO: check execution status
    await this.helper.executeExtrinsic(
      signer,
      'api.tx.evm.call', [this.helper.address.substrateToEth(signer.address), contractAddress, abi, value, gasLimit, gasPrice, null, null, []],
      true,
    );
  }

  async callEVM(signer: TEthereumAccount, contractAddress: string, abi: string) {
    return await this.helper.callRpc('api.rpc.eth.call', [{from: signer, to: contractAddress, data: abi}]);
  }

  createCollectionMethodName(mode: TCollectionMode) {
    switch (mode) {
      case 'ft':
        return 'createFTCollection';
      case 'nft':
        return 'createNFTCollection';
      case 'rft':
        return 'createRFTCollection';
    }
  }

  async createCollection(mode: TCollectionMode, signer: string, name: string, description: string, tokenPrefix: string, decimals = 18, mergeDeprecated = false): Promise<{ collectionId: number, collectionAddress: string, events: NormalizedEvent[], collection: Contract }> {
    const collectionCreationPrice = this.helper.balance.getCollectionCreationPrice();
    const collectionHelper = await this.helper.ethNativeContract.collectionHelpers(signer);
    const functionName: string = this.createCollectionMethodName(mode);

    const functionParams = mode === 'ft' ? [name, decimals, description, tokenPrefix] : [name, description, tokenPrefix];
    const result = await collectionHelper.methods[functionName](...functionParams).send({value: Number(collectionCreationPrice)});

    const collectionAddress = this.helper.ethAddress.normalizeAddress(result.events.CollectionCreated.returnValues.collectionId);
    const collectionId = this.helper.ethAddress.extractCollectionId(collectionAddress);
    const events = this.helper.eth.normalizeEvents(result.events);
    const collection = await this.helper.ethNativeContract.collectionById(collectionId, mode, signer, mergeDeprecated);

    return {collectionId, collectionAddress, events, collection};
  }

  createNFTCollection(signer: string, name: string, description: string, tokenPrefix: string): Promise<{ collectionId: number, collectionAddress: string, events: NormalizedEvent[] }> {
    return this.createCollection('nft', signer, name, description, tokenPrefix);
  }

  async createERC721MetadataCompatibleNFTCollection(signer: string, name: string, description: string, tokenPrefix: string, baseUri: string): Promise<{ collectionId: number, collectionAddress: string, events: NormalizedEvent[] }> {
    const collectionHelper = await this.helper.ethNativeContract.collectionHelpers(signer);

    const {collectionId, collectionAddress, events} = await this.createCollection('nft', signer, name, description, tokenPrefix);

    await collectionHelper.methods.makeCollectionERC721MetadataCompatible(collectionAddress, baseUri).send();

    return {collectionId, collectionAddress, events};
  }

  createRFTCollection(signer: string, name: string, description: string, tokenPrefix: string): Promise<{ collectionId: number, collectionAddress: string, events: NormalizedEvent[] }> {
    return this.createCollection('rft', signer, name, description, tokenPrefix);
  }

  createFungibleCollection(signer: string, name: string, decimals: number, description: string, tokenPrefix: string): Promise<{ collectionId: number, collectionAddress: string, events: NormalizedEvent[] }> {
    return this.createCollection('ft', signer, name, description, tokenPrefix, decimals);
  }

  async createERC721MetadataCompatibleRFTCollection(signer: string, name: string, description: string, tokenPrefix: string, baseUri: string): Promise<{ collectionId: number, collectionAddress: string, events: NormalizedEvent[] }> {
    const collectionHelper = await this.helper.ethNativeContract.collectionHelpers(signer);

    const {collectionId, collectionAddress, events} = await this.createCollection('rft', signer, name, description, tokenPrefix);

    await collectionHelper.methods.makeCollectionERC721MetadataCompatible(collectionAddress, baseUri).send();

    return {collectionId, collectionAddress, events};
  }

  async deployCollectorContract(signer: string): Promise<Contract> {
    return await this.helper.ethContract.deployByCode(signer, 'Collector', `
    // SPDX-License-Identifier: UNLICENSED
    pragma solidity ^0.8.6;

    contract Collector {
      uint256 collected;
      fallback() external payable {
        giveMoney();
      }
      function giveMoney() public payable {
        collected += msg.value;
      }
      function getCollected() public view returns (uint256) {
        return collected;
      }
      function getUnaccounted() public view returns (uint256) {
        return address(this).balance - collected;
      }

      function withdraw(address payable target) public {
        target.transfer(collected);
        collected = 0;
      }
    }
  `);
  }

  async deployFlipper(signer: string): Promise<Contract> {
    return await this.helper.ethContract.deployByCode(signer, 'Flipper', `
    // SPDX-License-Identifier: UNLICENSED
    pragma solidity ^0.8.6;

    contract Flipper {
      bool value = false;
      function flip() public {
        value = !value;
      }
      function getValue() public view returns (bool) {
        return value;
      }
    }
  `);
  }

  async recordCallFee(user: string, call: () => Promise<any>): Promise<bigint> {
    const before = await this.helper.balance.getEthereum(user);
    await call();
    // In dev mode, the transaction might not finish processing in time
    await this.helper.wait.newBlocks(1);
    const after = await this.helper.balance.getEthereum(user);

    return before - after;
  }

  normalizeEvents(events: any): NormalizedEvent[] {
    const output = [];
    for(const key of Object.keys(events)) {
      if(key.match(/^[0-9]+$/)) {
        output.push(events[key]);
      } else if(Array.isArray(events[key])) {
        output.push(...events[key]);
      } else {
        output.push(events[key]);
      }
    }
    output.sort((a, b) => a.logIndex - b.logIndex);
    return output.map(({address, event, returnValues}) => {
      const args: { [key: string]: string } = {};
      for(const key of Object.keys(returnValues)) {
        if(!key.match(/^[0-9]+$/)) {
          args[key] = returnValues[key];
        }
      }
      return {
        address,
        event,
        args,
      };
    });
  }

  async calculateFee(address: ICrossAccountId, code: () => Promise<any>): Promise<bigint> {
    const wrappedCode = async () => {
      await code();
      // In dev mode, the transaction might not finish processing in time
      await this.helper.wait.newBlocks(1);
    };
    return await this.helper.arrange.calculcateFee(address, wrappedCode);
  }
}

class EthAddressGroup extends EthGroupBase {
  extractCollectionId(address: string): number {
    if(!(address.length === 42 || address.length === 40)) throw new Error('address wrong format');
    return parseInt(address.slice(address.length - 8), 16);
  }

  fromCollectionId(collectionId: number): string {
    if(collectionId >= 0xffffffff || collectionId < 0) throw new Error('collectionId overflow');
    return Web3.utils.toChecksumAddress(`0x17c4e6453cc49aaaaeaca894e6d9683e${collectionId.toString(16).padStart(8, '0')}`);
  }

  extractTokenId(address: string): { collectionId: number, tokenId: number } {
    if(!address.startsWith('0x'))
      throw 'address not starts with "0x"';
    if(address.length > 42)
      throw 'address length is more than 20 bytes';
    return {
      collectionId: Number('0x' + address.substring(address.length - 16, address.length - 8)),
      tokenId: Number('0x' + address.substring(address.length - 8)),
    };
  }

  fromTokenId(collectionId: number, tokenId: number): string {
    return this.helper.util.getTokenAddress({collectionId, tokenId});
  }

  normalizeAddress(address: string): string {
    return '0x' + address.substring(address.length - 40);
  }
}
export class EthPropertyGroup extends EthGroupBase {
  property(key: string, value: string): EthProperty {
    return [
      key,
      '0x' + Buffer.from(value).toString('hex'),
    ];
  }
}
export type EthUniqueHelperConstructor = new (...args: any[]) => EthUniqueHelper;

export class EthCrossAccountGroup extends EthGroupBase {
  createAccount(): CrossAddress {
    return this.fromAddress(this.helper.eth.createAccount());
  }

  async createAccountWithBalance(donor: IKeyringPair, amount = 100n) {
    return this.fromAddress(await this.helper.eth.createAccountWithBalance(donor, amount));
  }

  fromAddress(address: TEthereumAccount): CrossAddress {
    return {
      eth: address,
      sub: '0',
    };
  }

  fromKeyringPair(keyring: IKeyringPair): CrossAddress {
    return {
      eth: '0x0000000000000000000000000000000000000000',
      sub: keyring.addressRaw,
    };
  }
}

export class FeeGas {
  fee: number | bigint = 0n;

  gas: number | bigint = 0n;

  public static async build(helper: EthUniqueHelper, fee: bigint): Promise<FeeGas> {
    const instance = new FeeGas();
    instance.fee = instance.convertToTokens(fee);
    instance.gas = await instance.convertToGas(fee, helper);
    return instance;
  }

  private async convertToGas(fee: bigint, helper: EthUniqueHelper): Promise<bigint> {
    const gasPrice = BigInt(await helper.getWeb3().eth.getGasPrice());
    return fee / gasPrice;
  }

  private convertToTokens(value: bigint, nominal = 1_000_000_000_000_000_000n): number {
    return Number((value * 1000n) / nominal) / 1000;
  }
}

class EthArrangeGroup extends ArrangeGroup {
  helper: EthUniqueHelper;

  constructor(helper: EthUniqueHelper) {
    super(helper);
    this.helper = helper;
  }

  async calculcateFeeGas(payer: ICrossAccountId, promise: () => Promise<any>): Promise<FeeGas> {
    const fee = await this.calculcateFee(payer, promise);
    return await FeeGas.build(this.helper, fee);
  }
}
export class EthUniqueHelper extends DevUniqueHelper {
  web3: Web3 | null = null;
  web3Provider: WebsocketProvider | null = null;

  eth: EthGroup;
  ethAddress: EthAddressGroup;
  ethCrossAccount: EthCrossAccountGroup;
  ethNativeContract: NativeContractGroup;
  ethContract: ContractGroup;
  ethProperty: EthPropertyGroup;
  arrange: EthArrangeGroup;
  constructor(logger: { log: (msg: any, level: any) => void, level: any }, options: { [key: string]: any } = {}) {
    options.helperBase = options.helperBase ?? EthUniqueHelper;

    super(logger, options);
    this.eth = new EthGroup(this);
    this.ethAddress = new EthAddressGroup(this);
    this.ethCrossAccount = new EthCrossAccountGroup(this);
    this.ethNativeContract = new NativeContractGroup(this);
    this.ethContract = new ContractGroup(this);
    this.ethProperty = new EthPropertyGroup(this);
    this.arrange = new EthArrangeGroup(this);
    super.arrange = this.arrange;
  }

  getWeb3(): Web3 {
    if(this.web3 === null) throw Error('Web3 not connected');
    return this.web3;
  }

  connectWeb3(wsEndpoint: string) {
    if(this.web3 !== null) return;
    this.web3Provider = new Web3.providers.WebsocketProvider(wsEndpoint);
    this.web3 = new Web3(this.web3Provider);
  }

  async disconnect() {
    if(this.web3 === null) return;
    this.web3Provider?.connection.close();

    await super.disconnect();
  }

  clearApi() {
    super.clearApi();
    this.web3 = null;
  }

  clone(helperCls: EthUniqueHelperConstructor, options?: { [key: string]: any; }): EthUniqueHelper {
    const newHelper = super.clone(helperCls, options) as EthUniqueHelper;
    newHelper.web3 = this.web3;
    newHelper.web3Provider = this.web3Provider;

    return newHelper;
  }
}<|MERGE_RESOLUTION|>--- conflicted
+++ resolved
@@ -137,15 +137,9 @@
     });
   }
 
-<<<<<<< HEAD
-  async collection(address: string, mode: TCollectionMode, caller?: string, mergeDeprecated = false) {
-    let abi;
-    if (address === this.helper.ethAddress.fromCollectionId(0)) {
-=======
   collection(address: string, mode: TCollectionMode, caller?: string, mergeDeprecated = false) {
     let abi;
     if(address === this.helper.ethAddress.fromCollectionId(0)) {
->>>>>>> 807186d3
       abi = nativeFungibleAbi;
     } else {
       abi ={
@@ -154,11 +148,7 @@
         'ft': fungibleAbi,
       }[mode];
     }
-<<<<<<< HEAD
-    if (mergeDeprecated) {
-=======
     if(mergeDeprecated) {
->>>>>>> 807186d3
       const deprecated = {
         'nft': nonFungibleDeprecatedAbi,
         'rft': refungibleDeprecatedAbi,
