--- conflicted
+++ resolved
@@ -174,20 +174,20 @@
   async callEVM(signer: TEthereumAccount, contractAddress: string, abi: string) {
     return await this.helper.callRpc('api.rpc.eth.call', [{from: signer, to: contractAddress, data: abi}]);
   }
-  
+
   async createCollecion(functionName: string, signer: string, name: string, description: string, tokenPrefix: string): Promise<{ collectionId: number, collectionAddress: string, events: NormalizedEvent[] }> {
     const collectionCreationPrice = this.helper.balance.getCollectionCreationPrice();
     const collectionHelper = this.helper.ethNativeContract.collectionHelpers(signer);
-        
+
     const result = await collectionHelper.methods[functionName](name, description, tokenPrefix).send({value: Number(collectionCreationPrice)});
 
     const collectionAddress = this.helper.ethAddress.normalizeAddress(result.events.CollectionCreated.returnValues.collectionId);
     const collectionId = this.helper.ethAddress.extractCollectionId(collectionAddress);
     const events = this.helper.eth.normalizeEvents(result.events);
-    
+
     return {collectionId, collectionAddress, events};
   }
-  
+
   async createNFTCollection(signer: string, name: string, description: string, tokenPrefix: string): Promise<{ collectionId: number, collectionAddress: string, events: NormalizedEvent[] }> {
     return this.createCollecion('createNFTCollection', signer, name, description, tokenPrefix);
   }
@@ -205,20 +205,20 @@
   async createRFTCollection(signer: string, name: string, description: string, tokenPrefix: string): Promise<{collectionId: number, collectionAddress: string, events: NormalizedEvent[]}> {
     return this.createCollecion('createRFTCollection', signer, name, description, tokenPrefix);
   }
-  
+
   async createFungibleCollection(signer: string, name: string, decimals: number, description: string, tokenPrefix: string): Promise<{ collectionId: number, collectionAddress: string, events: NormalizedEvent[]}> {
     const collectionCreationPrice = this.helper.balance.getCollectionCreationPrice();
     const collectionHelper = this.helper.ethNativeContract.collectionHelpers(signer);
-        
+
     const result = await collectionHelper.methods.createFTCollection(name, decimals, description, tokenPrefix).send({value: Number(collectionCreationPrice)});
     const collectionAddress = this.helper.ethAddress.normalizeAddress(result.events.CollectionCreated.returnValues.collectionId);
     const collectionId = this.helper.ethAddress.extractCollectionId(collectionAddress);
-    
+
     const events = this.helper.eth.normalizeEvents(result.events);
-    
+
     return {collectionId, collectionAddress, events};
   }
-  
+
   async createERC721MetadataCompatibleRFTCollection(signer: string, name: string, description: string, tokenPrefix: string, baseUri: string): Promise<{collectionId: number, collectionAddress: string, events: NormalizedEvent[] }> {
     const collectionHelper = this.helper.ethNativeContract.collectionHelpers(signer);
 
@@ -350,18 +350,6 @@
   normalizeAddress(address: string): string {
     return '0x' + address.substring(address.length - 40);
   }
-<<<<<<< HEAD
-}  
-
-export class EthPropertyGroup extends EthGroupBase {
-  property(key: string, value: string): EthProperty {
-    return [
-      key, 
-      '0x'+Buffer.from(value).toString('hex'),
-    ];
-  }
-=======
->>>>>>> 59ab4895
 }
 export type EthUniqueHelperConstructor = new (...args: any[]) => EthUniqueHelper;
 
