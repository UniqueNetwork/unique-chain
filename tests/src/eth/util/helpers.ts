//
// This file is subject to the terms and conditions defined in
// file 'LICENSE', which is part of this source code package.
//

// eslint-disable-next-line @typescript-eslint/triple-slash-reference
/// <reference path="helpers.d.ts" />

import { ApiPromise } from '@polkadot/api';
import { addressToEvm, evmToAddress } from '@polkadot/util-crypto';
import Web3 from 'web3';
import usingApi, { submitTransactionAsync } from '../../substrate/substrate-api';
import { IKeyringPair } from '@polkadot/types/types';
import { expect } from 'chai';
import { getGenericResult } from '../../util/helpers';
import * as solc from 'solc';
import config from '../../config';
import privateKey from '../../substrate/privateKey';
import contractHelpersAbi from './contractHelpersAbi.json';
import getBalance from '../../substrate/get-balance';
import waitNewBlocks from '../../substrate/wait-new-blocks';

export const GAS_ARGS = { gas: 0x1000000, gasPrice: '0x01' };

let web3Connected = false;
export async function usingWeb3<T>(cb: (web3: Web3) => Promise<T> | T): Promise<T> {
  if (web3Connected) throw new Error('do not nest usingWeb3 calls');
  web3Connected = true;

  const provider = new Web3.providers.WebsocketProvider(config.substrateUrl);
  const web3 = new Web3(provider);

  try {
    return await cb(web3);
  } finally {
    // provider.disconnect(3000, 'normal disconnect');
    provider.connection.close();
    web3Connected = false;
  }
}

/**
 * @deprecated Web3 update solved issue with deployment over ws provider
 */
export async function usingWeb3Http<T>(cb: (web3: Web3) => Promise<T> | T): Promise<T> {
  const provider = new Web3.providers.HttpProvider(config.frontierUrl);
  const web3: Web3 = new Web3(provider);

  return await cb(web3);
}

export function collectionIdToAddress(address: number): string {
  if (address >= 0xffffffff || address < 0) throw new Error('id overflow');
  const buf = Buffer.from([0x17, 0xc4, 0xe6, 0x45, 0x3c, 0xc4, 0x9a, 0xaa, 0xae, 0xac, 0xa8, 0x94, 0xe6, 0xd9, 0x68, 0x3e,
    address >> 24,
    (address >> 16) & 0xff,
    (address >> 8) & 0xff,
    address & 0xff,
  ]);
  return Web3.utils.toChecksumAddress('0x' + buf.toString('hex'));
}

export function createEthAccount(web3: Web3) {
  const account = web3.eth.accounts.create();
  web3.eth.accounts.wallet.add(account.privateKey);
  return account.address;
}

export async function createEthAccountWithBalance(api: ApiPromise, web3: Web3) {
  const alice = privateKey('//Alice');
  const account = createEthAccount(web3);
  await transferBalanceToEth(api, alice, account);

  return account;
}

export async function transferBalanceToEth(api: ApiPromise, source: IKeyringPair, target: string, amount = 999999999999999) {
  const tx = api.tx.balances.transfer(evmToAddress(target), amount);
  const events = await submitTransactionAsync(source, tx);
  const result = getGenericResult(events);
  expect(result.success).to.be.true;
}

export async function itWeb3(name: string, cb: (apis: { web3: Web3, api: ApiPromise }) => any, opts: { only?: boolean, skip?: boolean } = {}) {
  let i: any = it;
  if (opts.only) i = i.only;
  else if (opts.skip) i = i.skip;
  i(name, async () => {
    await usingApi(async api => {
      await usingWeb3(async web3 => {
        await cb({ api, web3 });
      });
    });
  });
}
itWeb3.only = (name: string, cb: (apis: { web3: Web3, api: ApiPromise }) => any) => itWeb3(name, cb, { only: true });
itWeb3.skip = (name: string, cb: (apis: { web3: Web3, api: ApiPromise }) => any) => itWeb3(name, cb, { skip: true });

export async function generateSubstrateEthPair(web3: Web3) {
  const account = web3.eth.accounts.create();
  evmToAddress(account.address);
}

type NormalizedEvent = {
    address: string,
    event: string,
    args: { [key: string]: string }
};

export function normalizeEvents(events: any): NormalizedEvent[] {
  const output = [];
  for (const key of Object.keys(events)) {
    if (key.match(/^[0-9]+$/)) {
      output.push(events[key]);
    } else if (Array.isArray(events[key])) {
      output.push(...events[key]);
    } else {
      output.push(events[key]);
    }
  }
  output.sort((a, b) => a.logIndex - b.logIndex);
  return output.map(({ address, event, returnValues }) => {
    const args: { [key: string]: string } = {};
    for (const key of Object.keys(returnValues)) {
      if (!key.match(/^[0-9]+$/)) {
        args[key] = returnValues[key];
      }
    }
    return {
      address,
      event,
      args,
    };
  });
}

export async function recordEvents(contract: any, action: () => Promise<void>): Promise<NormalizedEvent[]> {
  const out: any = [];
  contract.events.allEvents((_: any, event: any) => {
    out.push(event);
  });
  await action();
  return normalizeEvents(out);
}

export function subToEthLowercase(eth: string): string {
  const bytes = addressToEvm(eth);
  return '0x' + Buffer.from(bytes).toString('hex');
}

export function subToEth(eth: string): string {
  return Web3.utils.toChecksumAddress(subToEthLowercase(eth));
}

export function compileContract(name: string, src: string) {
  const out = JSON.parse(solc.compile(JSON.stringify({
    language: 'Solidity',
    sources: {
      [`${name}.sol`]: {
        content: `
          // SPDX-License-Identifier: UNLICENSED
          pragma solidity ^0.8.6;

          ${src}
        `,
      },
    },
    settings: {
      outputSelection: {
        '*': {
          '*': ['*'],
        },
      },
    },
  }))).contracts[`${name}.sol`][name];

  return {
    abi: out.abi,
    object: '0x' + out.evm.bytecode.object,
  };
}

export async function deployFlipper(web3: Web3, deployer: string) {
  const compiled = compileContract('Flipper', `
    contract Flipper {
      bool value = false;
      function flip() public {
        value = !value;
      }
      function getValue() public view returns (bool) {
        return value;
      }
    }
  `);
  const Flipper = new web3.eth.Contract(compiled.abi, undefined, {
    data: compiled.object,
    from: deployer,
    ...GAS_ARGS,
  });
  const flipper = await Flipper.deploy({ data: compiled.object }).send({from: deployer});

  return flipper;
}

export async function deployCollector(web3: Web3, deployer: string) {
  const compiled = compileContract('Collector', `
    contract Collector {
      uint256 collected;
      fallback() external payable {
        giveMoney();
      }
      function giveMoney() public payable {
        collected += msg.value;
      }
      function getCollected() public view returns (uint256) {
        return collected;
      }
      function getUnaccounted() public view returns (uint256) {
        return address(this).balance - collected;
      }

      function withdraw(address payable target) public {
        target.transfer(collected);
        collected = 0;
      }
    }
  `);
  const Collector = new web3.eth.Contract(compiled.abi, undefined, {
    data: compiled.object,
    from: deployer,
    ...GAS_ARGS,
  });
  const collector = await Collector.deploy({ data: compiled.object }).send({ from: deployer });

  return collector;
}

export function contractHelpers(web3: Web3, caller: string) {
  return new web3.eth.Contract(contractHelpersAbi as any, '0x842899ECF380553E8a4de75bF534cdf6fBF64049', {from: caller, ...GAS_ARGS});
}

<<<<<<< HEAD
export async function executeEthTxOnSub(api: ApiPromise, from: IKeyringPair, to: any, mkTx: (methods: any) => any, { value = 0 }: {value?: bigint | number} = { }) {
  const tx = api.tx.evm.call(
    subToEth(from.address),
    to.options.address,
    mkTx(to.methods).encodeABI(),
    value,
    GAS_ARGS.gas,
    GAS_ARGS.gasPrice,
    null,
  );
  const events = await submitTransactionAsync(from, tx);
  expect(events.find(({ event: {section, method}})=>section === 'evm' && method === 'Executed')).to.be.not.undefined;
=======
export async function ethBalanceViaSub(api: ApiPromise, address: string): Promise<bigint> {
  return (await getBalance(api, [evmToAddress(address)]))[0];
}

export async function recordEthFee(api: ApiPromise, user: string, call: () => Promise<any>): Promise<bigint> {
  const before = await ethBalanceViaSub(api, user);

  await call();
  await waitNewBlocks(api, 1);

  const after = await ethBalanceViaSub(api, user);

  // Can't use .to.be.less, because chai doesn't supports bigint
  expect(after < before).to.be.true;

  return before - after;
>>>>>>> 8e4698bc
}<|MERGE_RESOLUTION|>--- conflicted
+++ resolved
@@ -239,7 +239,6 @@
   return new web3.eth.Contract(contractHelpersAbi as any, '0x842899ECF380553E8a4de75bF534cdf6fBF64049', {from: caller, ...GAS_ARGS});
 }
 
-<<<<<<< HEAD
 export async function executeEthTxOnSub(api: ApiPromise, from: IKeyringPair, to: any, mkTx: (methods: any) => any, { value = 0 }: {value?: bigint | number} = { }) {
   const tx = api.tx.evm.call(
     subToEth(from.address),
@@ -252,7 +251,8 @@
   );
   const events = await submitTransactionAsync(from, tx);
   expect(events.find(({ event: {section, method}})=>section === 'evm' && method === 'Executed')).to.be.not.undefined;
-=======
+}
+
 export async function ethBalanceViaSub(api: ApiPromise, address: string): Promise<bigint> {
   return (await getBalance(api, [evmToAddress(address)]))[0];
 }
@@ -269,5 +269,4 @@
   expect(after < before).to.be.true;
 
   return before - after;
->>>>>>> 8e4698bc
 }