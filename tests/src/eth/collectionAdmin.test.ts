--- conflicted
+++ resolved
@@ -62,15 +62,8 @@
       expect(await collectionEvm.methods.isOwnerOrAdminCross(adminCrossSub).call()).to.be.false;
       expect(await collectionEvm.methods.isOwnerOrAdminCross(adminCrossEth).call()).to.be.false;
       expect(await collectionEvm.methods.isOwnerOrAdminCross(helper.ethCrossAccount.fromAddress(adminDeprecated)).call()).to.be.false;
-<<<<<<< HEAD
-      expect(await collectionEvm.methods.collectionAdmins().call()).to.be.like([]);
-
-      
-      // Soft-deprecated: can addCollectionAdmin 
-=======
 
       // Soft-deprecated: can addCollectionAdmin
->>>>>>> 55097576
       await collectionEvm.methods.addCollectionAdmin(adminDeprecated).send();
       // Can addCollectionAdminCross for substrate and ethereum address
       await collectionEvm.methods.addCollectionAdminCross(adminCrossSub).send();
