import {readFile} from 'fs/promises';
import {getBalanceSingle, transferBalanceExpectSuccess} from '../../substrate/get-balance';
import privateKey from '../../substrate/privateKey';
import {addToAllowListExpectSuccess, confirmSponsorshipExpectSuccess, createCollectionExpectSuccess, createFungibleItemExpectSuccess, createItemExpectSuccess, getTokenOwner, setCollectionSponsorExpectSuccess, transferExpectSuccess, transferFromExpectSuccess} from '../../util/helpers';
import {collectionIdToAddress, contractHelpers, createEthAccountWithBalance, executeEthTxOnSub, GAS_ARGS, itWeb3, subToEth, subToEthLowercase, transferBalanceToEth} from '../util/helpers';
import {evmToAddress} from '@polkadot/util-crypto';
import nonFungibleAbi from '../nonFungibleAbi.json';
import fungibleAbi from '../fungibleAbi.json';
import {expect} from 'chai';

const PRICE = 2000n;

describe('Matcher contract usage', () => {
  itWeb3('With UNQ', async ({api, web3}) => {
    const alice = privateKey('//Alice');
    const collectionId = await createCollectionExpectSuccess({mode: {type: 'NFT'}});
    const evmCollection = new web3.eth.Contract(nonFungibleAbi as any, collectionIdToAddress(collectionId));
    const matcherOwner = await createEthAccountWithBalance(api, web3);
    const helpers = contractHelpers(web3, matcherOwner);

    const matcherContract = new web3.eth.Contract(JSON.parse((await readFile(`${__dirname}/MarketPlace.abi`)).toString()), undefined, {
      from: matcherOwner,
      ...GAS_ARGS,
    });
    const matcher = await matcherContract.deploy({data: (await readFile(`${__dirname}/MarketPlace.bin`)).toString(), arguments:[matcherOwner]}).send({from: matcherOwner});

    await transferBalanceToEth(api, alice, matcher.options.address);
    await helpers.methods.toggleSponsoring(matcher.options.address, true).send({from: matcherOwner});

    await transferBalanceToEth(api, alice, subToEth(alice.address));
    await setCollectionSponsorExpectSuccess(collectionId, alice.address);
    await confirmSponsorshipExpectSuccess(collectionId);

    const seller = privateKey('//Seller/' + Date.now());
    await addToAllowListExpectSuccess(alice, collectionId, {Ethereum:subToEth(seller.address)});
    await helpers.methods.toggleAllowed(matcher.options.address, subToEth(seller.address), true).send({from: matcherOwner});

    const tokenId = await createItemExpectSuccess(alice, collectionId, 'NFT', seller.address);

    // To transfer item to matcher it first needs to be transfered to EVM account of seller
    await transferExpectSuccess(collectionId, tokenId, seller, {Ethereum: subToEth(seller.address)});
    expect(await getTokenOwner(api, collectionId, tokenId)).to.be.deep.equal({Ethereum: subToEthLowercase(seller.address)});

    // Ask
    {
      await executeEthTxOnSub(web3, api, seller, evmCollection, m => m.approve(matcher.options.address, tokenId));
      await executeEthTxOnSub(web3, api, seller, matcher, m => m.setAsk(PRICE, '0x0000000000000000000000000000000000000001', evmCollection.options.address, tokenId));
    }

    // Token is transferred to matcher
    expect(await getTokenOwner(api, collectionId, tokenId)).to.be.deep.equal({Ethereum: matcher.options.address.toLowerCase()});

    // Buy
    {
      const sellerBalanceBeforePurchase = await getBalanceSingle(api, seller.address);
<<<<<<< HEAD
      await executeEthTxOnSub(web3, api, alice, matcher, m => m.buy(evmCollection.options.address, tokenId), {value: PRICE});
=======
      await executeEthTxOnSub(api, alice, matcher, m => m.buy(evmCollection.options.address, tokenId), {value: PRICE});
>>>>>>> bf917ac7
      expect(await getBalanceSingle(api, seller.address) - sellerBalanceBeforePurchase === PRICE);
    }

    // Token is transferred to evm account of alice
    expect(await getTokenOwner(api, collectionId, tokenId)).to.be.deep.equal({Ethereum: subToEthLowercase(alice.address)});

    // Transfer token to substrate side of alice
    await transferFromExpectSuccess(collectionId, tokenId, alice, {Ethereum: subToEth(alice.address)}, {Substrate: alice.address});

    // Token is transferred to substrate account of alice, seller received funds
    expect(await getTokenOwner(api, collectionId, tokenId)).to.be.deep.equal({Substrate: alice.address});
  });

  // selling for custom tokens excluded from release
  itWeb3.skip('With custom ERC20', async ({api, web3}) => {
    const matcherOwner = await createEthAccountWithBalance(api, web3);
    const matcherContract = new web3.eth.Contract(JSON.parse((await readFile(`${__dirname}/MarketPlace.abi`)).toString()), undefined, {
      from: matcherOwner,
      ...GAS_ARGS,
    });
    const matcher = await matcherContract.deploy({data: (await readFile(`${__dirname}/MarketPlace.bin`)).toString(), arguments: [matcherOwner]}).send({from: matcherOwner});

    const alice = privateKey('//Alice');
    const collectionId = await createCollectionExpectSuccess({mode: {type: 'NFT'}});
    const evmCollection = new web3.eth.Contract(nonFungibleAbi as any, collectionIdToAddress(collectionId), {from: matcherOwner});

    const fungibleId = await createCollectionExpectSuccess({mode: {type: 'Fungible', decimalPoints: 0}});
    const evmFungible = new web3.eth.Contract(fungibleAbi as any, collectionIdToAddress(fungibleId), {from: matcherOwner, ...GAS_ARGS});
    await createFungibleItemExpectSuccess(alice, fungibleId, {Value: PRICE}, {Ethereum: subToEth(alice.address)});

    const seller = privateKey('//Bob');

    const tokenId = await createItemExpectSuccess(alice, collectionId, 'NFT', seller.address);

    // To transfer item to matcher it first needs to be transfered to EVM account of bob
    await transferExpectSuccess(collectionId, tokenId, seller, {Ethereum: subToEth(seller.address)});
    // Fees will be paid from EVM account, so we should have some balance here
    await transferBalanceExpectSuccess(api, seller, evmToAddress(subToEth(seller.address)), 10n ** 18n);
    await transferBalanceExpectSuccess(api, alice, evmToAddress(subToEth(alice.address)), 10n ** 18n);

    // Token is owned by seller initially
    expect(await getTokenOwner(api, collectionId, tokenId)).to.be.deep.equal({Ethereum: subToEthLowercase(seller.address)});

    // Ask
    {
      await executeEthTxOnSub(web3, api, seller, evmCollection, m => m.approve(matcher.options.address, tokenId));
      await executeEthTxOnSub(web3, api, seller, matcher, m => m.setAsk(PRICE, evmFungible.options.address, evmCollection.options.address, tokenId, 1));
    }

    // Token is transferred to matcher
    expect(await getTokenOwner(api, collectionId, tokenId)).to.be.deep.equal({Ethereum: matcher.options.address.toLowerCase()});

    // Buy
    {
      const sellerBalanceBeforePurchase = BigInt(await evmFungible.methods.balanceOf(subToEth(seller.address)).call());
      const buyerBalanceBeforePurchase = BigInt(await evmFungible.methods.balanceOf(subToEth(alice.address)).call());

      await executeEthTxOnSub(web3, api, alice, evmFungible, m => m.approve(matcher.options.address, PRICE));
      // There is two functions named 'buy', so we should provide full signature
      await executeEthTxOnSub(web3, api, alice, matcher, m =>
        m['buy(address,uint256,address,uint256)'](evmCollection.options.address, tokenId, evmFungible.options.address, PRICE));

      // Approved price is removed from buyer balance, and added to seller
      expect(BigInt(await evmFungible.methods.balanceOf(subToEth(seller.address)).call()) - sellerBalanceBeforePurchase === PRICE);
      expect(buyerBalanceBeforePurchase - BigInt(await evmFungible.methods.balanceOf(subToEth(alice.address)).call()) === PRICE);
    }

    // Token is transferred to evm account of alice
    expect(await getTokenOwner(api, collectionId, tokenId)).to.be.deep.equal({Ethereum: subToEthLowercase(alice.address)});


    // Transfer token to substrate side of alice
    await transferFromExpectSuccess(collectionId, tokenId, alice, {Ethereum: subToEth(alice.address)}, {Substrate: alice.address});

    // Token is transferred to substrate account of alice
    expect(await getTokenOwner(api, collectionId, tokenId)).to.be.deep.equal({Substrate: alice.address});
  });

  itWeb3('With escrow', async ({api, web3}) => {
    const alice = privateKey('//Alice');
    const collectionId = await createCollectionExpectSuccess({mode: {type: 'NFT'}});
    const evmCollection = new web3.eth.Contract(nonFungibleAbi as any, collectionIdToAddress(collectionId));
    const matcherOwner = await createEthAccountWithBalance(api, web3);
    const helpers = contractHelpers(web3, matcherOwner);
    const escrow = await createEthAccountWithBalance(api, web3);

    const matcherContract = new web3.eth.Contract(JSON.parse((await readFile(`${__dirname}/MarketPlace.abi`)).toString()), undefined, {
      from: matcherOwner,
      ...GAS_ARGS,
    });
    const matcher = await matcherContract.deploy({data: (await readFile(`${__dirname}/MarketPlace.bin`)).toString(), arguments: [matcherOwner]}).send({from: matcherOwner});
    await matcher.methods.setEscrow(escrow).send({from: matcherOwner});

    await transferBalanceToEth(api, alice, matcher.options.address);
    await helpers.methods.toggleSponsoring(matcher.options.address, true).send({from: matcherOwner});

    await transferBalanceToEth(api, alice, subToEth(alice.address));
    await setCollectionSponsorExpectSuccess(collectionId, alice.address);
    await confirmSponsorshipExpectSuccess(collectionId);

    const seller = privateKey('//Seller/' + Date.now());
    await helpers.methods.toggleAllowed(matcher.options.address, subToEth(seller.address), true).send({from: matcherOwner});
    await addToAllowListExpectSuccess(alice, collectionId, evmToAddress(subToEth(seller.address)));

    const tokenId = await createItemExpectSuccess(alice, collectionId, 'NFT', seller.address);

    // To transfer item to matcher it first needs to be transfered to EVM account of seller
    await transferExpectSuccess(collectionId, tokenId, seller, {Ethereum: subToEth(seller.address)});
    expect(await getTokenOwner(api, collectionId, tokenId)).to.be.deep.equal({Ethereum: subToEthLowercase(seller.address)});

    // Ask
    {
      await executeEthTxOnSub(web3, api, seller, evmCollection, m => m.approve(matcher.options.address, tokenId));
      await executeEthTxOnSub(web3, api, seller, matcher, m => m.setAsk(PRICE, '0x0000000000000000000000000000000000000001', evmCollection.options.address, tokenId));
    }

    // Token is transferred to matcher
    expect(await getTokenOwner(api, collectionId, tokenId)).to.be.deep.equal({Ethereum: matcher.options.address.toLowerCase()});

    // Give buyer KSM
    await matcher.methods.depositKSM(PRICE, subToEth(alice.address)).send({from: escrow});

    // Buy
    {
      expect(await matcher.methods.balanceKSM(subToEth(seller.address)).call()).to.be.equal('0');
      expect(await matcher.methods.balanceKSM(subToEth(alice.address)).call()).to.be.equal(PRICE.toString());

      await executeEthTxOnSub(web3, api, alice, matcher, m => m.buyKSM(evmCollection.options.address, tokenId, subToEth(alice.address), subToEth(alice.address)));

      // Price is removed from buyer balance, and added to seller
      expect(await matcher.methods.balanceKSM(subToEth(alice.address)).call()).to.be.equal('0');
      expect(await matcher.methods.balanceKSM(subToEth(seller.address)).call()).to.be.equal(PRICE.toString());
    }

    // Token is transferred to evm account of alice
    expect(await getTokenOwner(api, collectionId, tokenId)).to.be.deep.equal({Ethereum: subToEthLowercase(alice.address)});

    // Transfer token to substrate side of alice
    await transferFromExpectSuccess(collectionId, tokenId, alice, {Ethereum: subToEth(alice.address)}, {Substrate: alice.address});

    // Token is transferred to substrate account of alice, seller received funds
    expect(await getTokenOwner(api, collectionId, tokenId)).to.be.deep.equal({Substrate: alice.address});
  });
});<|MERGE_RESOLUTION|>--- conflicted
+++ resolved
@@ -53,11 +53,7 @@
     // Buy
     {
       const sellerBalanceBeforePurchase = await getBalanceSingle(api, seller.address);
-<<<<<<< HEAD
       await executeEthTxOnSub(web3, api, alice, matcher, m => m.buy(evmCollection.options.address, tokenId), {value: PRICE});
-=======
-      await executeEthTxOnSub(api, alice, matcher, m => m.buy(evmCollection.options.address, tokenId), {value: PRICE});
->>>>>>> bf917ac7
       expect(await getBalanceSingle(api, seller.address) - sellerBalanceBeforePurchase === PRICE);
     }
 
