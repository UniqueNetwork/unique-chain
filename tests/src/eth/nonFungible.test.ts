// Copyright 2019-2022 Unique Network (Gibraltar) Ltd.
// This file is part of Unique Network.

// Unique Network is free software: you can redistribute it and/or modify
// it under the terms of the GNU General Public License as published by
// the Free Software Foundation, either version 3 of the License, or
// (at your option) any later version.

// Unique Network is distributed in the hope that it will be useful,
// but WITHOUT ANY WARRANTY; without even the implied warranty of
// MERCHANTABILITY or FITNESS FOR A PARTICULAR PURPOSE.  See the
// GNU General Public License for more details.

// You should have received a copy of the GNU General Public License
// along with Unique Network. If not, see <http://www.gnu.org/licenses/>.

import {itEth, usingEthPlaygrounds, expect, EthUniqueHelper} from './util';
import {IKeyringPair} from '@polkadot/types/types';
import {Contract} from 'web3-eth-contract';


describe('NFT: Information getting', () => {
  let donor: IKeyringPair;
  let alice: IKeyringPair;

  before(async function() {
    await usingEthPlaygrounds(async (helper, privateKey) => {
      donor = await privateKey({filename: __filename});
      [alice] = await helper.arrange.createAccounts([10n], donor);
    });
  });

  itEth('totalSupply', async ({helper}) => {
    const collection = await helper.nft.mintCollection(alice, {});
    await collection.mintToken(alice);

    const caller = await helper.eth.createAccountWithBalance(donor);

    const contract = helper.ethNativeContract.collectionById(collection.collectionId, 'nft', caller);
    const totalSupply = await contract.methods.totalSupply().call();

    expect(totalSupply).to.equal('1');
  });

  itEth('balanceOf', async ({helper}) => {
    const collection = await helper.nft.mintCollection(alice, {});
    const caller = await helper.eth.createAccountWithBalance(donor);

    await collection.mintToken(alice, {Ethereum: caller});
    await collection.mintToken(alice, {Ethereum: caller});
    await collection.mintToken(alice, {Ethereum: caller});

    const contract = helper.ethNativeContract.collectionById(collection.collectionId, 'nft', caller);
    const balance = await contract.methods.balanceOf(caller).call();

    expect(balance).to.equal('3');
  });

  itEth('ownerOf', async ({helper}) => {
    const collection = await helper.nft.mintCollection(alice, {});
    const caller = await helper.eth.createAccountWithBalance(donor);

    const token = await collection.mintToken(alice, {Ethereum: caller});

    const contract = helper.ethNativeContract.collectionById(collection.collectionId, 'nft', caller);

    const owner = await contract.methods.ownerOf(token.tokenId).call();

    expect(owner).to.equal(caller);
  });

  itEth('name/symbol is available regardless of ERC721Metadata support', async ({helper}) => {
    const collection = await helper.nft.mintCollection(alice, {name: 'test', tokenPrefix: 'TEST'});
    const caller = helper.eth.createAccount();

    const contract = helper.ethNativeContract.collectionById(collection.collectionId, 'nft', caller);

    expect(await contract.methods.name().call()).to.equal('test');
    expect(await contract.methods.symbol().call()).to.equal('TEST');
  });
});

describe('Check ERC721 token URI for NFT', () => {
  let donor: IKeyringPair;

  before(async function() {
    await usingEthPlaygrounds(async (_helper, privateKey) => {
      donor = await privateKey({filename: __filename});
    });
  });

  async function setup(helper: EthUniqueHelper, baseUri: string, propertyKey?: string, propertyValue?: string): Promise<{contract: Contract, nextTokenId: string}> {
    const owner = await helper.eth.createAccountWithBalance(donor);
    const receiver = helper.eth.createAccount();

    const {collectionAddress} = await helper.eth.createERC721MetadataCompatibleNFTCollection(owner, 'Mint collection', 'a', 'b', baseUri);
    const contract = helper.ethNativeContract.collection(collectionAddress, 'nft', owner);

    const result = await contract.methods.mint(receiver).send();
    const tokenId = result.events.Transfer.returnValues.tokenId;
    expect(tokenId).to.be.equal('1');

    if (propertyKey && propertyValue) {
      // Set URL or suffix
      await contract.methods.setProperty(tokenId, propertyKey, Buffer.from(propertyValue)).send();
    }

    const event = result.events.Transfer;
    expect(event.address).to.be.equal(collectionAddress);
    expect(event.returnValues.from).to.be.equal('0x0000000000000000000000000000000000000000');
    expect(event.returnValues.to).to.be.equal(receiver);
    expect(event.returnValues.tokenId).to.be.equal(tokenId);

    return {contract, nextTokenId: tokenId};
  }

  itEth('Empty tokenURI', async ({helper}) => {
    const {contract, nextTokenId} = await setup(helper, '');
    expect(await contract.methods.tokenURI(nextTokenId).call()).to.be.equal('');
  });

  itEth('TokenURI from url', async ({helper}) => {
    const {contract, nextTokenId} = await setup(helper, 'BaseURI_', 'URI', 'Token URI');
    expect(await contract.methods.tokenURI(nextTokenId).call()).to.be.equal('Token URI');
  });

  itEth('TokenURI from baseURI', async ({helper}) => {
    const {contract, nextTokenId} = await setup(helper, 'BaseURI_');
    expect(await contract.methods.tokenURI(nextTokenId).call()).to.be.equal('BaseURI_');
  });

  itEth('TokenURI from baseURI + suffix', async ({helper}) => {
    const suffix = '/some/suffix';
    const {contract, nextTokenId} = await setup(helper, 'BaseURI_', 'URISuffix', suffix);
    expect(await contract.methods.tokenURI(nextTokenId).call()).to.be.equal('BaseURI_' + suffix);
  });
});

describe('NFT: Plain calls', () => {
  let donor: IKeyringPair;
  let alice: IKeyringPair;

  before(async function() {
    await usingEthPlaygrounds(async (helper, privateKey) => {
      donor = await privateKey({filename: __filename});
      [alice] = await helper.arrange.createAccounts([10n], donor);
    });
  });

  itEth('Can perform mint()', async ({helper}) => {
    const owner = await helper.eth.createAccountWithBalance(donor);
    const receiver = helper.eth.createAccount();

    const {collectionAddress} = await helper.eth.createERC721MetadataCompatibleNFTCollection(owner, 'Mint collection', '6', '6', '');
    const contract = helper.ethNativeContract.collection(collectionAddress, 'nft', owner);

    const result = await contract.methods.mintWithTokenURI(receiver, 'Test URI').send();
    const tokenId = result.events.Transfer.returnValues.tokenId;
    expect(tokenId).to.be.equal('1');

    const event = result.events.Transfer;
    expect(event.address).to.be.equal(collectionAddress);
    expect(event.returnValues.from).to.be.equal('0x0000000000000000000000000000000000000000');
    expect(event.returnValues.to).to.be.equal(receiver);

    expect(await contract.methods.tokenURI(tokenId).call()).to.be.equal('Test URI');

    // TODO: this wont work right now, need release 919000 first
    // await helper.methods.setOffchainSchema(collectionIdAddress, 'https://offchain-service.local/token-info/{id}').send();
    // const tokenUri = await contract.methods.tokenURI(nextTokenId).call();
    // expect(tokenUri).to.be.equal(`https://offchain-service.local/token-info/${nextTokenId}`);
  });

  //TODO: CORE-302 add eth methods
  itEth.skip('Can perform mintBulk()', async ({helper}) => {
    const caller = await helper.eth.createAccountWithBalance(donor);
    const receiver = helper.eth.createAccount();

    const collection = await helper.nft.mintCollection(alice);
    await collection.addAdmin(alice, {Ethereum: caller});

    const collectionAddress = helper.ethAddress.fromCollectionId(collection.collectionId);
    const contract = helper.ethNativeContract.collection(collectionAddress, 'nft', caller);
    {
      const bulkSize = 3;
      const nextTokenId = await contract.methods.nextTokenId().call();
      expect(nextTokenId).to.be.equal('1');
      const result = await contract.methods.mintBulkWithTokenURI(
        receiver,
        Array.from({length: bulkSize}, (_, i) => (
          [+nextTokenId + i, `Test URI ${i}`]
        )),
      ).send({from: caller});

      const events = result.events.Transfer.sort((a: any, b: any) => +a.returnValues.tokenId - b.returnValues.tokenId);
      for (let i = 0; i < bulkSize; i++) {
        const event = events[i];
        expect(event.address).to.equal(collectionAddress);
        expect(event.returnValues.from).to.equal('0x0000000000000000000000000000000000000000');
        expect(event.returnValues.to).to.equal(receiver);
        expect(event.returnValues.tokenId).to.equal(`${+nextTokenId + i}`);

        expect(await contract.methods.tokenURI(+nextTokenId + i).call()).to.be.equal(`Test URI ${i}`);
      }
    }
  });

  itEth('Can perform burn()', async ({helper}) => {
    const caller = await helper.eth.createAccountWithBalance(donor);

    const collection = await helper.nft.mintCollection(alice, {});
    const {tokenId} = await collection.mintToken(alice, {Ethereum: caller});

    const collectionAddress = helper.ethAddress.fromCollectionId(collection.collectionId);
    const contract = helper.ethNativeContract.collection(collectionAddress, 'nft', caller);

    {
      const result = await contract.methods.burn(tokenId).send({from: caller});

      const event = result.events.Transfer;
      expect(event.address).to.be.equal(collectionAddress);
      expect(event.returnValues.from).to.be.equal(caller);
      expect(event.returnValues.to).to.be.equal('0x0000000000000000000000000000000000000000');
      expect(event.returnValues.tokenId).to.be.equal(`${tokenId}`);
    }
  });

  itEth('Can perform approve()', async ({helper}) => {
    const owner = await helper.eth.createAccountWithBalance(donor);
    const spender = helper.eth.createAccount();

    const collection = await helper.nft.mintCollection(alice, {});
    const {tokenId} = await collection.mintToken(alice, {Ethereum: owner});

    const collectionAddress = helper.ethAddress.fromCollectionId(collection.collectionId);
    const contract = helper.ethNativeContract.collection(collectionAddress, 'nft', owner);

    {
      const result = await contract.methods.approve(spender, tokenId).send({from: owner});

      const event = result.events.Approval;
      expect(event.address).to.be.equal(collectionAddress);
      expect(event.returnValues.owner).to.be.equal(owner);
      expect(event.returnValues.approved).to.be.equal(spender);
      expect(event.returnValues.tokenId).to.be.equal(`${tokenId}`);
    }
  });

  itEth('Can perform transferFrom()', async ({helper}) => {
    const owner = await helper.eth.createAccountWithBalance(donor);
    const spender = await helper.eth.createAccountWithBalance(donor);
    const receiver = helper.eth.createAccount();

    const collection = await helper.nft.mintCollection(alice, {});
    const {tokenId} = await collection.mintToken(alice, {Ethereum: owner});

    const collectionAddress = helper.ethAddress.fromCollectionId(collection.collectionId);
    const contract = helper.ethNativeContract.collection(collectionAddress, 'nft', owner);

    await contract.methods.approve(spender, tokenId).send({from: owner});

    {
      const result = await contract.methods.transferFrom(owner, receiver, tokenId).send({from: spender});

      const event = result.events.Transfer;
      expect(event.address).to.be.equal(collectionAddress);
      expect(event.returnValues.from).to.be.equal(owner);
      expect(event.returnValues.to).to.be.equal(receiver);
      expect(event.returnValues.tokenId).to.be.equal(`${tokenId}`);
    }

    {
      const balance = await contract.methods.balanceOf(receiver).call();
      expect(+balance).to.equal(1);
    }

    {
      const balance = await contract.methods.balanceOf(owner).call();
      expect(+balance).to.equal(0);
    }
  });

  itEth('Can perform transfer()', async ({helper}) => {
    const collection = await helper.nft.mintCollection(alice, {});
    const owner = await helper.eth.createAccountWithBalance(donor);
    const receiver = helper.eth.createAccount();

    const {tokenId} = await collection.mintToken(alice, {Ethereum: owner});

    const collectionAddress = helper.ethAddress.fromCollectionId(collection.collectionId);
    const contract = helper.ethNativeContract.collection(collectionAddress, 'nft', owner);

    {
      const result = await contract.methods.transfer(receiver, tokenId).send({from: owner});

      const event = result.events.Transfer;
      expect(event.address).to.be.equal(collectionAddress);
      expect(event.returnValues.from).to.be.equal(owner);
      expect(event.returnValues.to).to.be.equal(receiver);
      expect(event.returnValues.tokenId).to.be.equal(`${tokenId}`);
    }

    {
      const balance = await contract.methods.balanceOf(owner).call();
      expect(+balance).to.equal(0);
    }

    {
      const balance = await contract.methods.balanceOf(receiver).call();
      expect(+balance).to.equal(1);
    }
  });
});

describe('NFT: Fees', () => {
  let donor: IKeyringPair;
  let alice: IKeyringPair;

  before(async function() {
    await usingEthPlaygrounds(async (helper, privateKey) => {
      donor = await privateKey({filename: __filename});
      [alice] = await helper.arrange.createAccounts([10n], donor);
    });
  });

  itEth('approve() call fee is less than 0.2UNQ', async ({helper}) => {
    const owner = await helper.eth.createAccountWithBalance(donor);
    const spender = helper.eth.createAccount();

    const collection = await helper.nft.mintCollection(alice, {});
    const {tokenId} = await collection.mintToken(alice, {Ethereum: owner});

    const contract = helper.ethNativeContract.collectionById(collection.collectionId, 'nft', owner);

    const cost = await helper.eth.recordCallFee(owner, () => contract.methods.approve(spender, tokenId).send({from: owner}));
    expect(cost < BigInt(0.2 * Number(helper.balance.getOneTokenNominal())));
  });

  itEth('transferFrom() call fee is less than 0.2UNQ', async ({helper}) => {
    const owner = await helper.eth.createAccountWithBalance(donor);
    const spender = await helper.eth.createAccountWithBalance(donor);

    const collection = await helper.nft.mintCollection(alice, {});
    const {tokenId} = await collection.mintToken(alice, {Ethereum: owner});

    const contract = helper.ethNativeContract.collectionById(collection.collectionId, 'nft', owner);

    await contract.methods.approve(spender, tokenId).send({from: owner});

    const cost = await helper.eth.recordCallFee(spender, () => contract.methods.transferFrom(owner, spender, tokenId).send({from: spender}));
    expect(cost < BigInt(0.2 * Number(helper.balance.getOneTokenNominal())));
  });

  itEth('transfer() call fee is less than 0.2UNQ', async ({helper}) => {
    const owner = await helper.eth.createAccountWithBalance(donor);
    const receiver = helper.eth.createAccount();

    const collection = await helper.nft.mintCollection(alice, {});
    const {tokenId} = await collection.mintToken(alice, {Ethereum: owner});

    const contract = helper.ethNativeContract.collectionById(collection.collectionId, 'nft', owner);

    const cost = await helper.eth.recordCallFee(owner, () => contract.methods.transfer(receiver, tokenId).send({from: owner}));
    expect(cost < BigInt(0.2 * Number(helper.balance.getOneTokenNominal())));
  });
});

describe('NFT: Substrate calls', () => {
  let donor: IKeyringPair;
  let alice: IKeyringPair;

  before(async function() {
    await usingEthPlaygrounds(async (helper, privateKey) => {
      donor = await privateKey({filename: __filename});
      [alice] = await helper.arrange.createAccounts([20n], donor);
    });
  });

  itEth('Events emitted for mint()', async ({helper}) => {
    const collection = await helper.nft.mintCollection(alice, {});
    const collectionAddress = helper.ethAddress.fromCollectionId(collection.collectionId);
    const contract = helper.ethNativeContract.collection(collectionAddress, 'nft');

    const events: any = [];
    contract.events.allEvents((_: any, event: any) => {
      events.push(event);
    });

    const {tokenId} = await collection.mintToken(alice);
    if (events.length == 0) await helper.wait.newBlocks(1);
    const event = events[0];

    expect(event.event).to.be.equal('Transfer');
    expect(event.address).to.be.equal(collectionAddress);
    expect(event.returnValues.from).to.be.equal('0x0000000000000000000000000000000000000000');
    expect(event.returnValues.to).to.be.equal(helper.address.substrateToEth(alice.address));
    expect(event.returnValues.tokenId).to.be.equal(tokenId.toString());
  });

  itEth('Events emitted for burn()', async ({helper}) => {
    const collection = await helper.nft.mintCollection(alice, {});
    const token = await collection.mintToken(alice);

    const collectionAddress = helper.ethAddress.fromCollectionId(collection.collectionId);
    const contract = helper.ethNativeContract.collection(collectionAddress, 'nft');

    const events: any = [];
    contract.events.allEvents((_: any, event: any) => {
      events.push(event);
    });

    await token.burn(alice);
    if (events.length == 0) await helper.wait.newBlocks(1);
    const event = events[0];

    expect(event.event).to.be.equal('Transfer');
    expect(event.address).to.be.equal(collectionAddress);
    expect(event.returnValues.from).to.be.equal(helper.address.substrateToEth(alice.address));
    expect(event.returnValues.to).to.be.equal('0x0000000000000000000000000000000000000000');
    expect(event.returnValues.tokenId).to.be.equal(token.tokenId.toString());
  });

  itEth('Events emitted for approve()', async ({helper}) => {
    const receiver = helper.eth.createAccount();

    const collection = await helper.nft.mintCollection(alice, {});
    const token = await collection.mintToken(alice);

    const collectionAddress = helper.ethAddress.fromCollectionId(collection.collectionId);
    const contract = helper.ethNativeContract.collection(collectionAddress, 'nft');

    const events: any = [];
    contract.events.allEvents((_: any, event: any) => {
      events.push(event);
    });

    await token.approve(alice, {Ethereum: receiver});
    if (events.length == 0) await helper.wait.newBlocks(1);
    const event = events[0];

    expect(event.event).to.be.equal('Approval');
    expect(event.address).to.be.equal(collectionAddress);
    expect(event.returnValues.owner).to.be.equal(helper.address.substrateToEth(alice.address));
    expect(event.returnValues.approved).to.be.equal(receiver);
    expect(event.returnValues.tokenId).to.be.equal(token.tokenId.toString());
  });

  itEth('Events emitted for transferFrom()', async ({helper}) => {
    const [bob] = await helper.arrange.createAccounts([10n], donor);
    const receiver = helper.eth.createAccount();

    const collection = await helper.nft.mintCollection(alice, {});
    const token = await collection.mintToken(alice);
    await token.approve(alice, {Substrate: bob.address});

    const collectionAddress = helper.ethAddress.fromCollectionId(collection.collectionId);
    const contract = helper.ethNativeContract.collection(collectionAddress, 'nft');

    const events: any = [];
    contract.events.allEvents((_: any, event: any) => {
      events.push(event);
    });

    await token.transferFrom(bob, {Substrate: alice.address}, {Ethereum: receiver});
<<<<<<< HEAD

=======
    if (events.length == 0) await helper.wait.newBlocks(1);
>>>>>>> 67c56fa4
    const event = events[0];

    expect(event.address).to.be.equal(collectionAddress);
    expect(event.returnValues.from).to.be.equal(helper.address.substrateToEth(alice.address));
    expect(event.returnValues.to).to.be.equal(receiver);
    expect(event.returnValues.tokenId).to.be.equal(`${token.tokenId}`);
  });

  itEth('Events emitted for transfer()', async ({helper}) => {
    const receiver = helper.eth.createAccount();

    const collection = await helper.nft.mintCollection(alice, {});
    const token = await collection.mintToken(alice);

    const collectionAddress = helper.ethAddress.fromCollectionId(collection.collectionId);
    const contract = helper.ethNativeContract.collection(collectionAddress, 'nft');

    const events: any = [];
    contract.events.allEvents((_: any, event: any) => {
      events.push(event);
    });

    await token.transfer(alice, {Ethereum: receiver});
<<<<<<< HEAD

=======
    if (events.length == 0) await helper.wait.newBlocks(1);
>>>>>>> 67c56fa4
    const event = events[0];

    expect(event.address).to.be.equal(collectionAddress);
    expect(event.returnValues.from).to.be.equal(helper.address.substrateToEth(alice.address));
    expect(event.returnValues.to).to.be.equal(receiver);
    expect(event.returnValues.tokenId).to.be.equal(`${token.tokenId}`);
  });
});

describe('Common metadata', () => {
  let donor: IKeyringPair;
  let alice: IKeyringPair;

  before(async function() {
    await usingEthPlaygrounds(async (helper, privateKey) => {
      donor = await privateKey({filename: __filename});
      [alice] = await helper.arrange.createAccounts([20n], donor);
    });
  });

  itEth('Returns collection name', async ({helper}) => {
    const caller = await helper.eth.createAccountWithBalance(donor);
    const tokenPropertyPermissions = [{
      key: 'URI',
      permission: {
        mutable: true,
        collectionAdmin: true,
        tokenOwner: false,
      },
    }];
    const collection = await helper.nft.mintCollection(
      alice,
      {
        name: 'oh River',
        tokenPrefix: 'CHANGE',
        properties: [{key: 'ERC721Metadata', value: '1'}],
        tokenPropertyPermissions,
      },
    );

    const contract = helper.ethNativeContract.collectionById(collection.collectionId, 'nft', caller);
    const name = await contract.methods.name().call();
    expect(name).to.equal('oh River');
  });

  itEth('Returns symbol name', async ({helper}) => {
    const caller = await helper.eth.createAccountWithBalance(donor);
    const tokenPropertyPermissions = [{
      key: 'URI',
      permission: {
        mutable: true,
        collectionAdmin: true,
        tokenOwner: false,
      },
    }];
    const collection = await helper.nft.mintCollection(
      alice,
      {
        name: 'oh River',
        tokenPrefix: 'CHANGE',
        properties: [{key: 'ERC721Metadata', value: '1'}],
        tokenPropertyPermissions,
      },
    );

    const contract = helper.ethNativeContract.collectionById(collection.collectionId, 'nft', caller);
    const symbol = await contract.methods.symbol().call();
    expect(symbol).to.equal('CHANGE');
  });
});<|MERGE_RESOLUTION|>--- conflicted
+++ resolved
@@ -462,11 +462,8 @@
     });
 
     await token.transferFrom(bob, {Substrate: alice.address}, {Ethereum: receiver});
-<<<<<<< HEAD
-
-=======
+
     if (events.length == 0) await helper.wait.newBlocks(1);
->>>>>>> 67c56fa4
     const event = events[0];
 
     expect(event.address).to.be.equal(collectionAddress);
@@ -490,11 +487,8 @@
     });
 
     await token.transfer(alice, {Ethereum: receiver});
-<<<<<<< HEAD
-
-=======
+
     if (events.length == 0) await helper.wait.newBlocks(1);
->>>>>>> 67c56fa4
     const event = events[0];
 
     expect(event.address).to.be.equal(collectionAddress);
