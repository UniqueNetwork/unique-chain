--- conflicted
+++ resolved
@@ -8,13 +8,8 @@
 import type { ApiTypes, AugmentedQuery, QueryableStorageEntry } from '@polkadot/api-base/types';
 import type { BTreeMap, Bytes, Option, U256, Vec, bool, u128, u16, u32, u64, u8 } from '@polkadot/types-codec';
 import type { AnyNumber, ITuple } from '@polkadot/types-codec/types';
-<<<<<<< HEAD
-import type { AccountId32, H160, H256, Weight } from '@polkadot/types/interfaces/runtime';
-import type { CumulusPalletDmpQueueConfigData, CumulusPalletDmpQueuePageIndexData, CumulusPalletParachainSystemRelayStateSnapshotMessagingStateSnapshot, CumulusPalletXcmpQueueInboundChannelDetails, CumulusPalletXcmpQueueOutboundChannelDetails, CumulusPalletXcmpQueueQueueConfigData, EthereumBlock, EthereumLog, EthereumReceiptReceiptV3, EthereumTransactionTransactionV2, FpRpcTransactionStatus, FrameSupportDispatchPerDispatchClassWeight, FrameSystemAccountInfo, FrameSystemEventRecord, FrameSystemLastRuntimeUpgradeInfo, FrameSystemPhase, OrmlTokensAccountData, OrmlTokensBalanceLock, OrmlTokensReserveData, OrmlVestingVestingSchedule, PalletBalancesAccountData, PalletBalancesBalanceLock, PalletBalancesReleases, PalletBalancesReserveData, PalletConfigurationAppPromotionConfiguration, PalletEvmAccountBasicCrossAccountIdRepr, PalletEvmContractHelpersSponsoringModeT, PalletForeignAssetsAssetIds, PalletForeignAssetsModuleAssetMetadata, PalletNonfungibleItemData, PalletRefungibleItemData, PalletTransactionPaymentReleases, PalletTreasuryProposal, PhantomTypeUpDataStructs, PolkadotCorePrimitivesOutboundHrmpMessage, PolkadotPrimitivesV2AbridgedHostConfiguration, PolkadotPrimitivesV2PersistedValidationData, PolkadotPrimitivesV2UpgradeRestriction, SpRuntimeDigest, SpTrieStorageProof, UpDataStructsCollection, UpDataStructsCollectionStats, UpDataStructsProperties, UpDataStructsPropertiesMapPropertyPermission, UpDataStructsPropertyPermission, UpDataStructsPropertyScope, UpDataStructsSponsorshipStateBasicCrossAccountIdRepr, UpDataStructsTokenChild, XcmV1MultiLocation } from '@polkadot/types/lookup';
-=======
 import type { AccountId32, H160, H256 } from '@polkadot/types/interfaces/runtime';
 import type { CumulusPalletDmpQueueConfigData, CumulusPalletDmpQueuePageIndexData, CumulusPalletParachainSystemRelayStateSnapshotMessagingStateSnapshot, CumulusPalletXcmpQueueInboundChannelDetails, CumulusPalletXcmpQueueOutboundChannelDetails, CumulusPalletXcmpQueueQueueConfigData, EthereumBlock, EthereumLog, EthereumReceiptReceiptV3, EthereumTransactionTransactionV2, FpRpcTransactionStatus, FrameSupportDispatchPerDispatchClassWeight, FrameSystemAccountInfo, FrameSystemEventRecord, FrameSystemLastRuntimeUpgradeInfo, FrameSystemPhase, OrmlTokensAccountData, OrmlTokensBalanceLock, OrmlTokensReserveData, OrmlVestingVestingSchedule, PalletBalancesAccountData, PalletBalancesBalanceLock, PalletBalancesReserveData, PalletConfigurationAppPromotionConfiguration, PalletEvmAccountBasicCrossAccountIdRepr, PalletEvmContractHelpersSponsoringModeT, PalletForeignAssetsAssetIds, PalletForeignAssetsModuleAssetMetadata, PalletNonfungibleItemData, PalletTransactionPaymentReleases, PalletTreasuryProposal, PhantomTypeUpDataStructs, PolkadotCorePrimitivesOutboundHrmpMessage, PolkadotPrimitivesV2AbridgedHostConfiguration, PolkadotPrimitivesV2PersistedValidationData, PolkadotPrimitivesV2UpgradeRestriction, SpRuntimeDigest, SpTrieStorageProof, SpWeightsWeightV2Weight, UpDataStructsCollection, UpDataStructsCollectionStats, UpDataStructsProperties, UpDataStructsPropertiesMapPropertyPermission, UpDataStructsPropertyPermission, UpDataStructsPropertyScope, UpDataStructsSponsorshipStateBasicCrossAccountIdRepr, UpDataStructsTokenChild, XcmV1MultiLocation } from '@polkadot/types/lookup';
->>>>>>> f1d694ef
 import type { Observable } from '@polkadot/types/types';
 
 export type __AugmentedQuery<ApiType extends ApiTypes> = AugmentedQuery<ApiType, () => unknown>;
@@ -165,11 +160,7 @@
     configuration: {
       appPromomotionConfigurationOverride: AugmentedQuery<ApiType, () => Observable<PalletConfigurationAppPromotionConfiguration>, []> & QueryableStorageEntry<ApiType, []>;
       minGasPriceOverride: AugmentedQuery<ApiType, () => Observable<u64>, []> & QueryableStorageEntry<ApiType, []>;
-<<<<<<< HEAD
-      weightToFeeCoefficientOverride: AugmentedQuery<ApiType, () => Observable<u32>, []> & QueryableStorageEntry<ApiType, []>;
-=======
       weightToFeeCoefficientOverride: AugmentedQuery<ApiType, () => Observable<u64>, []> & QueryableStorageEntry<ApiType, []>;
->>>>>>> f1d694ef
       xcmAllowedLocationsOverride: AugmentedQuery<ApiType, () => Observable<Option<Vec<XcmV1MultiLocation>>>, []> & QueryableStorageEntry<ApiType, []>;
       /**
        * Generic query
@@ -657,6 +648,34 @@
        * Total amount of pieces for token
        **/
       totalSupply: AugmentedQuery<ApiType, (arg1: u32 | AnyNumber | Uint8Array, arg2: u32 | AnyNumber | Uint8Array) => Observable<u128>, [u32, u32]> & QueryableStorageEntry<ApiType, [u32, u32]>;
+      /**
+       * Generic query
+       **/
+      [key: string]: QueryableStorageEntry<ApiType>;
+    };
+    rmrkCore: {
+      /**
+       * Latest yet-unused collection ID.
+       **/
+      collectionIndex: AugmentedQuery<ApiType, () => Observable<u32>, []> & QueryableStorageEntry<ApiType, []>;
+      /**
+       * Mapping from RMRK collection ID to Unique's.
+       **/
+      uniqueCollectionId: AugmentedQuery<ApiType, (arg: u32 | AnyNumber | Uint8Array) => Observable<u32>, [u32]> & QueryableStorageEntry<ApiType, [u32]>;
+      /**
+       * Generic query
+       **/
+      [key: string]: QueryableStorageEntry<ApiType>;
+    };
+    rmrkEquip: {
+      /**
+       * Checkmark that a Base has a Theme NFT named "default".
+       **/
+      baseHasDefaultTheme: AugmentedQuery<ApiType, (arg: u32 | AnyNumber | Uint8Array) => Observable<bool>, [u32]> & QueryableStorageEntry<ApiType, [u32]>;
+      /**
+       * Map of a Base ID and a Part ID to an NFT in the Base collection serving as the Part.
+       **/
+      inernalPartId: AugmentedQuery<ApiType, (arg1: u32 | AnyNumber | Uint8Array, arg2: u32 | AnyNumber | Uint8Array) => Observable<Option<u32>>, [u32, u32]> & QueryableStorageEntry<ApiType, [u32, u32]>;
       /**
        * Generic query
        **/
