// Auto-generated via `yarn polkadot-types-from-chain`, do not edit
/* eslint-disable */

// import type lookup before we augment - in some environments
// this is required to allow for ambient/previous definitions
import '@polkadot/api-base/types/submittable';

import type { ApiTypes, AugmentedSubmittable, SubmittableExtrinsic, SubmittableExtrinsicFunction } from '@polkadot/api-base/types';
import type { Bytes, Compact, Option, U256, Vec, bool, u128, u16, u32, u64, u8 } from '@polkadot/types-codec';
import type { AnyNumber, IMethod, ITuple } from '@polkadot/types-codec/types';
<<<<<<< HEAD
import type { AccountId32, Call, H160, H256, MultiAddress, Perbill, Weight } from '@polkadot/types/interfaces/runtime';
import type { CumulusPrimitivesParachainInherentParachainInherentData, EthereumLog, EthereumTransactionTransactionV2, OrmlVestingVestingSchedule, PalletConfigurationAppPromotionConfiguration, PalletEvmAccountBasicCrossAccountIdRepr, PalletForeignAssetsAssetIds, PalletForeignAssetsModuleAssetMetadata, UpDataStructsCollectionLimits, UpDataStructsCollectionMode, UpDataStructsCollectionPermissions, UpDataStructsCreateCollectionData, UpDataStructsCreateItemData, UpDataStructsCreateItemExData, UpDataStructsProperty, UpDataStructsPropertyKeyPermission, XcmV1MultiLocation, XcmV2WeightLimit, XcmVersionedMultiAsset, XcmVersionedMultiAssets, XcmVersionedMultiLocation, XcmVersionedXcm } from '@polkadot/types/lookup';
=======
import type { AccountId32, Call, H160, H256, MultiAddress, Permill } from '@polkadot/types/interfaces/runtime';
import type { CumulusPrimitivesParachainInherentParachainInherentData, EthereumLog, EthereumTransactionTransactionV2, OrmlVestingVestingSchedule, PalletConfigurationAppPromotionConfiguration, PalletEvmAccountBasicCrossAccountIdRepr, PalletForeignAssetsAssetIds, PalletForeignAssetsModuleAssetMetadata, RmrkTraitsNftAccountIdOrCollectionNftTuple, RmrkTraitsPartEquippableList, RmrkTraitsPartPartType, RmrkTraitsResourceBasicResource, RmrkTraitsResourceComposableResource, RmrkTraitsResourceResourceTypes, RmrkTraitsResourceSlotResource, RmrkTraitsTheme, SpWeightsWeightV2Weight, UpDataStructsCollectionLimits, UpDataStructsCollectionMode, UpDataStructsCollectionPermissions, UpDataStructsCreateCollectionData, UpDataStructsCreateItemData, UpDataStructsCreateItemExData, UpDataStructsProperty, UpDataStructsPropertyKeyPermission, XcmV1MultiLocation, XcmV2WeightLimit, XcmVersionedMultiAsset, XcmVersionedMultiAssets, XcmVersionedMultiLocation, XcmVersionedXcm } from '@polkadot/types/lookup';
>>>>>>> f1d694ef

export type __AugmentedSubmittable = AugmentedSubmittable<() => unknown>;
export type __SubmittableExtrinsic<ApiType extends ApiTypes> = SubmittableExtrinsic<ApiType>;
export type __SubmittableExtrinsicFunction<ApiType extends ApiTypes> = SubmittableExtrinsicFunction<ApiType>;

declare module '@polkadot/api-base/types/submittable' {
  interface AugmentedSubmittables<ApiType extends ApiTypes> {
    appPromotion: {
      /**
       * Recalculates interest for the specified number of stakers.
       * If all stakers are not recalculated, the next call of the extrinsic
       * will continue the recalculation, from those stakers for whom this
       * was not perform in last call.
       * 
       * # Permissions
       * 
       * * Pallet admin
       * 
       * # Arguments
       * 
       * * `stakers_number`: the number of stakers for which recalculation will be performed
       **/
      payoutStakers: AugmentedSubmittable<(stakersNumber: Option<u8> | null | Uint8Array | u8 | AnyNumber) => SubmittableExtrinsic<ApiType>, [Option<u8>]>;
      /**
       * Sets an address as the the admin.
       * 
       * # Permissions
       * 
       * * Sudo
       * 
       * # Arguments
       * 
       * * `admin`: account of the new admin.
       **/
      setAdminAddress: AugmentedSubmittable<(admin: PalletEvmAccountBasicCrossAccountIdRepr | { Substrate: any } | { Ethereum: any } | string | Uint8Array) => SubmittableExtrinsic<ApiType>, [PalletEvmAccountBasicCrossAccountIdRepr]>;
      /**
       * Sets the pallet to be the sponsor for the collection.
       * 
       * # Permissions
       * 
       * * Pallet admin
       * 
       * # Arguments
       * 
       * * `collection_id`: ID of the collection that will be sponsored by `pallet_id`
       **/
      sponsorCollection: AugmentedSubmittable<(collectionId: u32 | AnyNumber | Uint8Array) => SubmittableExtrinsic<ApiType>, [u32]>;
      /**
       * Sets the pallet to be the sponsor for the contract.
       * 
       * # Permissions
       * 
       * * Pallet admin
       * 
       * # Arguments
       * 
       * * `contract_id`: the contract address that will be sponsored by `pallet_id`
       **/
      sponsorContract: AugmentedSubmittable<(contractId: H160 | string | Uint8Array) => SubmittableExtrinsic<ApiType>, [H160]>;
      /**
       * Stakes the amount of native tokens.
       * Sets `amount` to the locked state.
       * The maximum number of stakes for a staker is 10.
       * 
       * # Arguments
       * 
       * * `amount`: in native tokens.
       **/
      stake: AugmentedSubmittable<(amount: u128 | AnyNumber | Uint8Array) => SubmittableExtrinsic<ApiType>, [u128]>;
      /**
       * Removes the pallet as the sponsor for the collection.
       * Returns [`NoPermission`][`Error::NoPermission`]
       * if the pallet wasn't the sponsor.
       * 
       * # Permissions
       * 
       * * Pallet admin
       * 
       * # Arguments
       * 
       * * `collection_id`: ID of the collection that is sponsored by `pallet_id`
       **/
      stopSponsoringCollection: AugmentedSubmittable<(collectionId: u32 | AnyNumber | Uint8Array) => SubmittableExtrinsic<ApiType>, [u32]>;
      /**
       * Removes the pallet as the sponsor for the contract.
       * Returns [`NoPermission`][`Error::NoPermission`]
       * if the pallet wasn't the sponsor.
       * 
       * # Permissions
       * 
       * * Pallet admin
       * 
       * # Arguments
       * 
       * * `contract_id`: the contract address that is sponsored by `pallet_id`
       **/
      stopSponsoringContract: AugmentedSubmittable<(contractId: H160 | string | Uint8Array) => SubmittableExtrinsic<ApiType>, [H160]>;
      /**
       * Unstakes all stakes.
       * Moves the sum of all stakes to the `reserved` state.
       * After the end of `PendingInterval` this sum becomes completely
       * free for further use.
       **/
      unstake: AugmentedSubmittable<() => SubmittableExtrinsic<ApiType>, []>;
      /**
       * Generic tx
       **/
      [key: string]: SubmittableExtrinsicFunction<ApiType>;
    };
    balances: {
      /**
       * Exactly as `transfer`, except the origin must be root and the source account may be
       * specified.
       * # <weight>
       * - Same as transfer, but additional read and write because the source account is not
       * assumed to be in the overlay.
       * # </weight>
       **/
      forceTransfer: AugmentedSubmittable<(source: MultiAddress | { Id: any } | { Index: any } | { Raw: any } | { Address32: any } | { Address20: any } | string | Uint8Array, dest: MultiAddress | { Id: any } | { Index: any } | { Raw: any } | { Address32: any } | { Address20: any } | string | Uint8Array, value: Compact<u128> | AnyNumber | Uint8Array) => SubmittableExtrinsic<ApiType>, [MultiAddress, MultiAddress, Compact<u128>]>;
      /**
       * Unreserve some balance from a user by force.
       * 
       * Can only be called by ROOT.
       **/
      forceUnreserve: AugmentedSubmittable<(who: MultiAddress | { Id: any } | { Index: any } | { Raw: any } | { Address32: any } | { Address20: any } | string | Uint8Array, amount: u128 | AnyNumber | Uint8Array) => SubmittableExtrinsic<ApiType>, [MultiAddress, u128]>;
      /**
       * Set the balances of a given account.
       * 
       * This will alter `FreeBalance` and `ReservedBalance` in storage. it will
       * also alter the total issuance of the system (`TotalIssuance`) appropriately.
       * If the new free or reserved balance is below the existential deposit,
       * it will reset the account nonce (`frame_system::AccountNonce`).
       * 
       * The dispatch origin for this call is `root`.
       **/
      setBalance: AugmentedSubmittable<(who: MultiAddress | { Id: any } | { Index: any } | { Raw: any } | { Address32: any } | { Address20: any } | string | Uint8Array, newFree: Compact<u128> | AnyNumber | Uint8Array, newReserved: Compact<u128> | AnyNumber | Uint8Array) => SubmittableExtrinsic<ApiType>, [MultiAddress, Compact<u128>, Compact<u128>]>;
      /**
       * Transfer some liquid free balance to another account.
       * 
       * `transfer` will set the `FreeBalance` of the sender and receiver.
       * If the sender's account is below the existential deposit as a result
       * of the transfer, the account will be reaped.
       * 
       * The dispatch origin for this call must be `Signed` by the transactor.
       * 
       * # <weight>
       * - Dependent on arguments but not critical, given proper implementations for input config
       * types. See related functions below.
       * - It contains a limited number of reads and writes internally and no complex
       * computation.
       * 
       * Related functions:
       * 
       * - `ensure_can_withdraw` is always called internally but has a bounded complexity.
       * - Transferring balances to accounts that did not exist before will cause
       * `T::OnNewAccount::on_new_account` to be called.
       * - Removing enough funds from an account will trigger `T::DustRemoval::on_unbalanced`.
       * - `transfer_keep_alive` works the same way as `transfer`, but has an additional check
       * that the transfer will not kill the origin account.
       * ---------------------------------
       * - Origin account is already in memory, so no DB operations for them.
       * # </weight>
       **/
      transfer: AugmentedSubmittable<(dest: MultiAddress | { Id: any } | { Index: any } | { Raw: any } | { Address32: any } | { Address20: any } | string | Uint8Array, value: Compact<u128> | AnyNumber | Uint8Array) => SubmittableExtrinsic<ApiType>, [MultiAddress, Compact<u128>]>;
      /**
       * Transfer the entire transferable balance from the caller account.
       * 
       * NOTE: This function only attempts to transfer _transferable_ balances. This means that
       * any locked, reserved, or existential deposits (when `keep_alive` is `true`), will not be
       * transferred by this function. To ensure that this function results in a killed account,
       * you might need to prepare the account by removing any reference counters, storage
       * deposits, etc...
       * 
       * The dispatch origin of this call must be Signed.
       * 
       * - `dest`: The recipient of the transfer.
       * - `keep_alive`: A boolean to determine if the `transfer_all` operation should send all
       * of the funds the account has, causing the sender account to be killed (false), or
       * transfer everything except at least the existential deposit, which will guarantee to
       * keep the sender account alive (true). # <weight>
       * - O(1). Just like transfer, but reading the user's transferable balance first.
       * #</weight>
       **/
      transferAll: AugmentedSubmittable<(dest: MultiAddress | { Id: any } | { Index: any } | { Raw: any } | { Address32: any } | { Address20: any } | string | Uint8Array, keepAlive: bool | boolean | Uint8Array) => SubmittableExtrinsic<ApiType>, [MultiAddress, bool]>;
      /**
       * Same as the [`transfer`] call, but with a check that the transfer will not kill the
       * origin account.
       * 
       * 99% of the time you want [`transfer`] instead.
       * 
       * [`transfer`]: struct.Pallet.html#method.transfer
       **/
      transferKeepAlive: AugmentedSubmittable<(dest: MultiAddress | { Id: any } | { Index: any } | { Raw: any } | { Address32: any } | { Address20: any } | string | Uint8Array, value: Compact<u128> | AnyNumber | Uint8Array) => SubmittableExtrinsic<ApiType>, [MultiAddress, Compact<u128>]>;
      /**
       * Generic tx
       **/
      [key: string]: SubmittableExtrinsicFunction<ApiType>;
    };
    charging: {
      /**
       * Generic tx
       **/
      [key: string]: SubmittableExtrinsicFunction<ApiType>;
    };
    configuration: {
      setAppPromotionConfigurationOverride: AugmentedSubmittable<(configuration: PalletConfigurationAppPromotionConfiguration | { recalculationInterval?: any; pendingInterval?: any; intervalIncome?: any; maxStakersPerCalculation?: any } | string | Uint8Array) => SubmittableExtrinsic<ApiType>, [PalletConfigurationAppPromotionConfiguration]>;
      setMinGasPriceOverride: AugmentedSubmittable<(coeff: Option<u64> | null | Uint8Array | u64 | AnyNumber) => SubmittableExtrinsic<ApiType>, [Option<u64>]>;
<<<<<<< HEAD
      setWeightToFeeCoefficientOverride: AugmentedSubmittable<(coeff: Option<u32> | null | Uint8Array | u32 | AnyNumber) => SubmittableExtrinsic<ApiType>, [Option<u32>]>;
=======
      setWeightToFeeCoefficientOverride: AugmentedSubmittable<(coeff: Option<u64> | null | Uint8Array | u64 | AnyNumber) => SubmittableExtrinsic<ApiType>, [Option<u64>]>;
>>>>>>> f1d694ef
      setXcmAllowedLocations: AugmentedSubmittable<(locations: Option<Vec<XcmV1MultiLocation>> | null | Uint8Array | Vec<XcmV1MultiLocation> | (XcmV1MultiLocation | { parents?: any; interior?: any } | string | Uint8Array)[]) => SubmittableExtrinsic<ApiType>, [Option<Vec<XcmV1MultiLocation>>]>;
      /**
       * Generic tx
       **/
      [key: string]: SubmittableExtrinsicFunction<ApiType>;
    };
    cumulusXcm: {
      /**
       * Generic tx
       **/
      [key: string]: SubmittableExtrinsicFunction<ApiType>;
    };
    dmpQueue: {
      /**
       * Service a single overweight message.
       * 
       * - `origin`: Must pass `ExecuteOverweightOrigin`.
       * - `index`: The index of the overweight message to service.
       * - `weight_limit`: The amount of weight that message execution may take.
       * 
       * Errors:
       * - `Unknown`: Message of `index` is unknown.
       * - `OverLimit`: Message execution may use greater than `weight_limit`.
       * 
       * Events:
       * - `OverweightServiced`: On success.
       **/
      serviceOverweight: AugmentedSubmittable<(index: u64 | AnyNumber | Uint8Array, weightLimit: u64 | AnyNumber | Uint8Array) => SubmittableExtrinsic<ApiType>, [u64, u64]>;
      /**
       * Generic tx
       **/
      [key: string]: SubmittableExtrinsicFunction<ApiType>;
    };
    ethereum: {
      /**
       * Transact an Ethereum transaction.
       **/
      transact: AugmentedSubmittable<(transaction: EthereumTransactionTransactionV2 | { Legacy: any } | { EIP2930: any } | { EIP1559: any } | string | Uint8Array) => SubmittableExtrinsic<ApiType>, [EthereumTransactionTransactionV2]>;
      /**
       * Generic tx
       **/
      [key: string]: SubmittableExtrinsicFunction<ApiType>;
    };
    evm: {
      /**
       * Issue an EVM call operation. This is similar to a message call transaction in Ethereum.
       **/
      call: AugmentedSubmittable<(source: H160 | string | Uint8Array, target: H160 | string | Uint8Array, input: Bytes | string | Uint8Array, value: U256 | AnyNumber | Uint8Array, gasLimit: u64 | AnyNumber | Uint8Array, maxFeePerGas: U256 | AnyNumber | Uint8Array, maxPriorityFeePerGas: Option<U256> | null | Uint8Array | U256 | AnyNumber, nonce: Option<U256> | null | Uint8Array | U256 | AnyNumber, accessList: Vec<ITuple<[H160, Vec<H256>]>> | ([H160 | string | Uint8Array, Vec<H256> | (H256 | string | Uint8Array)[]])[]) => SubmittableExtrinsic<ApiType>, [H160, H160, Bytes, U256, u64, U256, Option<U256>, Option<U256>, Vec<ITuple<[H160, Vec<H256>]>>]>;
      /**
       * Issue an EVM create operation. This is similar to a contract creation transaction in
       * Ethereum.
       **/
      create: AugmentedSubmittable<(source: H160 | string | Uint8Array, init: Bytes | string | Uint8Array, value: U256 | AnyNumber | Uint8Array, gasLimit: u64 | AnyNumber | Uint8Array, maxFeePerGas: U256 | AnyNumber | Uint8Array, maxPriorityFeePerGas: Option<U256> | null | Uint8Array | U256 | AnyNumber, nonce: Option<U256> | null | Uint8Array | U256 | AnyNumber, accessList: Vec<ITuple<[H160, Vec<H256>]>> | ([H160 | string | Uint8Array, Vec<H256> | (H256 | string | Uint8Array)[]])[]) => SubmittableExtrinsic<ApiType>, [H160, Bytes, U256, u64, U256, Option<U256>, Option<U256>, Vec<ITuple<[H160, Vec<H256>]>>]>;
      /**
       * Issue an EVM create2 operation.
       **/
      create2: AugmentedSubmittable<(source: H160 | string | Uint8Array, init: Bytes | string | Uint8Array, salt: H256 | string | Uint8Array, value: U256 | AnyNumber | Uint8Array, gasLimit: u64 | AnyNumber | Uint8Array, maxFeePerGas: U256 | AnyNumber | Uint8Array, maxPriorityFeePerGas: Option<U256> | null | Uint8Array | U256 | AnyNumber, nonce: Option<U256> | null | Uint8Array | U256 | AnyNumber, accessList: Vec<ITuple<[H160, Vec<H256>]>> | ([H160 | string | Uint8Array, Vec<H256> | (H256 | string | Uint8Array)[]])[]) => SubmittableExtrinsic<ApiType>, [H160, Bytes, H256, U256, u64, U256, Option<U256>, Option<U256>, Vec<ITuple<[H160, Vec<H256>]>>]>;
      /**
       * Withdraw balance from EVM into currency/balances pallet.
       **/
      withdraw: AugmentedSubmittable<(address: H160 | string | Uint8Array, value: u128 | AnyNumber | Uint8Array) => SubmittableExtrinsic<ApiType>, [H160, u128]>;
      /**
       * Generic tx
       **/
      [key: string]: SubmittableExtrinsicFunction<ApiType>;
    };
    evmMigration: {
      /**
       * Start contract migration, inserts contract stub at target address,
       * and marks account as pending, allowing to insert storage
       **/
      begin: AugmentedSubmittable<(address: H160 | string | Uint8Array) => SubmittableExtrinsic<ApiType>, [H160]>;
      /**
       * Finish contract migration, allows it to be called.
       * It is not possible to alter contract storage via [`Self::set_data`]
       * after this call.
       **/
      finish: AugmentedSubmittable<(address: H160 | string | Uint8Array, code: Bytes | string | Uint8Array) => SubmittableExtrinsic<ApiType>, [H160, Bytes]>;
      /**
       * Create ethereum events attached to the fake transaction
       **/
      insertEthLogs: AugmentedSubmittable<(logs: Vec<EthereumLog> | (EthereumLog | { address?: any; topics?: any; data?: any } | string | Uint8Array)[]) => SubmittableExtrinsic<ApiType>, [Vec<EthereumLog>]>;
      /**
       * Create substrate events
       **/
      insertEvents: AugmentedSubmittable<(events: Vec<Bytes> | (Bytes | string | Uint8Array)[]) => SubmittableExtrinsic<ApiType>, [Vec<Bytes>]>;
      /**
       * Insert items into contract storage, this method can be called
       * multiple times
       **/
      setData: AugmentedSubmittable<(address: H160 | string | Uint8Array, data: Vec<ITuple<[H256, H256]>> | ([H256 | string | Uint8Array, H256 | string | Uint8Array])[]) => SubmittableExtrinsic<ApiType>, [H160, Vec<ITuple<[H256, H256]>>]>;
      /**
       * Generic tx
       **/
      [key: string]: SubmittableExtrinsicFunction<ApiType>;
    };
    foreignAssets: {
      registerForeignAsset: AugmentedSubmittable<(owner: AccountId32 | string | Uint8Array, location: XcmVersionedMultiLocation | { V0: any } | { V1: any } | string | Uint8Array, metadata: PalletForeignAssetsModuleAssetMetadata | { name?: any; symbol?: any; decimals?: any; minimalBalance?: any } | string | Uint8Array) => SubmittableExtrinsic<ApiType>, [AccountId32, XcmVersionedMultiLocation, PalletForeignAssetsModuleAssetMetadata]>;
      updateForeignAsset: AugmentedSubmittable<(foreignAssetId: u32 | AnyNumber | Uint8Array, location: XcmVersionedMultiLocation | { V0: any } | { V1: any } | string | Uint8Array, metadata: PalletForeignAssetsModuleAssetMetadata | { name?: any; symbol?: any; decimals?: any; minimalBalance?: any } | string | Uint8Array) => SubmittableExtrinsic<ApiType>, [u32, XcmVersionedMultiLocation, PalletForeignAssetsModuleAssetMetadata]>;
      /**
       * Generic tx
       **/
      [key: string]: SubmittableExtrinsicFunction<ApiType>;
    };
    inflation: {
      /**
       * This method sets the inflation start date. Can be only called once.
       * Inflation start block can be backdated and will catch up. The method will create Treasury
       * account if it does not exist and perform the first inflation deposit.
       * 
       * # Permissions
       * 
       * * Root
       * 
       * # Arguments
       * 
       * * inflation_start_relay_block: The relay chain block at which inflation should start
       **/
      startInflation: AugmentedSubmittable<(inflationStartRelayBlock: u32 | AnyNumber | Uint8Array) => SubmittableExtrinsic<ApiType>, [u32]>;
      /**
       * Generic tx
       **/
      [key: string]: SubmittableExtrinsicFunction<ApiType>;
    };
    maintenance: {
      disable: AugmentedSubmittable<() => SubmittableExtrinsic<ApiType>, []>;
      enable: AugmentedSubmittable<() => SubmittableExtrinsic<ApiType>, []>;
      /**
       * Generic tx
       **/
      [key: string]: SubmittableExtrinsicFunction<ApiType>;
    };
    parachainSystem: {
      authorizeUpgrade: AugmentedSubmittable<(codeHash: H256 | string | Uint8Array) => SubmittableExtrinsic<ApiType>, [H256]>;
      enactAuthorizedUpgrade: AugmentedSubmittable<(code: Bytes | string | Uint8Array) => SubmittableExtrinsic<ApiType>, [Bytes]>;
      /**
       * Set the current validation data.
       * 
       * This should be invoked exactly once per block. It will panic at the finalization
       * phase if the call was not invoked.
       * 
       * The dispatch origin for this call must be `Inherent`
       * 
       * As a side effect, this function upgrades the current validation function
       * if the appropriate time has come.
       **/
      setValidationData: AugmentedSubmittable<(data: CumulusPrimitivesParachainInherentParachainInherentData | { validationData?: any; relayChainState?: any; downwardMessages?: any; horizontalMessages?: any } | string | Uint8Array) => SubmittableExtrinsic<ApiType>, [CumulusPrimitivesParachainInherentParachainInherentData]>;
      sudoSendUpwardMessage: AugmentedSubmittable<(message: Bytes | string | Uint8Array) => SubmittableExtrinsic<ApiType>, [Bytes]>;
      /**
       * Generic tx
       **/
      [key: string]: SubmittableExtrinsicFunction<ApiType>;
    };
    polkadotXcm: {
      /**
       * Execute an XCM message from a local, signed, origin.
       * 
       * An event is deposited indicating whether `msg` could be executed completely or only
       * partially.
       * 
       * No more than `max_weight` will be used in its attempted execution. If this is less than the
       * maximum amount of weight that the message could take to be executed, then no execution
       * attempt will be made.
       * 
       * NOTE: A successful return to this does *not* imply that the `msg` was executed successfully
       * to completion; only that *some* of it was executed.
       **/
      execute: AugmentedSubmittable<(message: XcmVersionedXcm | { V0: any } | { V1: any } | { V2: any } | string | Uint8Array, maxWeight: u64 | AnyNumber | Uint8Array) => SubmittableExtrinsic<ApiType>, [XcmVersionedXcm, u64]>;
      /**
       * Set a safe XCM version (the version that XCM should be encoded with if the most recent
       * version a destination can accept is unknown).
       * 
       * - `origin`: Must be Root.
       * - `maybe_xcm_version`: The default XCM encoding version, or `None` to disable.
       **/
      forceDefaultXcmVersion: AugmentedSubmittable<(maybeXcmVersion: Option<u32> | null | Uint8Array | u32 | AnyNumber) => SubmittableExtrinsic<ApiType>, [Option<u32>]>;
      /**
       * Ask a location to notify us regarding their XCM version and any changes to it.
       * 
       * - `origin`: Must be Root.
       * - `location`: The location to which we should subscribe for XCM version notifications.
       **/
      forceSubscribeVersionNotify: AugmentedSubmittable<(location: XcmVersionedMultiLocation | { V0: any } | { V1: any } | string | Uint8Array) => SubmittableExtrinsic<ApiType>, [XcmVersionedMultiLocation]>;
      /**
       * Require that a particular destination should no longer notify us regarding any XCM
       * version changes.
       * 
       * - `origin`: Must be Root.
       * - `location`: The location to which we are currently subscribed for XCM version
       * notifications which we no longer desire.
       **/
      forceUnsubscribeVersionNotify: AugmentedSubmittable<(location: XcmVersionedMultiLocation | { V0: any } | { V1: any } | string | Uint8Array) => SubmittableExtrinsic<ApiType>, [XcmVersionedMultiLocation]>;
      /**
       * Extoll that a particular destination can be communicated with through a particular
       * version of XCM.
       * 
       * - `origin`: Must be Root.
       * - `location`: The destination that is being described.
       * - `xcm_version`: The latest version of XCM that `location` supports.
       **/
      forceXcmVersion: AugmentedSubmittable<(location: XcmV1MultiLocation | { parents?: any; interior?: any } | string | Uint8Array, xcmVersion: u32 | AnyNumber | Uint8Array) => SubmittableExtrinsic<ApiType>, [XcmV1MultiLocation, u32]>;
      /**
       * Transfer some assets from the local chain to the sovereign account of a destination
       * chain and forward a notification XCM.
       * 
       * Fee payment on the destination side is made from the asset in the `assets` vector of
       * index `fee_asset_item`, up to enough to pay for `weight_limit` of weight. If more weight
       * is needed than `weight_limit`, then the operation will fail and the assets send may be
       * at risk.
       * 
       * - `origin`: Must be capable of withdrawing the `assets` and executing XCM.
       * - `dest`: Destination context for the assets. Will typically be `X2(Parent, Parachain(..))` to send
       * from parachain to parachain, or `X1(Parachain(..))` to send from relay to parachain.
       * - `beneficiary`: A beneficiary location for the assets in the context of `dest`. Will generally be
       * an `AccountId32` value.
       * - `assets`: The assets to be withdrawn. This should include the assets used to pay the fee on the
       * `dest` side.
       * - `fee_asset_item`: The index into `assets` of the item which should be used to pay
       * fees.
       * - `weight_limit`: The remote-side weight limit, if any, for the XCM fee purchase.
       **/
      limitedReserveTransferAssets: AugmentedSubmittable<(dest: XcmVersionedMultiLocation | { V0: any } | { V1: any } | string | Uint8Array, beneficiary: XcmVersionedMultiLocation | { V0: any } | { V1: any } | string | Uint8Array, assets: XcmVersionedMultiAssets | { V0: any } | { V1: any } | string | Uint8Array, feeAssetItem: u32 | AnyNumber | Uint8Array, weightLimit: XcmV2WeightLimit | { Unlimited: any } | { Limited: any } | string | Uint8Array) => SubmittableExtrinsic<ApiType>, [XcmVersionedMultiLocation, XcmVersionedMultiLocation, XcmVersionedMultiAssets, u32, XcmV2WeightLimit]>;
      /**
       * Teleport some assets from the local chain to some destination chain.
       * 
       * Fee payment on the destination side is made from the asset in the `assets` vector of
       * index `fee_asset_item`, up to enough to pay for `weight_limit` of weight. If more weight
       * is needed than `weight_limit`, then the operation will fail and the assets send may be
       * at risk.
       * 
       * - `origin`: Must be capable of withdrawing the `assets` and executing XCM.
       * - `dest`: Destination context for the assets. Will typically be `X2(Parent, Parachain(..))` to send
       * from parachain to parachain, or `X1(Parachain(..))` to send from relay to parachain.
       * - `beneficiary`: A beneficiary location for the assets in the context of `dest`. Will generally be
       * an `AccountId32` value.
       * - `assets`: The assets to be withdrawn. The first item should be the currency used to to pay the fee on the
       * `dest` side. May not be empty.
       * - `fee_asset_item`: The index into `assets` of the item which should be used to pay
       * fees.
       * - `weight_limit`: The remote-side weight limit, if any, for the XCM fee purchase.
       **/
      limitedTeleportAssets: AugmentedSubmittable<(dest: XcmVersionedMultiLocation | { V0: any } | { V1: any } | string | Uint8Array, beneficiary: XcmVersionedMultiLocation | { V0: any } | { V1: any } | string | Uint8Array, assets: XcmVersionedMultiAssets | { V0: any } | { V1: any } | string | Uint8Array, feeAssetItem: u32 | AnyNumber | Uint8Array, weightLimit: XcmV2WeightLimit | { Unlimited: any } | { Limited: any } | string | Uint8Array) => SubmittableExtrinsic<ApiType>, [XcmVersionedMultiLocation, XcmVersionedMultiLocation, XcmVersionedMultiAssets, u32, XcmV2WeightLimit]>;
      /**
       * Transfer some assets from the local chain to the sovereign account of a destination
       * chain and forward a notification XCM.
       * 
       * Fee payment on the destination side is made from the asset in the `assets` vector of
       * index `fee_asset_item`. The weight limit for fees is not provided and thus is unlimited,
       * with all fees taken as needed from the asset.
       * 
       * - `origin`: Must be capable of withdrawing the `assets` and executing XCM.
       * - `dest`: Destination context for the assets. Will typically be `X2(Parent, Parachain(..))` to send
       * from parachain to parachain, or `X1(Parachain(..))` to send from relay to parachain.
       * - `beneficiary`: A beneficiary location for the assets in the context of `dest`. Will generally be
       * an `AccountId32` value.
       * - `assets`: The assets to be withdrawn. This should include the assets used to pay the fee on the
       * `dest` side.
       * - `fee_asset_item`: The index into `assets` of the item which should be used to pay
       * fees.
       **/
      reserveTransferAssets: AugmentedSubmittable<(dest: XcmVersionedMultiLocation | { V0: any } | { V1: any } | string | Uint8Array, beneficiary: XcmVersionedMultiLocation | { V0: any } | { V1: any } | string | Uint8Array, assets: XcmVersionedMultiAssets | { V0: any } | { V1: any } | string | Uint8Array, feeAssetItem: u32 | AnyNumber | Uint8Array) => SubmittableExtrinsic<ApiType>, [XcmVersionedMultiLocation, XcmVersionedMultiLocation, XcmVersionedMultiAssets, u32]>;
      send: AugmentedSubmittable<(dest: XcmVersionedMultiLocation | { V0: any } | { V1: any } | string | Uint8Array, message: XcmVersionedXcm | { V0: any } | { V1: any } | { V2: any } | string | Uint8Array) => SubmittableExtrinsic<ApiType>, [XcmVersionedMultiLocation, XcmVersionedXcm]>;
      /**
       * Teleport some assets from the local chain to some destination chain.
       * 
       * Fee payment on the destination side is made from the asset in the `assets` vector of
       * index `fee_asset_item`. The weight limit for fees is not provided and thus is unlimited,
       * with all fees taken as needed from the asset.
       * 
       * - `origin`: Must be capable of withdrawing the `assets` and executing XCM.
       * - `dest`: Destination context for the assets. Will typically be `X2(Parent, Parachain(..))` to send
       * from parachain to parachain, or `X1(Parachain(..))` to send from relay to parachain.
       * - `beneficiary`: A beneficiary location for the assets in the context of `dest`. Will generally be
       * an `AccountId32` value.
       * - `assets`: The assets to be withdrawn. The first item should be the currency used to to pay the fee on the
       * `dest` side. May not be empty.
       * - `fee_asset_item`: The index into `assets` of the item which should be used to pay
       * fees.
       **/
      teleportAssets: AugmentedSubmittable<(dest: XcmVersionedMultiLocation | { V0: any } | { V1: any } | string | Uint8Array, beneficiary: XcmVersionedMultiLocation | { V0: any } | { V1: any } | string | Uint8Array, assets: XcmVersionedMultiAssets | { V0: any } | { V1: any } | string | Uint8Array, feeAssetItem: u32 | AnyNumber | Uint8Array) => SubmittableExtrinsic<ApiType>, [XcmVersionedMultiLocation, XcmVersionedMultiLocation, XcmVersionedMultiAssets, u32]>;
      /**
       * Generic tx
       **/
      [key: string]: SubmittableExtrinsicFunction<ApiType>;
    };
    structure: {
      /**
       * Generic tx
       **/
      [key: string]: SubmittableExtrinsicFunction<ApiType>;
    };
    sudo: {
      /**
       * Authenticates the current sudo key and sets the given AccountId (`new`) as the new sudo
       * key.
       * 
       * The dispatch origin for this call must be _Signed_.
       * 
       * # <weight>
       * - O(1).
       * - Limited storage reads.
       * - One DB change.
       * # </weight>
       **/
      setKey: AugmentedSubmittable<(updated: MultiAddress | { Id: any } | { Index: any } | { Raw: any } | { Address32: any } | { Address20: any } | string | Uint8Array) => SubmittableExtrinsic<ApiType>, [MultiAddress]>;
      /**
       * Authenticates the sudo key and dispatches a function call with `Root` origin.
       * 
       * The dispatch origin for this call must be _Signed_.
       * 
       * # <weight>
       * - O(1).
       * - Limited storage reads.
       * - One DB write (event).
       * - Weight of derivative `call` execution + 10,000.
       * # </weight>
       **/
      sudo: AugmentedSubmittable<(call: Call | IMethod | string | Uint8Array) => SubmittableExtrinsic<ApiType>, [Call]>;
      /**
       * Authenticates the sudo key and dispatches a function call with `Signed` origin from
       * a given account.
       * 
       * The dispatch origin for this call must be _Signed_.
       * 
       * # <weight>
       * - O(1).
       * - Limited storage reads.
       * - One DB write (event).
       * - Weight of derivative `call` execution + 10,000.
       * # </weight>
       **/
      sudoAs: AugmentedSubmittable<(who: MultiAddress | { Id: any } | { Index: any } | { Raw: any } | { Address32: any } | { Address20: any } | string | Uint8Array, call: Call | IMethod | string | Uint8Array) => SubmittableExtrinsic<ApiType>, [MultiAddress, Call]>;
      /**
       * Authenticates the sudo key and dispatches a function call with `Root` origin.
       * This function does not check the weight of the call, and instead allows the
       * Sudo user to specify the weight of the call.
       * 
       * The dispatch origin for this call must be _Signed_.
       * 
       * # <weight>
       * - O(1).
       * - The weight of this call is defined by the caller.
       * # </weight>
       **/
      sudoUncheckedWeight: AugmentedSubmittable<(call: Call | IMethod | string | Uint8Array, weight: SpWeightsWeightV2Weight | { refTime?: any; proofSize?: any } | string | Uint8Array) => SubmittableExtrinsic<ApiType>, [Call, SpWeightsWeightV2Weight]>;
      /**
       * Generic tx
       **/
      [key: string]: SubmittableExtrinsicFunction<ApiType>;
    };
    system: {
      /**
       * Kill all storage items with a key that starts with the given prefix.
       * 
       * **NOTE:** We rely on the Root origin to provide us the number of subkeys under
       * the prefix we are removing to accurately calculate the weight of this function.
       **/
      killPrefix: AugmentedSubmittable<(prefix: Bytes | string | Uint8Array, subkeys: u32 | AnyNumber | Uint8Array) => SubmittableExtrinsic<ApiType>, [Bytes, u32]>;
      /**
       * Kill some items from storage.
       **/
      killStorage: AugmentedSubmittable<(keys: Vec<Bytes> | (Bytes | string | Uint8Array)[]) => SubmittableExtrinsic<ApiType>, [Vec<Bytes>]>;
      /**
       * Make some on-chain remark.
       * 
       * # <weight>
       * - `O(1)`
       * # </weight>
       **/
      remark: AugmentedSubmittable<(remark: Bytes | string | Uint8Array) => SubmittableExtrinsic<ApiType>, [Bytes]>;
      /**
       * Make some on-chain remark and emit event.
       **/
      remarkWithEvent: AugmentedSubmittable<(remark: Bytes | string | Uint8Array) => SubmittableExtrinsic<ApiType>, [Bytes]>;
      /**
       * Set the new runtime code.
       * 
       * # <weight>
       * - `O(C + S)` where `C` length of `code` and `S` complexity of `can_set_code`
       * - 1 call to `can_set_code`: `O(S)` (calls `sp_io::misc::runtime_version` which is
       * expensive).
       * - 1 storage write (codec `O(C)`).
       * - 1 digest item.
       * - 1 event.
       * The weight of this function is dependent on the runtime, but generally this is very
       * expensive. We will treat this as a full block.
       * # </weight>
       **/
      setCode: AugmentedSubmittable<(code: Bytes | string | Uint8Array) => SubmittableExtrinsic<ApiType>, [Bytes]>;
      /**
       * Set the new runtime code without doing any checks of the given `code`.
       * 
       * # <weight>
       * - `O(C)` where `C` length of `code`
       * - 1 storage write (codec `O(C)`).
       * - 1 digest item.
       * - 1 event.
       * The weight of this function is dependent on the runtime. We will treat this as a full
       * block. # </weight>
       **/
      setCodeWithoutChecks: AugmentedSubmittable<(code: Bytes | string | Uint8Array) => SubmittableExtrinsic<ApiType>, [Bytes]>;
      /**
       * Set the number of pages in the WebAssembly environment's heap.
       **/
      setHeapPages: AugmentedSubmittable<(pages: u64 | AnyNumber | Uint8Array) => SubmittableExtrinsic<ApiType>, [u64]>;
      /**
       * Set some items of storage.
       **/
      setStorage: AugmentedSubmittable<(items: Vec<ITuple<[Bytes, Bytes]>> | ([Bytes | string | Uint8Array, Bytes | string | Uint8Array])[]) => SubmittableExtrinsic<ApiType>, [Vec<ITuple<[Bytes, Bytes]>>]>;
      /**
       * Generic tx
       **/
      [key: string]: SubmittableExtrinsicFunction<ApiType>;
    };
    testUtils: {
      batchAll: AugmentedSubmittable<(calls: Vec<Call> | (Call | IMethod | string | Uint8Array)[]) => SubmittableExtrinsic<ApiType>, [Vec<Call>]>;
      enable: AugmentedSubmittable<() => SubmittableExtrinsic<ApiType>, []>;
      incTestValue: AugmentedSubmittable<() => SubmittableExtrinsic<ApiType>, []>;
      justTakeFee: AugmentedSubmittable<() => SubmittableExtrinsic<ApiType>, []>;
      setTestValue: AugmentedSubmittable<(value: u32 | AnyNumber | Uint8Array) => SubmittableExtrinsic<ApiType>, [u32]>;
      setTestValueAndRollback: AugmentedSubmittable<(value: u32 | AnyNumber | Uint8Array) => SubmittableExtrinsic<ApiType>, [u32]>;
      /**
       * Generic tx
       **/
      [key: string]: SubmittableExtrinsicFunction<ApiType>;
    };
    timestamp: {
      /**
       * Set the current time.
       * 
       * This call should be invoked exactly once per block. It will panic at the finalization
       * phase, if this call hasn't been invoked by that time.
       * 
       * The timestamp should be greater than the previous one by the amount specified by
       * `MinimumPeriod`.
       * 
       * The dispatch origin for this call must be `Inherent`.
       * 
       * # <weight>
       * - `O(1)` (Note that implementations of `OnTimestampSet` must also be `O(1)`)
       * - 1 storage read and 1 storage mutation (codec `O(1)`). (because of `DidUpdate::take` in
       * `on_finalize`)
       * - 1 event handler `on_timestamp_set`. Must be `O(1)`.
       * # </weight>
       **/
      set: AugmentedSubmittable<(now: Compact<u64> | AnyNumber | Uint8Array) => SubmittableExtrinsic<ApiType>, [Compact<u64>]>;
      /**
       * Generic tx
       **/
      [key: string]: SubmittableExtrinsicFunction<ApiType>;
    };
    tokens: {
      /**
       * Exactly as `transfer`, except the origin must be root and the source
       * account may be specified.
       * 
       * The dispatch origin for this call must be _Root_.
       * 
       * - `source`: The sender of the transfer.
       * - `dest`: The recipient of the transfer.
       * - `currency_id`: currency type.
       * - `amount`: free balance amount to tranfer.
       **/
      forceTransfer: AugmentedSubmittable<(source: MultiAddress | { Id: any } | { Index: any } | { Raw: any } | { Address32: any } | { Address20: any } | string | Uint8Array, dest: MultiAddress | { Id: any } | { Index: any } | { Raw: any } | { Address32: any } | { Address20: any } | string | Uint8Array, currencyId: PalletForeignAssetsAssetIds | { ForeignAssetId: any } | { NativeAssetId: any } | string | Uint8Array, amount: Compact<u128> | AnyNumber | Uint8Array) => SubmittableExtrinsic<ApiType>, [MultiAddress, MultiAddress, PalletForeignAssetsAssetIds, Compact<u128>]>;
      /**
       * Set the balances of a given account.
       * 
       * This will alter `FreeBalance` and `ReservedBalance` in storage. it
       * will also decrease the total issuance of the system
       * (`TotalIssuance`). If the new free or reserved balance is below the
       * existential deposit, it will reap the `AccountInfo`.
       * 
       * The dispatch origin for this call is `root`.
       **/
      setBalance: AugmentedSubmittable<(who: MultiAddress | { Id: any } | { Index: any } | { Raw: any } | { Address32: any } | { Address20: any } | string | Uint8Array, currencyId: PalletForeignAssetsAssetIds | { ForeignAssetId: any } | { NativeAssetId: any } | string | Uint8Array, newFree: Compact<u128> | AnyNumber | Uint8Array, newReserved: Compact<u128> | AnyNumber | Uint8Array) => SubmittableExtrinsic<ApiType>, [MultiAddress, PalletForeignAssetsAssetIds, Compact<u128>, Compact<u128>]>;
      /**
       * Transfer some liquid free balance to another account.
       * 
       * `transfer` will set the `FreeBalance` of the sender and receiver.
       * It will decrease the total issuance of the system by the
       * `TransferFee`. If the sender's account is below the existential
       * deposit as a result of the transfer, the account will be reaped.
       * 
       * The dispatch origin for this call must be `Signed` by the
       * transactor.
       * 
       * - `dest`: The recipient of the transfer.
       * - `currency_id`: currency type.
       * - `amount`: free balance amount to tranfer.
       **/
      transfer: AugmentedSubmittable<(dest: MultiAddress | { Id: any } | { Index: any } | { Raw: any } | { Address32: any } | { Address20: any } | string | Uint8Array, currencyId: PalletForeignAssetsAssetIds | { ForeignAssetId: any } | { NativeAssetId: any } | string | Uint8Array, amount: Compact<u128> | AnyNumber | Uint8Array) => SubmittableExtrinsic<ApiType>, [MultiAddress, PalletForeignAssetsAssetIds, Compact<u128>]>;
      /**
       * Transfer all remaining balance to the given account.
       * 
       * NOTE: This function only attempts to transfer _transferable_
       * balances. This means that any locked, reserved, or existential
       * deposits (when `keep_alive` is `true`), will not be transferred by
       * this function. To ensure that this function results in a killed
       * account, you might need to prepare the account by removing any
       * reference counters, storage deposits, etc...
       * 
       * The dispatch origin for this call must be `Signed` by the
       * transactor.
       * 
       * - `dest`: The recipient of the transfer.
       * - `currency_id`: currency type.
       * - `keep_alive`: A boolean to determine if the `transfer_all`
       * operation should send all of the funds the account has, causing
       * the sender account to be killed (false), or transfer everything
       * except at least the existential deposit, which will guarantee to
       * keep the sender account alive (true).
       **/
      transferAll: AugmentedSubmittable<(dest: MultiAddress | { Id: any } | { Index: any } | { Raw: any } | { Address32: any } | { Address20: any } | string | Uint8Array, currencyId: PalletForeignAssetsAssetIds | { ForeignAssetId: any } | { NativeAssetId: any } | string | Uint8Array, keepAlive: bool | boolean | Uint8Array) => SubmittableExtrinsic<ApiType>, [MultiAddress, PalletForeignAssetsAssetIds, bool]>;
      /**
       * Same as the [`transfer`] call, but with a check that the transfer
       * will not kill the origin account.
       * 
       * 99% of the time you want [`transfer`] instead.
       * 
       * The dispatch origin for this call must be `Signed` by the
       * transactor.
       * 
       * - `dest`: The recipient of the transfer.
       * - `currency_id`: currency type.
       * - `amount`: free balance amount to tranfer.
       **/
      transferKeepAlive: AugmentedSubmittable<(dest: MultiAddress | { Id: any } | { Index: any } | { Raw: any } | { Address32: any } | { Address20: any } | string | Uint8Array, currencyId: PalletForeignAssetsAssetIds | { ForeignAssetId: any } | { NativeAssetId: any } | string | Uint8Array, amount: Compact<u128> | AnyNumber | Uint8Array) => SubmittableExtrinsic<ApiType>, [MultiAddress, PalletForeignAssetsAssetIds, Compact<u128>]>;
      /**
       * Generic tx
       **/
      [key: string]: SubmittableExtrinsicFunction<ApiType>;
    };
    treasury: {
      /**
       * Approve a proposal. At a later time, the proposal will be allocated to the beneficiary
       * and the original deposit will be returned.
       * 
       * May only be called from `T::ApproveOrigin`.
       * 
       * # <weight>
       * - Complexity: O(1).
       * - DbReads: `Proposals`, `Approvals`
       * - DbWrite: `Approvals`
       * # </weight>
       **/
      approveProposal: AugmentedSubmittable<(proposalId: Compact<u32> | AnyNumber | Uint8Array) => SubmittableExtrinsic<ApiType>, [Compact<u32>]>;
      /**
       * Put forward a suggestion for spending. A deposit proportional to the value
       * is reserved and slashed if the proposal is rejected. It is returned once the
       * proposal is awarded.
       * 
       * # <weight>
       * - Complexity: O(1)
       * - DbReads: `ProposalCount`, `origin account`
       * - DbWrites: `ProposalCount`, `Proposals`, `origin account`
       * # </weight>
       **/
      proposeSpend: AugmentedSubmittable<(value: Compact<u128> | AnyNumber | Uint8Array, beneficiary: MultiAddress | { Id: any } | { Index: any } | { Raw: any } | { Address32: any } | { Address20: any } | string | Uint8Array) => SubmittableExtrinsic<ApiType>, [Compact<u128>, MultiAddress]>;
      /**
       * Reject a proposed spend. The original deposit will be slashed.
       * 
       * May only be called from `T::RejectOrigin`.
       * 
       * # <weight>
       * - Complexity: O(1)
       * - DbReads: `Proposals`, `rejected proposer account`
       * - DbWrites: `Proposals`, `rejected proposer account`
       * # </weight>
       **/
      rejectProposal: AugmentedSubmittable<(proposalId: Compact<u32> | AnyNumber | Uint8Array) => SubmittableExtrinsic<ApiType>, [Compact<u32>]>;
      /**
       * Force a previously approved proposal to be removed from the approval queue.
       * The original deposit will no longer be returned.
       * 
       * May only be called from `T::RejectOrigin`.
       * - `proposal_id`: The index of a proposal
       * 
       * # <weight>
       * - Complexity: O(A) where `A` is the number of approvals
       * - Db reads and writes: `Approvals`
       * # </weight>
       * 
       * Errors:
       * - `ProposalNotApproved`: The `proposal_id` supplied was not found in the approval queue,
       * i.e., the proposal has not been approved. This could also mean the proposal does not
       * exist altogether, thus there is no way it would have been approved in the first place.
       **/
      removeApproval: AugmentedSubmittable<(proposalId: Compact<u32> | AnyNumber | Uint8Array) => SubmittableExtrinsic<ApiType>, [Compact<u32>]>;
      /**
       * Propose and approve a spend of treasury funds.
       * 
       * - `origin`: Must be `SpendOrigin` with the `Success` value being at least `amount`.
       * - `amount`: The amount to be transferred from the treasury to the `beneficiary`.
       * - `beneficiary`: The destination account for the transfer.
       * 
       * NOTE: For record-keeping purposes, the proposer is deemed to be equivalent to the
       * beneficiary.
       **/
      spend: AugmentedSubmittable<(amount: Compact<u128> | AnyNumber | Uint8Array, beneficiary: MultiAddress | { Id: any } | { Index: any } | { Raw: any } | { Address32: any } | { Address20: any } | string | Uint8Array) => SubmittableExtrinsic<ApiType>, [Compact<u128>, MultiAddress]>;
      /**
       * Generic tx
       **/
      [key: string]: SubmittableExtrinsicFunction<ApiType>;
    };
    unique: {
      /**
       * Add an admin to a collection.
       * 
       * NFT Collection can be controlled by multiple admin addresses
       * (some which can also be servers, for example). Admins can issue
       * and burn NFTs, as well as add and remove other admins,
       * but cannot change NFT or Collection ownership.
       * 
       * # Permissions
       * 
       * * Collection owner
       * * Collection admin
       * 
       * # Arguments
       * 
       * * `collection_id`: ID of the Collection to add an admin for.
       * * `new_admin`: Address of new admin to add.
       **/
      addCollectionAdmin: AugmentedSubmittable<(collectionId: u32 | AnyNumber | Uint8Array, newAdminId: PalletEvmAccountBasicCrossAccountIdRepr | { Substrate: any } | { Ethereum: any } | string | Uint8Array) => SubmittableExtrinsic<ApiType>, [u32, PalletEvmAccountBasicCrossAccountIdRepr]>;
      /**
       * Add an address to allow list.
       * 
       * # Permissions
       * 
       * * Collection owner
       * * Collection admin
       * 
       * # Arguments
       * 
       * * `collection_id`: ID of the modified collection.
       * * `address`: ID of the address to be added to the allowlist.
       **/
      addToAllowList: AugmentedSubmittable<(collectionId: u32 | AnyNumber | Uint8Array, address: PalletEvmAccountBasicCrossAccountIdRepr | { Substrate: any } | { Ethereum: any } | string | Uint8Array) => SubmittableExtrinsic<ApiType>, [u32, PalletEvmAccountBasicCrossAccountIdRepr]>;
      /**
       * Allow a non-permissioned address to transfer or burn an item.
       * 
       * # Permissions
       * 
       * * Collection owner
       * * Collection admin
       * * Current item owner
       * 
       * # Arguments
       * 
       * * `spender`: Account to be approved to make specific transactions on non-owned tokens.
       * * `collection_id`: ID of the collection the item belongs to.
       * * `item_id`: ID of the item transactions on which are now approved.
       * * `amount`: Number of pieces of the item approved for a transaction (maximum of 1 for NFTs).
       * Set to 0 to revoke the approval.
       **/
      approve: AugmentedSubmittable<(spender: PalletEvmAccountBasicCrossAccountIdRepr | { Substrate: any } | { Ethereum: any } | string | Uint8Array, collectionId: u32 | AnyNumber | Uint8Array, itemId: u32 | AnyNumber | Uint8Array, amount: u128 | AnyNumber | Uint8Array) => SubmittableExtrinsic<ApiType>, [PalletEvmAccountBasicCrossAccountIdRepr, u32, u32, u128]>;
      /**
       * Destroy a token on behalf of the owner as a non-owner account.
       * 
       * See also: [`approve`][`Pallet::approve`].
       * 
       * After this method executes, one approval is removed from the total so that
       * the approved address will not be able to transfer this item again from this owner.
       * 
       * # Permissions
       * 
       * * Collection owner
       * * Collection admin
       * * Current token owner
       * * Address approved by current item owner
       * 
       * # Arguments
       * 
       * * `from`: The owner of the burning item.
       * * `collection_id`: ID of the collection to which the item belongs.
       * * `item_id`: ID of item to burn.
       * * `value`: Number of pieces to burn.
       * * Non-Fungible Mode: An NFT is indivisible, there is always 1 corresponding to an ID.
       * * Fungible Mode: The desired number of pieces to burn.
       * * Re-Fungible Mode: The desired number of pieces to burn.
       **/
      burnFrom: AugmentedSubmittable<(collectionId: u32 | AnyNumber | Uint8Array, from: PalletEvmAccountBasicCrossAccountIdRepr | { Substrate: any } | { Ethereum: any } | string | Uint8Array, itemId: u32 | AnyNumber | Uint8Array, value: u128 | AnyNumber | Uint8Array) => SubmittableExtrinsic<ApiType>, [u32, PalletEvmAccountBasicCrossAccountIdRepr, u32, u128]>;
      /**
       * Destroy an item.
       * 
       * # Permissions
       * 
       * * Collection owner
       * * Collection admin
       * * Current item owner
       * 
       * # Arguments
       * 
       * * `collection_id`: ID of the collection to which the item belongs.
       * * `item_id`: ID of item to burn.
       * * `value`: Number of pieces of the item to destroy.
       * * Non-Fungible Mode: An NFT is indivisible, there is always 1 corresponding to an ID.
       * * Fungible Mode: The desired number of pieces to burn.
       * * Re-Fungible Mode: The desired number of pieces to burn.
       **/
      burnItem: AugmentedSubmittable<(collectionId: u32 | AnyNumber | Uint8Array, itemId: u32 | AnyNumber | Uint8Array, value: u128 | AnyNumber | Uint8Array) => SubmittableExtrinsic<ApiType>, [u32, u32, u128]>;
      /**
       * Change the owner of the collection.
       * 
       * # Permissions
       * 
       * * Collection owner
       * 
       * # Arguments
       * 
       * * `collection_id`: ID of the modified collection.
       * * `new_owner`: ID of the account that will become the owner.
       **/
      changeCollectionOwner: AugmentedSubmittable<(collectionId: u32 | AnyNumber | Uint8Array, newOwner: AccountId32 | string | Uint8Array) => SubmittableExtrinsic<ApiType>, [u32, AccountId32]>;
      /**
       * Confirm own sponsorship of a collection, becoming the sponsor.
       * 
       * An invitation must be pending, see [`set_collection_sponsor`][`Pallet::set_collection_sponsor`].
       * Sponsor can pay the fees of a transaction instead of the sender,
       * but only within specified limits.
       * 
       * # Permissions
       * 
       * * Sponsor-to-be
       * 
       * # Arguments
       * 
       * * `collection_id`: ID of the collection with the pending sponsor.
       **/
      confirmSponsorship: AugmentedSubmittable<(collectionId: u32 | AnyNumber | Uint8Array) => SubmittableExtrinsic<ApiType>, [u32]>;
      /**
       * Create a collection of tokens.
       * 
       * Each Token may have multiple properties encoded as an array of bytes
       * of certain length. The initial owner of the collection is set
       * to the address that signed the transaction and can be changed later.
       * 
       * Prefer the more advanced [`create_collection_ex`][`Pallet::create_collection_ex`] instead.
       * 
       * # Permissions
       * 
       * * Anyone - becomes the owner of the new collection.
       * 
       * # Arguments
       * 
       * * `collection_name`: Wide-character string with collection name
       * (limit [`MAX_COLLECTION_NAME_LENGTH`]).
       * * `collection_description`: Wide-character string with collection description
       * (limit [`MAX_COLLECTION_DESCRIPTION_LENGTH`]).
       * * `token_prefix`: Byte string containing the token prefix to mark a collection
       * to which a token belongs (limit [`MAX_TOKEN_PREFIX_LENGTH`]).
       * * `mode`: Type of items stored in the collection and type dependent data.
       **/
      createCollection: AugmentedSubmittable<(collectionName: Vec<u16> | (u16 | AnyNumber | Uint8Array)[], collectionDescription: Vec<u16> | (u16 | AnyNumber | Uint8Array)[], tokenPrefix: Bytes | string | Uint8Array, mode: UpDataStructsCollectionMode | { NFT: any } | { Fungible: any } | { ReFungible: any } | string | Uint8Array) => SubmittableExtrinsic<ApiType>, [Vec<u16>, Vec<u16>, Bytes, UpDataStructsCollectionMode]>;
      /**
       * Create a collection with explicit parameters.
       * 
       * Prefer it to the deprecated [`create_collection`][`Pallet::create_collection`] method.
       * 
       * # Permissions
       * 
       * * Anyone - becomes the owner of the new collection.
       * 
       * # Arguments
       * 
       * * `data`: Explicit data of a collection used for its creation.
       **/
      createCollectionEx: AugmentedSubmittable<(data: UpDataStructsCreateCollectionData | { mode?: any; access?: any; name?: any; description?: any; tokenPrefix?: any; pendingSponsor?: any; limits?: any; permissions?: any; tokenPropertyPermissions?: any; properties?: any } | string | Uint8Array) => SubmittableExtrinsic<ApiType>, [UpDataStructsCreateCollectionData]>;
      /**
       * Mint an item within a collection.
       * 
       * A collection must exist first, see [`create_collection_ex`][`Pallet::create_collection_ex`].
       * 
       * # Permissions
       * 
       * * Collection owner
       * * Collection admin
       * * Anyone if
       * * Allow List is enabled, and
       * * Address is added to allow list, and
       * * MintPermission is enabled (see [`set_collection_permissions`][`Pallet::set_collection_permissions`])
       * 
       * # Arguments
       * 
       * * `collection_id`: ID of the collection to which an item would belong.
       * * `owner`: Address of the initial owner of the item.
       * * `data`: Token data describing the item to store on chain.
       **/
      createItem: AugmentedSubmittable<(collectionId: u32 | AnyNumber | Uint8Array, owner: PalletEvmAccountBasicCrossAccountIdRepr | { Substrate: any } | { Ethereum: any } | string | Uint8Array, data: UpDataStructsCreateItemData | { NFT: any } | { Fungible: any } | { ReFungible: any } | string | Uint8Array) => SubmittableExtrinsic<ApiType>, [u32, PalletEvmAccountBasicCrossAccountIdRepr, UpDataStructsCreateItemData]>;
      /**
       * Create multiple items within a collection.
       * 
       * A collection must exist first, see [`create_collection_ex`][`Pallet::create_collection_ex`].
       * 
       * # Permissions
       * 
       * * Collection owner
       * * Collection admin
       * * Anyone if
       * * Allow List is enabled, and
       * * Address is added to the allow list, and
       * * MintPermission is enabled (see [`set_collection_permissions`][`Pallet::set_collection_permissions`])
       * 
       * # Arguments
       * 
       * * `collection_id`: ID of the collection to which the tokens would belong.
       * * `owner`: Address of the initial owner of the tokens.
       * * `items_data`: Vector of data describing each item to be created.
       **/
      createMultipleItems: AugmentedSubmittable<(collectionId: u32 | AnyNumber | Uint8Array, owner: PalletEvmAccountBasicCrossAccountIdRepr | { Substrate: any } | { Ethereum: any } | string | Uint8Array, itemsData: Vec<UpDataStructsCreateItemData> | (UpDataStructsCreateItemData | { NFT: any } | { Fungible: any } | { ReFungible: any } | string | Uint8Array)[]) => SubmittableExtrinsic<ApiType>, [u32, PalletEvmAccountBasicCrossAccountIdRepr, Vec<UpDataStructsCreateItemData>]>;
      /**
       * Create multiple items within a collection with explicitly specified initial parameters.
       * 
       * # Permissions
       * 
       * * Collection owner
       * * Collection admin
       * * Anyone if
       * * Allow List is enabled, and
       * * Address is added to allow list, and
       * * MintPermission is enabled (see [`set_collection_permissions`][`Pallet::set_collection_permissions`])
       * 
       * # Arguments
       * 
       * * `collection_id`: ID of the collection to which the tokens would belong.
       * * `data`: Explicit item creation data.
       **/
      createMultipleItemsEx: AugmentedSubmittable<(collectionId: u32 | AnyNumber | Uint8Array, data: UpDataStructsCreateItemExData | { NFT: any } | { Fungible: any } | { RefungibleMultipleItems: any } | { RefungibleMultipleOwners: any } | string | Uint8Array) => SubmittableExtrinsic<ApiType>, [u32, UpDataStructsCreateItemExData]>;
      /**
       * Delete specified collection properties.
       * 
       * # Permissions
       * 
       * * Collection Owner
       * * Collection Admin
       * 
       * # Arguments
       * 
       * * `collection_id`: ID of the modified collection.
       * * `property_keys`: Vector of keys of the properties to be deleted.
       * Keys support Latin letters, `-`, `_`, and `.` as symbols.
       **/
      deleteCollectionProperties: AugmentedSubmittable<(collectionId: u32 | AnyNumber | Uint8Array, propertyKeys: Vec<Bytes> | (Bytes | string | Uint8Array)[]) => SubmittableExtrinsic<ApiType>, [u32, Vec<Bytes>]>;
      /**
       * Delete specified token properties. Currently properties only work with NFTs.
       * 
       * # Permissions
       * 
       * * Depends on collection's token property permissions and specified property mutability:
       * * Collection owner
       * * Collection admin
       * * Token owner
       * 
       * # Arguments
       * 
       * * `collection_id`: ID of the collection to which the token belongs.
       * * `token_id`: ID of the modified token.
       * * `property_keys`: Vector of keys of the properties to be deleted.
       * Keys support Latin letters, `-`, `_`, and `.` as symbols.
       **/
      deleteTokenProperties: AugmentedSubmittable<(collectionId: u32 | AnyNumber | Uint8Array, tokenId: u32 | AnyNumber | Uint8Array, propertyKeys: Vec<Bytes> | (Bytes | string | Uint8Array)[]) => SubmittableExtrinsic<ApiType>, [u32, u32, Vec<Bytes>]>;
      /**
       * Destroy a collection if no tokens exist within.
       * 
       * # Permissions
       * 
       * * Collection owner
       * 
       * # Arguments
       * 
       * * `collection_id`: Collection to destroy.
       **/
      destroyCollection: AugmentedSubmittable<(collectionId: u32 | AnyNumber | Uint8Array) => SubmittableExtrinsic<ApiType>, [u32]>;
      /**
       * Repairs a collection if the data was somehow corrupted.
       * 
       * # Arguments
       * 
       * * `collection_id`: ID of the collection to repair.
       **/
      forceRepairCollection: AugmentedSubmittable<(collectionId: u32 | AnyNumber | Uint8Array) => SubmittableExtrinsic<ApiType>, [u32]>;
      /**
       * Repairs a token if the data was somehow corrupted.
       * 
       * # Arguments
       * 
       * * `collection_id`: ID of the collection the item belongs to.
       * * `item_id`: ID of the item.
       **/
      forceRepairItem: AugmentedSubmittable<(collectionId: u32 | AnyNumber | Uint8Array, itemId: u32 | AnyNumber | Uint8Array) => SubmittableExtrinsic<ApiType>, [u32, u32]>;
      /**
       * Remove admin of a collection.
       * 
       * An admin address can remove itself. List of admins may become empty,
       * in which case only Collection Owner will be able to add an Admin.
       * 
       * # Permissions
       * 
       * * Collection owner
       * * Collection admin
       * 
       * # Arguments
       * 
       * * `collection_id`: ID of the collection to remove the admin for.
       * * `account_id`: Address of the admin to remove.
       **/
      removeCollectionAdmin: AugmentedSubmittable<(collectionId: u32 | AnyNumber | Uint8Array, accountId: PalletEvmAccountBasicCrossAccountIdRepr | { Substrate: any } | { Ethereum: any } | string | Uint8Array) => SubmittableExtrinsic<ApiType>, [u32, PalletEvmAccountBasicCrossAccountIdRepr]>;
      /**
       * Remove a collection's a sponsor, making everyone pay for their own transactions.
       * 
       * # Permissions
       * 
       * * Collection owner
       * 
       * # Arguments
       * 
       * * `collection_id`: ID of the collection with the sponsor to remove.
       **/
      removeCollectionSponsor: AugmentedSubmittable<(collectionId: u32 | AnyNumber | Uint8Array) => SubmittableExtrinsic<ApiType>, [u32]>;
      /**
       * Remove an address from allow list.
       * 
       * # Permissions
       * 
       * * Collection owner
       * * Collection admin
       * 
       * # Arguments
       * 
       * * `collection_id`: ID of the modified collection.
       * * `address`: ID of the address to be removed from the allowlist.
       **/
      removeFromAllowList: AugmentedSubmittable<(collectionId: u32 | AnyNumber | Uint8Array, address: PalletEvmAccountBasicCrossAccountIdRepr | { Substrate: any } | { Ethereum: any } | string | Uint8Array) => SubmittableExtrinsic<ApiType>, [u32, PalletEvmAccountBasicCrossAccountIdRepr]>;
      /**
       * Repairs a broken item
       * 
       * # Arguments
       * 
       * * `collection_id`: ID of the collection the item belongs to.
       * * `item_id`: ID of the item.
       **/
      repairItem: AugmentedSubmittable<(collectionId: u32 | AnyNumber | Uint8Array, itemId: u32 | AnyNumber | Uint8Array) => SubmittableExtrinsic<ApiType>, [u32, u32]>;
      /**
       * Re-partition a refungible token, while owning all of its parts/pieces.
       * 
       * # Permissions
       * 
       * * Token owner (must own every part)
       * 
       * # Arguments
       * 
       * * `collection_id`: ID of the collection the RFT belongs to.
       * * `token_id`: ID of the RFT.
       * * `amount`: New number of parts/pieces into which the token shall be partitioned.
       **/
      repartition: AugmentedSubmittable<(collectionId: u32 | AnyNumber | Uint8Array, tokenId: u32 | AnyNumber | Uint8Array, amount: u128 | AnyNumber | Uint8Array) => SubmittableExtrinsic<ApiType>, [u32, u32, u128]>;
      /**
       * Sets or unsets the approval of a given operator.
       * 
       * The `operator` is allowed to transfer all tokens of the `owner` on their behalf.
       * 
       * # Arguments
       * 
       * * `owner`: Token owner
       * * `operator`: Operator
       * * `approve`: Should operator status be granted or revoked?
       **/
      setAllowanceForAll: AugmentedSubmittable<(collectionId: u32 | AnyNumber | Uint8Array, operator: PalletEvmAccountBasicCrossAccountIdRepr | { Substrate: any } | { Ethereum: any } | string | Uint8Array, approve: bool | boolean | Uint8Array) => SubmittableExtrinsic<ApiType>, [u32, PalletEvmAccountBasicCrossAccountIdRepr, bool]>;
      /**
       * Set specific limits of a collection. Empty, or None fields mean chain default.
       * 
       * # Permissions
       * 
       * * Collection owner
       * * Collection admin
       * 
       * # Arguments
       * 
       * * `collection_id`: ID of the modified collection.
       * * `new_limit`: New limits of the collection. Fields that are not set (None)
       * will not overwrite the old ones.
       **/
      setCollectionLimits: AugmentedSubmittable<(collectionId: u32 | AnyNumber | Uint8Array, newLimit: UpDataStructsCollectionLimits | { accountTokenOwnershipLimit?: any; sponsoredDataSize?: any; sponsoredDataRateLimit?: any; tokenLimit?: any; sponsorTransferTimeout?: any; sponsorApproveTimeout?: any; ownerCanTransfer?: any; ownerCanDestroy?: any; transfersEnabled?: any } | string | Uint8Array) => SubmittableExtrinsic<ApiType>, [u32, UpDataStructsCollectionLimits]>;
      /**
       * Set specific permissions of a collection. Empty, or None fields mean chain default.
       * 
       * # Permissions
       * 
       * * Collection owner
       * * Collection admin
       * 
       * # Arguments
       * 
       * * `collection_id`: ID of the modified collection.
       * * `new_permission`: New permissions of the collection. Fields that are not set (None)
       * will not overwrite the old ones.
       **/
      setCollectionPermissions: AugmentedSubmittable<(collectionId: u32 | AnyNumber | Uint8Array, newPermission: UpDataStructsCollectionPermissions | { access?: any; mintMode?: any; nesting?: any } | string | Uint8Array) => SubmittableExtrinsic<ApiType>, [u32, UpDataStructsCollectionPermissions]>;
      /**
       * Add or change collection properties.
       * 
       * # Permissions
       * 
       * * Collection owner
       * * Collection admin
       * 
       * # Arguments
       * 
       * * `collection_id`: ID of the modified collection.
       * * `properties`: Vector of key-value pairs stored as the collection's metadata.
       * Keys support Latin letters, `-`, `_`, and `.` as symbols.
       **/
      setCollectionProperties: AugmentedSubmittable<(collectionId: u32 | AnyNumber | Uint8Array, properties: Vec<UpDataStructsProperty> | (UpDataStructsProperty | { key?: any; value?: any } | string | Uint8Array)[]) => SubmittableExtrinsic<ApiType>, [u32, Vec<UpDataStructsProperty>]>;
      /**
       * Set (invite) a new collection sponsor.
       * 
       * If successful, confirmation from the sponsor-to-be will be pending.
       * 
       * # Permissions
       * 
       * * Collection owner
       * * Collection admin
       * 
       * # Arguments
       * 
       * * `collection_id`: ID of the modified collection.
       * * `new_sponsor`: ID of the account of the sponsor-to-be.
       **/
      setCollectionSponsor: AugmentedSubmittable<(collectionId: u32 | AnyNumber | Uint8Array, newSponsor: AccountId32 | string | Uint8Array) => SubmittableExtrinsic<ApiType>, [u32, AccountId32]>;
      /**
       * Add or change token properties according to collection's permissions.
       * Currently properties only work with NFTs.
       * 
       * # Permissions
       * 
       * * Depends on collection's token property permissions and specified property mutability:
       * * Collection owner
       * * Collection admin
       * * Token owner
       * 
       * See [`set_token_property_permissions`][`Pallet::set_token_property_permissions`].
       * 
       * # Arguments
       * 
       * * `collection_id: ID of the collection to which the token belongs.
       * * `token_id`: ID of the modified token.
       * * `properties`: Vector of key-value pairs stored as the token's metadata.
       * Keys support Latin letters, `-`, `_`, and `.` as symbols.
       **/
      setTokenProperties: AugmentedSubmittable<(collectionId: u32 | AnyNumber | Uint8Array, tokenId: u32 | AnyNumber | Uint8Array, properties: Vec<UpDataStructsProperty> | (UpDataStructsProperty | { key?: any; value?: any } | string | Uint8Array)[]) => SubmittableExtrinsic<ApiType>, [u32, u32, Vec<UpDataStructsProperty>]>;
      /**
       * Add or change token property permissions of a collection.
       * 
       * Without a permission for a particular key, a property with that key
       * cannot be created in a token.
       * 
       * # Permissions
       * 
       * * Collection owner
       * * Collection admin
       * 
       * # Arguments
       * 
       * * `collection_id`: ID of the modified collection.
       * * `property_permissions`: Vector of permissions for property keys.
       * Keys support Latin letters, `-`, `_`, and `.` as symbols.
       **/
      setTokenPropertyPermissions: AugmentedSubmittable<(collectionId: u32 | AnyNumber | Uint8Array, propertyPermissions: Vec<UpDataStructsPropertyKeyPermission> | (UpDataStructsPropertyKeyPermission | { key?: any; permission?: any } | string | Uint8Array)[]) => SubmittableExtrinsic<ApiType>, [u32, Vec<UpDataStructsPropertyKeyPermission>]>;
      /**
       * Completely allow or disallow transfers for a particular collection.
       * 
       * # Permissions
       * 
       * * Collection owner
       * 
       * # Arguments
       * 
       * * `collection_id`: ID of the collection.
       * * `value`: New value of the flag, are transfers allowed?
       **/
      setTransfersEnabledFlag: AugmentedSubmittable<(collectionId: u32 | AnyNumber | Uint8Array, value: bool | boolean | Uint8Array) => SubmittableExtrinsic<ApiType>, [u32, bool]>;
      /**
       * Change ownership of the token.
       * 
       * # Permissions
       * 
       * * Collection owner
       * * Collection admin
       * * Current token owner
       * 
       * # Arguments
       * 
       * * `recipient`: Address of token recipient.
       * * `collection_id`: ID of the collection the item belongs to.
       * * `item_id`: ID of the item.
       * * Non-Fungible Mode: Required.
       * * Fungible Mode: Ignored.
       * * Re-Fungible Mode: Required.
       * 
       * * `value`: Amount to transfer.
       * * Non-Fungible Mode: An NFT is indivisible, there is always 1 corresponding to an ID.
       * * Fungible Mode: The desired number of pieces to transfer.
       * * Re-Fungible Mode: The desired number of pieces to transfer.
       **/
      transfer: AugmentedSubmittable<(recipient: PalletEvmAccountBasicCrossAccountIdRepr | { Substrate: any } | { Ethereum: any } | string | Uint8Array, collectionId: u32 | AnyNumber | Uint8Array, itemId: u32 | AnyNumber | Uint8Array, value: u128 | AnyNumber | Uint8Array) => SubmittableExtrinsic<ApiType>, [PalletEvmAccountBasicCrossAccountIdRepr, u32, u32, u128]>;
      /**
       * Change ownership of an item on behalf of the owner as a non-owner account.
       * 
       * See the [`approve`][`Pallet::approve`] method for additional information.
       * 
       * After this method executes, one approval is removed from the total so that
       * the approved address will not be able to transfer this item again from this owner.
       * 
       * # Permissions
       * 
       * * Collection owner
       * * Collection admin
       * * Current item owner
       * * Address approved by current item owner
       * 
       * # Arguments
       * 
       * * `from`: Address that currently owns the token.
       * * `recipient`: Address of the new token-owner-to-be.
       * * `collection_id`: ID of the collection the item.
       * * `item_id`: ID of the item to be transferred.
       * * `value`: Amount to transfer.
       * * Non-Fungible Mode: An NFT is indivisible, there is always 1 corresponding to an ID.
       * * Fungible Mode: The desired number of pieces to transfer.
       * * Re-Fungible Mode: The desired number of pieces to transfer.
       **/
      transferFrom: AugmentedSubmittable<(from: PalletEvmAccountBasicCrossAccountIdRepr | { Substrate: any } | { Ethereum: any } | string | Uint8Array, recipient: PalletEvmAccountBasicCrossAccountIdRepr | { Substrate: any } | { Ethereum: any } | string | Uint8Array, collectionId: u32 | AnyNumber | Uint8Array, itemId: u32 | AnyNumber | Uint8Array, value: u128 | AnyNumber | Uint8Array) => SubmittableExtrinsic<ApiType>, [PalletEvmAccountBasicCrossAccountIdRepr, PalletEvmAccountBasicCrossAccountIdRepr, u32, u32, u128]>;
      /**
       * Generic tx
       **/
      [key: string]: SubmittableExtrinsicFunction<ApiType>;
    };
    vesting: {
      claim: AugmentedSubmittable<() => SubmittableExtrinsic<ApiType>, []>;
      claimFor: AugmentedSubmittable<(dest: MultiAddress | { Id: any } | { Index: any } | { Raw: any } | { Address32: any } | { Address20: any } | string | Uint8Array) => SubmittableExtrinsic<ApiType>, [MultiAddress]>;
      updateVestingSchedules: AugmentedSubmittable<(who: MultiAddress | { Id: any } | { Index: any } | { Raw: any } | { Address32: any } | { Address20: any } | string | Uint8Array, vestingSchedules: Vec<OrmlVestingVestingSchedule> | (OrmlVestingVestingSchedule | { start?: any; period?: any; periodCount?: any; perPeriod?: any } | string | Uint8Array)[]) => SubmittableExtrinsic<ApiType>, [MultiAddress, Vec<OrmlVestingVestingSchedule>]>;
      vestedTransfer: AugmentedSubmittable<(dest: MultiAddress | { Id: any } | { Index: any } | { Raw: any } | { Address32: any } | { Address20: any } | string | Uint8Array, schedule: OrmlVestingVestingSchedule | { start?: any; period?: any; periodCount?: any; perPeriod?: any } | string | Uint8Array) => SubmittableExtrinsic<ApiType>, [MultiAddress, OrmlVestingVestingSchedule]>;
      /**
       * Generic tx
       **/
      [key: string]: SubmittableExtrinsicFunction<ApiType>;
    };
    xcmpQueue: {
      /**
       * Resumes all XCM executions for the XCMP queue.
       * 
       * Note that this function doesn't change the status of the in/out bound channels.
       * 
       * - `origin`: Must pass `ControllerOrigin`.
       **/
      resumeXcmExecution: AugmentedSubmittable<() => SubmittableExtrinsic<ApiType>, []>;
      /**
       * Services a single overweight XCM.
       * 
       * - `origin`: Must pass `ExecuteOverweightOrigin`.
       * - `index`: The index of the overweight XCM to service
       * - `weight_limit`: The amount of weight that XCM execution may take.
       * 
       * Errors:
       * - `BadOverweightIndex`: XCM under `index` is not found in the `Overweight` storage map.
       * - `BadXcm`: XCM under `index` cannot be properly decoded into a valid XCM format.
       * - `WeightOverLimit`: XCM execution may use greater `weight_limit`.
       * 
       * Events:
       * - `OverweightServiced`: On success.
       **/
      serviceOverweight: AugmentedSubmittable<(index: u64 | AnyNumber | Uint8Array, weightLimit: u64 | AnyNumber | Uint8Array) => SubmittableExtrinsic<ApiType>, [u64, u64]>;
      /**
       * Suspends all XCM executions for the XCMP queue, regardless of the sender's origin.
       * 
       * - `origin`: Must pass `ControllerOrigin`.
       **/
      suspendXcmExecution: AugmentedSubmittable<() => SubmittableExtrinsic<ApiType>, []>;
      /**
       * Overwrites the number of pages of messages which must be in the queue after which we drop any further
       * messages from the channel.
       * 
       * - `origin`: Must pass `Root`.
       * - `new`: Desired value for `QueueConfigData.drop_threshold`
       **/
      updateDropThreshold: AugmentedSubmittable<(updated: u32 | AnyNumber | Uint8Array) => SubmittableExtrinsic<ApiType>, [u32]>;
      /**
       * Overwrites the number of pages of messages which the queue must be reduced to before it signals that
       * message sending may recommence after it has been suspended.
       * 
       * - `origin`: Must pass `Root`.
       * - `new`: Desired value for `QueueConfigData.resume_threshold`
       **/
      updateResumeThreshold: AugmentedSubmittable<(updated: u32 | AnyNumber | Uint8Array) => SubmittableExtrinsic<ApiType>, [u32]>;
      /**
       * Overwrites the number of pages of messages which must be in the queue for the other side to be told to
       * suspend their sending.
       * 
       * - `origin`: Must pass `Root`.
       * - `new`: Desired value for `QueueConfigData.suspend_value`
       **/
      updateSuspendThreshold: AugmentedSubmittable<(updated: u32 | AnyNumber | Uint8Array) => SubmittableExtrinsic<ApiType>, [u32]>;
      /**
       * Overwrites the amount of remaining weight under which we stop processing messages.
       * 
       * - `origin`: Must pass `Root`.
       * - `new`: Desired value for `QueueConfigData.threshold_weight`
       **/
      updateThresholdWeight: AugmentedSubmittable<(updated: u64 | AnyNumber | Uint8Array) => SubmittableExtrinsic<ApiType>, [u64]>;
      /**
       * Overwrites the speed to which the available weight approaches the maximum weight.
       * A lower number results in a faster progression. A value of 1 makes the entire weight available initially.
       * 
       * - `origin`: Must pass `Root`.
       * - `new`: Desired value for `QueueConfigData.weight_restrict_decay`.
       **/
      updateWeightRestrictDecay: AugmentedSubmittable<(updated: u64 | AnyNumber | Uint8Array) => SubmittableExtrinsic<ApiType>, [u64]>;
      /**
       * Overwrite the maximum amount of weight any individual message may consume.
       * Messages above this weight go into the overweight queue and may only be serviced explicitly.
       * 
       * - `origin`: Must pass `Root`.
       * - `new`: Desired value for `QueueConfigData.xcmp_max_individual_weight`.
       **/
      updateXcmpMaxIndividualWeight: AugmentedSubmittable<(updated: u64 | AnyNumber | Uint8Array) => SubmittableExtrinsic<ApiType>, [u64]>;
      /**
       * Generic tx
       **/
      [key: string]: SubmittableExtrinsicFunction<ApiType>;
    };
    xTokens: {
      /**
       * Transfer native currencies.
       * 
       * `dest_weight_limit` is the weight for XCM execution on the dest
       * chain, and it would be charged from the transferred assets. If set
       * below requirements, the execution may fail and assets wouldn't be
       * received.
       * 
       * It's a no-op if any error on local XCM execution or message sending.
       * Note sending assets out per se doesn't guarantee they would be
       * received. Receiving depends on if the XCM message could be delivered
       * by the network, and if the receiving chain would handle
       * messages correctly.
       **/
      transfer: AugmentedSubmittable<(currencyId: PalletForeignAssetsAssetIds | { ForeignAssetId: any } | { NativeAssetId: any } | string | Uint8Array, amount: u128 | AnyNumber | Uint8Array, dest: XcmVersionedMultiLocation | { V0: any } | { V1: any } | string | Uint8Array, destWeightLimit: XcmV2WeightLimit | { Unlimited: any } | { Limited: any } | string | Uint8Array) => SubmittableExtrinsic<ApiType>, [PalletForeignAssetsAssetIds, u128, XcmVersionedMultiLocation, XcmV2WeightLimit]>;
      /**
       * Transfer `MultiAsset`.
       * 
       * `dest_weight_limit` is the weight for XCM execution on the dest
       * chain, and it would be charged from the transferred assets. If set
       * below requirements, the execution may fail and assets wouldn't be
       * received.
       * 
       * It's a no-op if any error on local XCM execution or message sending.
       * Note sending assets out per se doesn't guarantee they would be
       * received. Receiving depends on if the XCM message could be delivered
       * by the network, and if the receiving chain would handle
       * messages correctly.
       **/
      transferMultiasset: AugmentedSubmittable<(asset: XcmVersionedMultiAsset | { V0: any } | { V1: any } | string | Uint8Array, dest: XcmVersionedMultiLocation | { V0: any } | { V1: any } | string | Uint8Array, destWeightLimit: XcmV2WeightLimit | { Unlimited: any } | { Limited: any } | string | Uint8Array) => SubmittableExtrinsic<ApiType>, [XcmVersionedMultiAsset, XcmVersionedMultiLocation, XcmV2WeightLimit]>;
      /**
       * Transfer several `MultiAsset` specifying the item to be used as fee
       * 
       * `dest_weight_limit` is the weight for XCM execution on the dest
       * chain, and it would be charged from the transferred assets. If set
       * below requirements, the execution may fail and assets wouldn't be
       * received.
       * 
       * `fee_item` is index of the MultiAssets that we want to use for
       * payment
       * 
       * It's a no-op if any error on local XCM execution or message sending.
       * Note sending assets out per se doesn't guarantee they would be
       * received. Receiving depends on if the XCM message could be delivered
       * by the network, and if the receiving chain would handle
       * messages correctly.
       **/
      transferMultiassets: AugmentedSubmittable<(assets: XcmVersionedMultiAssets | { V0: any } | { V1: any } | string | Uint8Array, feeItem: u32 | AnyNumber | Uint8Array, dest: XcmVersionedMultiLocation | { V0: any } | { V1: any } | string | Uint8Array, destWeightLimit: XcmV2WeightLimit | { Unlimited: any } | { Limited: any } | string | Uint8Array) => SubmittableExtrinsic<ApiType>, [XcmVersionedMultiAssets, u32, XcmVersionedMultiLocation, XcmV2WeightLimit]>;
      /**
       * Transfer `MultiAsset` specifying the fee and amount as separate.
       * 
       * `dest_weight_limit` is the weight for XCM execution on the dest
       * chain, and it would be charged from the transferred assets. If set
       * below requirements, the execution may fail and assets wouldn't be
       * received.
       * 
       * `fee` is the multiasset to be spent to pay for execution in
       * destination chain. Both fee and amount will be subtracted form the
       * callers balance For now we only accept fee and asset having the same
       * `MultiLocation` id.
       * 
       * If `fee` is not high enough to cover for the execution costs in the
       * destination chain, then the assets will be trapped in the
       * destination chain
       * 
       * It's a no-op if any error on local XCM execution or message sending.
       * Note sending assets out per se doesn't guarantee they would be
       * received. Receiving depends on if the XCM message could be delivered
       * by the network, and if the receiving chain would handle
       * messages correctly.
       **/
      transferMultiassetWithFee: AugmentedSubmittable<(asset: XcmVersionedMultiAsset | { V0: any } | { V1: any } | string | Uint8Array, fee: XcmVersionedMultiAsset | { V0: any } | { V1: any } | string | Uint8Array, dest: XcmVersionedMultiLocation | { V0: any } | { V1: any } | string | Uint8Array, destWeightLimit: XcmV2WeightLimit | { Unlimited: any } | { Limited: any } | string | Uint8Array) => SubmittableExtrinsic<ApiType>, [XcmVersionedMultiAsset, XcmVersionedMultiAsset, XcmVersionedMultiLocation, XcmV2WeightLimit]>;
      /**
       * Transfer several currencies specifying the item to be used as fee
       * 
       * `dest_weight_limit` is the weight for XCM execution on the dest
       * chain, and it would be charged from the transferred assets. If set
       * below requirements, the execution may fail and assets wouldn't be
       * received.
       * 
       * `fee_item` is index of the currencies tuple that we want to use for
       * payment
       * 
       * It's a no-op if any error on local XCM execution or message sending.
       * Note sending assets out per se doesn't guarantee they would be
       * received. Receiving depends on if the XCM message could be delivered
       * by the network, and if the receiving chain would handle
       * messages correctly.
       **/
      transferMulticurrencies: AugmentedSubmittable<(currencies: Vec<ITuple<[PalletForeignAssetsAssetIds, u128]>> | ([PalletForeignAssetsAssetIds | { ForeignAssetId: any } | { NativeAssetId: any } | string | Uint8Array, u128 | AnyNumber | Uint8Array])[], feeItem: u32 | AnyNumber | Uint8Array, dest: XcmVersionedMultiLocation | { V0: any } | { V1: any } | string | Uint8Array, destWeightLimit: XcmV2WeightLimit | { Unlimited: any } | { Limited: any } | string | Uint8Array) => SubmittableExtrinsic<ApiType>, [Vec<ITuple<[PalletForeignAssetsAssetIds, u128]>>, u32, XcmVersionedMultiLocation, XcmV2WeightLimit]>;
      /**
       * Transfer native currencies specifying the fee and amount as
       * separate.
       * 
       * `dest_weight_limit` is the weight for XCM execution on the dest
       * chain, and it would be charged from the transferred assets. If set
       * below requirements, the execution may fail and assets wouldn't be
       * received.
       * 
       * `fee` is the amount to be spent to pay for execution in destination
       * chain. Both fee and amount will be subtracted form the callers
       * balance.
       * 
       * If `fee` is not high enough to cover for the execution costs in the
       * destination chain, then the assets will be trapped in the
       * destination chain
       * 
       * It's a no-op if any error on local XCM execution or message sending.
       * Note sending assets out per se doesn't guarantee they would be
       * received. Receiving depends on if the XCM message could be delivered
       * by the network, and if the receiving chain would handle
       * messages correctly.
       **/
      transferWithFee: AugmentedSubmittable<(currencyId: PalletForeignAssetsAssetIds | { ForeignAssetId: any } | { NativeAssetId: any } | string | Uint8Array, amount: u128 | AnyNumber | Uint8Array, fee: u128 | AnyNumber | Uint8Array, dest: XcmVersionedMultiLocation | { V0: any } | { V1: any } | string | Uint8Array, destWeightLimit: XcmV2WeightLimit | { Unlimited: any } | { Limited: any } | string | Uint8Array) => SubmittableExtrinsic<ApiType>, [PalletForeignAssetsAssetIds, u128, u128, XcmVersionedMultiLocation, XcmV2WeightLimit]>;
      /**
       * Generic tx
       **/
      [key: string]: SubmittableExtrinsicFunction<ApiType>;
    };
  } // AugmentedSubmittables
} // declare module<|MERGE_RESOLUTION|>--- conflicted
+++ resolved
@@ -8,13 +8,8 @@
 import type { ApiTypes, AugmentedSubmittable, SubmittableExtrinsic, SubmittableExtrinsicFunction } from '@polkadot/api-base/types';
 import type { Bytes, Compact, Option, U256, Vec, bool, u128, u16, u32, u64, u8 } from '@polkadot/types-codec';
 import type { AnyNumber, IMethod, ITuple } from '@polkadot/types-codec/types';
-<<<<<<< HEAD
-import type { AccountId32, Call, H160, H256, MultiAddress, Perbill, Weight } from '@polkadot/types/interfaces/runtime';
-import type { CumulusPrimitivesParachainInherentParachainInherentData, EthereumLog, EthereumTransactionTransactionV2, OrmlVestingVestingSchedule, PalletConfigurationAppPromotionConfiguration, PalletEvmAccountBasicCrossAccountIdRepr, PalletForeignAssetsAssetIds, PalletForeignAssetsModuleAssetMetadata, UpDataStructsCollectionLimits, UpDataStructsCollectionMode, UpDataStructsCollectionPermissions, UpDataStructsCreateCollectionData, UpDataStructsCreateItemData, UpDataStructsCreateItemExData, UpDataStructsProperty, UpDataStructsPropertyKeyPermission, XcmV1MultiLocation, XcmV2WeightLimit, XcmVersionedMultiAsset, XcmVersionedMultiAssets, XcmVersionedMultiLocation, XcmVersionedXcm } from '@polkadot/types/lookup';
-=======
 import type { AccountId32, Call, H160, H256, MultiAddress, Permill } from '@polkadot/types/interfaces/runtime';
 import type { CumulusPrimitivesParachainInherentParachainInherentData, EthereumLog, EthereumTransactionTransactionV2, OrmlVestingVestingSchedule, PalletConfigurationAppPromotionConfiguration, PalletEvmAccountBasicCrossAccountIdRepr, PalletForeignAssetsAssetIds, PalletForeignAssetsModuleAssetMetadata, RmrkTraitsNftAccountIdOrCollectionNftTuple, RmrkTraitsPartEquippableList, RmrkTraitsPartPartType, RmrkTraitsResourceBasicResource, RmrkTraitsResourceComposableResource, RmrkTraitsResourceResourceTypes, RmrkTraitsResourceSlotResource, RmrkTraitsTheme, SpWeightsWeightV2Weight, UpDataStructsCollectionLimits, UpDataStructsCollectionMode, UpDataStructsCollectionPermissions, UpDataStructsCreateCollectionData, UpDataStructsCreateItemData, UpDataStructsCreateItemExData, UpDataStructsProperty, UpDataStructsPropertyKeyPermission, XcmV1MultiLocation, XcmV2WeightLimit, XcmVersionedMultiAsset, XcmVersionedMultiAssets, XcmVersionedMultiLocation, XcmVersionedXcm } from '@polkadot/types/lookup';
->>>>>>> f1d694ef
 
 export type __AugmentedSubmittable = AugmentedSubmittable<() => unknown>;
 export type __SubmittableExtrinsic<ApiType extends ApiTypes> = SubmittableExtrinsic<ApiType>;
@@ -222,11 +217,7 @@
     configuration: {
       setAppPromotionConfigurationOverride: AugmentedSubmittable<(configuration: PalletConfigurationAppPromotionConfiguration | { recalculationInterval?: any; pendingInterval?: any; intervalIncome?: any; maxStakersPerCalculation?: any } | string | Uint8Array) => SubmittableExtrinsic<ApiType>, [PalletConfigurationAppPromotionConfiguration]>;
       setMinGasPriceOverride: AugmentedSubmittable<(coeff: Option<u64> | null | Uint8Array | u64 | AnyNumber) => SubmittableExtrinsic<ApiType>, [Option<u64>]>;
-<<<<<<< HEAD
-      setWeightToFeeCoefficientOverride: AugmentedSubmittable<(coeff: Option<u32> | null | Uint8Array | u32 | AnyNumber) => SubmittableExtrinsic<ApiType>, [Option<u32>]>;
-=======
       setWeightToFeeCoefficientOverride: AugmentedSubmittable<(coeff: Option<u64> | null | Uint8Array | u64 | AnyNumber) => SubmittableExtrinsic<ApiType>, [Option<u64>]>;
->>>>>>> f1d694ef
       setXcmAllowedLocations: AugmentedSubmittable<(locations: Option<Vec<XcmV1MultiLocation>> | null | Uint8Array | Vec<XcmV1MultiLocation> | (XcmV1MultiLocation | { parents?: any; interior?: any } | string | Uint8Array)[]) => SubmittableExtrinsic<ApiType>, [Option<Vec<XcmV1MultiLocation>>]>;
       /**
        * Generic tx
@@ -512,6 +503,342 @@
        **/
       [key: string]: SubmittableExtrinsicFunction<ApiType>;
     };
+    rmrkCore: {
+      /**
+       * Accept an NFT sent from another account to self or an owned NFT.
+       * 
+       * The NFT in question must be pending, and, thus, be [sent](`Pallet::send`) first.
+       * 
+       * # Permissions:
+       * - Token-owner-to-be
+       * 
+       * # Arguments:
+       * - `origin`: sender of the transaction
+       * - `rmrk_collection_id`: RMRK collection ID of the NFT to be accepted.
+       * - `rmrk_nft_id`: ID of the NFT to be accepted.
+       * - `new_owner`: Either the sender's account ID or a sender-owned NFT,
+       * whichever the accepted NFT was sent to.
+       **/
+      acceptNft: AugmentedSubmittable<(rmrkCollectionId: u32 | AnyNumber | Uint8Array, rmrkNftId: u32 | AnyNumber | Uint8Array, newOwner: RmrkTraitsNftAccountIdOrCollectionNftTuple | { AccountId: any } | { CollectionAndNftTuple: any } | string | Uint8Array) => SubmittableExtrinsic<ApiType>, [u32, u32, RmrkTraitsNftAccountIdOrCollectionNftTuple]>;
+      /**
+       * Accept the addition of a newly created pending resource to an existing NFT.
+       * 
+       * This transaction is needed when a resource is created and assigned to an NFT
+       * by a non-owner, i.e. the collection issuer, with one of the
+       * [`add_...` transactions](Pallet::add_basic_resource).
+       * 
+       * # Permissions:
+       * - Token owner
+       * 
+       * # Arguments:
+       * - `origin`: sender of the transaction
+       * - `rmrk_collection_id`: RMRK collection ID of the NFT.
+       * - `rmrk_nft_id`: ID of the NFT with a pending resource to be accepted.
+       * - `resource_id`: ID of the newly created pending resource.
+       * accept the addition of a new resource to an existing NFT
+       **/
+      acceptResource: AugmentedSubmittable<(rmrkCollectionId: u32 | AnyNumber | Uint8Array, rmrkNftId: u32 | AnyNumber | Uint8Array, resourceId: u32 | AnyNumber | Uint8Array) => SubmittableExtrinsic<ApiType>, [u32, u32, u32]>;
+      /**
+       * Accept the removal of a removal-pending resource from an NFT.
+       * 
+       * This transaction is needed when a non-owner, i.e. the collection issuer,
+       * requests a [removal](`Pallet::remove_resource`) of a resource from an NFT.
+       * 
+       * # Permissions:
+       * - Token owner
+       * 
+       * # Arguments:
+       * - `origin`: sender of the transaction
+       * - `rmrk_collection_id`: RMRK collection ID of the NFT.
+       * - `rmrk_nft_id`: ID of the NFT with a resource to be removed.
+       * - `resource_id`: ID of the removal-pending resource.
+       **/
+      acceptResourceRemoval: AugmentedSubmittable<(rmrkCollectionId: u32 | AnyNumber | Uint8Array, rmrkNftId: u32 | AnyNumber | Uint8Array, resourceId: u32 | AnyNumber | Uint8Array) => SubmittableExtrinsic<ApiType>, [u32, u32, u32]>;
+      /**
+       * Create and set/propose a basic resource for an NFT.
+       * 
+       * A basic resource is the simplest, lacking a Base and anything that comes with it.
+       * See RMRK docs for more information and examples.
+       * 
+       * # Permissions:
+       * - Collection issuer - if not the token owner, adding the resource will warrant
+       * the owner's [acceptance](Pallet::accept_resource).
+       * 
+       * # Arguments:
+       * - `origin`: sender of the transaction
+       * - `rmrk_collection_id`: RMRK collection ID of the NFT.
+       * - `nft_id`: ID of the NFT to assign a resource to.
+       * - `resource`: Data of the resource to be created.
+       **/
+      addBasicResource: AugmentedSubmittable<(rmrkCollectionId: u32 | AnyNumber | Uint8Array, nftId: u32 | AnyNumber | Uint8Array, resource: RmrkTraitsResourceBasicResource | { src?: any; metadata?: any; license?: any; thumb?: any } | string | Uint8Array) => SubmittableExtrinsic<ApiType>, [u32, u32, RmrkTraitsResourceBasicResource]>;
+      /**
+       * Create and set/propose a composable resource for an NFT.
+       * 
+       * A composable resource links to a Base and has a subset of its Parts it is composed of.
+       * See RMRK docs for more information and examples.
+       * 
+       * # Permissions:
+       * - Collection issuer - if not the token owner, adding the resource will warrant
+       * the owner's [acceptance](Pallet::accept_resource).
+       * 
+       * # Arguments:
+       * - `origin`: sender of the transaction
+       * - `rmrk_collection_id`: RMRK collection ID of the NFT.
+       * - `nft_id`: ID of the NFT to assign a resource to.
+       * - `resource`: Data of the resource to be created.
+       **/
+      addComposableResource: AugmentedSubmittable<(rmrkCollectionId: u32 | AnyNumber | Uint8Array, nftId: u32 | AnyNumber | Uint8Array, resource: RmrkTraitsResourceComposableResource | { parts?: any; base?: any; src?: any; metadata?: any; license?: any; thumb?: any } | string | Uint8Array) => SubmittableExtrinsic<ApiType>, [u32, u32, RmrkTraitsResourceComposableResource]>;
+      /**
+       * Create and set/propose a slot resource for an NFT.
+       * 
+       * A slot resource links to a Base and a slot ID in it which it can fit into.
+       * See RMRK docs for more information and examples.
+       * 
+       * # Permissions:
+       * - Collection issuer - if not the token owner, adding the resource will warrant
+       * the owner's [acceptance](Pallet::accept_resource).
+       * 
+       * # Arguments:
+       * - `origin`: sender of the transaction
+       * - `rmrk_collection_id`: RMRK collection ID of the NFT.
+       * - `nft_id`: ID of the NFT to assign a resource to.
+       * - `resource`: Data of the resource to be created.
+       **/
+      addSlotResource: AugmentedSubmittable<(rmrkCollectionId: u32 | AnyNumber | Uint8Array, nftId: u32 | AnyNumber | Uint8Array, resource: RmrkTraitsResourceSlotResource | { base?: any; src?: any; metadata?: any; slot?: any; license?: any; thumb?: any } | string | Uint8Array) => SubmittableExtrinsic<ApiType>, [u32, u32, RmrkTraitsResourceSlotResource]>;
+      /**
+       * Burn an NFT, destroying it and its nested tokens up to the specified limit.
+       * If the burning budget is exceeded, the transaction is reverted.
+       * 
+       * This is the way to burn a nested token as well.
+       * 
+       * For more information, see [`burn_recursively`](pallet_nonfungible::pallet::Pallet::burn_recursively).
+       * 
+       * # Permissions:
+       * * Token owner
+       * 
+       * # Arguments:
+       * - `origin`: sender of the transaction
+       * - `collection_id`: RMRK ID of the collection in which the NFT to burn belongs to.
+       * - `nft_id`: ID of the NFT to be destroyed.
+       * - `max_burns`: Maximum number of tokens to burn, assuming nesting. The transaction
+       * is reverted if there are more tokens to burn in the nesting tree than this number.
+       * This is primarily a mechanism of transaction weight control.
+       **/
+      burnNft: AugmentedSubmittable<(collectionId: u32 | AnyNumber | Uint8Array, nftId: u32 | AnyNumber | Uint8Array, maxBurns: u32 | AnyNumber | Uint8Array) => SubmittableExtrinsic<ApiType>, [u32, u32, u32]>;
+      /**
+       * Change the issuer of a collection. Analogous to Unique's collection's [`owner`](up_data_structs::Collection).
+       * 
+       * # Permissions:
+       * * Collection issuer
+       * 
+       * # Arguments:
+       * - `origin`: sender of the transaction
+       * - `collection_id`: RMRK collection ID to change the issuer of.
+       * - `new_issuer`: Collection's new issuer.
+       **/
+      changeCollectionIssuer: AugmentedSubmittable<(collectionId: u32 | AnyNumber | Uint8Array, newIssuer: MultiAddress | { Id: any } | { Index: any } | { Raw: any } | { Address32: any } | { Address20: any } | string | Uint8Array) => SubmittableExtrinsic<ApiType>, [u32, MultiAddress]>;
+      /**
+       * Create a new collection of NFTs.
+       * 
+       * # Permissions:
+       * * Anyone - will be assigned as the issuer of the collection.
+       * 
+       * # Arguments:
+       * - `origin`: sender of the transaction
+       * - `metadata`: Metadata describing the collection, e.g. IPFS hash. Cannot be changed.
+       * - `max`: Optional maximum number of tokens.
+       * - `symbol`: UTF-8 string with token prefix, by which to represent the token in wallets and UIs.
+       * Analogous to Unique's [`token_prefix`](up_data_structs::Collection). Cannot be changed.
+       **/
+      createCollection: AugmentedSubmittable<(metadata: Bytes | string | Uint8Array, max: Option<u32> | null | Uint8Array | u32 | AnyNumber, symbol: Bytes | string | Uint8Array) => SubmittableExtrinsic<ApiType>, [Bytes, Option<u32>, Bytes]>;
+      /**
+       * Destroy a collection.
+       * 
+       * Only empty collections can be destroyed. If it has any tokens, they must be burned first.
+       * 
+       * # Permissions:
+       * * Collection issuer
+       * 
+       * # Arguments:
+       * - `origin`: sender of the transaction
+       * - `collection_id`: RMRK ID of the collection to destroy.
+       **/
+      destroyCollection: AugmentedSubmittable<(collectionId: u32 | AnyNumber | Uint8Array) => SubmittableExtrinsic<ApiType>, [u32]>;
+      /**
+       * "Lock" the collection and prevent new token creation. Cannot be undone.
+       * 
+       * # Permissions:
+       * * Collection issuer
+       * 
+       * # Arguments:
+       * - `origin`: sender of the transaction
+       * - `collection_id`: RMRK ID of the collection to lock.
+       **/
+      lockCollection: AugmentedSubmittable<(collectionId: u32 | AnyNumber | Uint8Array) => SubmittableExtrinsic<ApiType>, [u32]>;
+      /**
+       * Mint an NFT in a specified collection.
+       * 
+       * # Permissions:
+       * * Collection issuer
+       * 
+       * # Arguments:
+       * - `origin`: sender of the transaction
+       * - `owner`: Owner account of the NFT. If set to None, defaults to the sender (collection issuer).
+       * - `collection_id`: RMRK collection ID for the NFT to be minted within. Cannot be changed.
+       * - `recipient`: Receiver account of the royalty. Has no effect if the `royalty_amount` is not set. Cannot be changed.
+       * - `royalty_amount`: Optional permillage reward from each trade for the `recipient`. Cannot be changed.
+       * - `metadata`: Arbitrary data about an NFT, e.g. IPFS hash. Cannot be changed.
+       * - `transferable`: Can this NFT be transferred? Cannot be changed.
+       * - `resources`: Resource data to be added to the NFT immediately after minting.
+       **/
+      mintNft: AugmentedSubmittable<(owner: Option<AccountId32> | null | Uint8Array | AccountId32 | string, collectionId: u32 | AnyNumber | Uint8Array, recipient: Option<AccountId32> | null | Uint8Array | AccountId32 | string, royaltyAmount: Option<Permill> | null | Uint8Array | Permill | AnyNumber, metadata: Bytes | string | Uint8Array, transferable: bool | boolean | Uint8Array, resources: Option<Vec<RmrkTraitsResourceResourceTypes>> | null | Uint8Array | Vec<RmrkTraitsResourceResourceTypes> | (RmrkTraitsResourceResourceTypes | { Basic: any } | { Composable: any } | { Slot: any } | string | Uint8Array)[]) => SubmittableExtrinsic<ApiType>, [Option<AccountId32>, u32, Option<AccountId32>, Option<Permill>, Bytes, bool, Option<Vec<RmrkTraitsResourceResourceTypes>>]>;
+      /**
+       * Reject an NFT sent from another account to self or owned NFT.
+       * The NFT in question will not be sent back and burnt instead.
+       * 
+       * The NFT in question must be pending, and, thus, be [sent](`Pallet::send`) first.
+       * 
+       * # Permissions:
+       * - Token-owner-to-be-not
+       * 
+       * # Arguments:
+       * - `origin`: sender of the transaction
+       * - `rmrk_collection_id`: RMRK ID of the NFT to be rejected.
+       * - `rmrk_nft_id`: ID of the NFT to be rejected.
+       **/
+      rejectNft: AugmentedSubmittable<(rmrkCollectionId: u32 | AnyNumber | Uint8Array, rmrkNftId: u32 | AnyNumber | Uint8Array) => SubmittableExtrinsic<ApiType>, [u32, u32]>;
+      /**
+       * Remove and erase a resource from an NFT.
+       * 
+       * If the sender does not own the NFT, then it will be pending confirmation,
+       * and will have to be [accepted](Pallet::accept_resource_removal) by the token owner.
+       * 
+       * # Permissions
+       * - Collection issuer
+       * 
+       * # Arguments
+       * - `origin`: sender of the transaction
+       * - `rmrk_collection_id`: RMRK ID of a collection to which the NFT making use of the resource belongs to.
+       * - `nft_id`: ID of the NFT with a resource to be removed.
+       * - `resource_id`: ID of the resource to be removed.
+       **/
+      removeResource: AugmentedSubmittable<(rmrkCollectionId: u32 | AnyNumber | Uint8Array, nftId: u32 | AnyNumber | Uint8Array, resourceId: u32 | AnyNumber | Uint8Array) => SubmittableExtrinsic<ApiType>, [u32, u32, u32]>;
+      /**
+       * Transfer an NFT from an account/NFT A to another account/NFT B.
+       * The token must be transferable. Nesting cannot occur deeper than the [`NESTING_BUDGET`].
+       * 
+       * If the target owner is an NFT owned by another account, then the NFT will enter
+       * the pending state and will have to be accepted by the other account.
+       * 
+       * # Permissions:
+       * - Token owner
+       * 
+       * # Arguments:
+       * - `origin`: sender of the transaction
+       * - `rmrk_collection_id`: RMRK ID of the collection of the NFT to be transferred.
+       * - `rmrk_nft_id`: ID of the NFT to be transferred.
+       * - `new_owner`: New owner of the nft which can be either an account or a NFT.
+       **/
+      send: AugmentedSubmittable<(rmrkCollectionId: u32 | AnyNumber | Uint8Array, rmrkNftId: u32 | AnyNumber | Uint8Array, newOwner: RmrkTraitsNftAccountIdOrCollectionNftTuple | { AccountId: any } | { CollectionAndNftTuple: any } | string | Uint8Array) => SubmittableExtrinsic<ApiType>, [u32, u32, RmrkTraitsNftAccountIdOrCollectionNftTuple]>;
+      /**
+       * Set a different order of resource priorities for an NFT. Priorities can be used,
+       * for example, for order of rendering.
+       * 
+       * Note that the priorities are not updated automatically, and are an empty vector
+       * by default. There is no pre-set definition for the order to be particular,
+       * it can be interpreted arbitrarily use-case by use-case.
+       * 
+       * # Permissions:
+       * - Token owner
+       * 
+       * # Arguments:
+       * - `origin`: sender of the transaction
+       * - `rmrk_collection_id`: RMRK collection ID of the NFT.
+       * - `rmrk_nft_id`: ID of the NFT to rearrange resource priorities for.
+       * - `priorities`: Ordered vector of resource IDs.
+       **/
+      setPriority: AugmentedSubmittable<(rmrkCollectionId: u32 | AnyNumber | Uint8Array, rmrkNftId: u32 | AnyNumber | Uint8Array, priorities: Vec<u32> | (u32 | AnyNumber | Uint8Array)[]) => SubmittableExtrinsic<ApiType>, [u32, u32, Vec<u32>]>;
+      /**
+       * Add or edit a custom user property, a key-value pair, describing the metadata
+       * of a token or a collection, on either one of these.
+       * 
+       * Note that in this proxy implementation many details regarding RMRK are stored
+       * as scoped properties prefixed with "rmrk:", normally inaccessible
+       * to external transactions and RPCs.
+       * 
+       * # Permissions:
+       * - Collection issuer - in case of collection property
+       * - Token owner - in case of NFT property
+       * 
+       * # Arguments:
+       * - `origin`: sender of the transaction
+       * - `rmrk_collection_id`: RMRK collection ID.
+       * - `maybe_nft_id`: Optional ID of the NFT. If left empty, then the property is set for the collection.
+       * - `key`: Key of the custom property to be referenced by.
+       * - `value`: Value of the custom property to be stored.
+       **/
+      setProperty: AugmentedSubmittable<(rmrkCollectionId: Compact<u32> | AnyNumber | Uint8Array, maybeNftId: Option<u32> | null | Uint8Array | u32 | AnyNumber, key: Bytes | string | Uint8Array, value: Bytes | string | Uint8Array) => SubmittableExtrinsic<ApiType>, [Compact<u32>, Option<u32>, Bytes, Bytes]>;
+      /**
+       * Generic tx
+       **/
+      [key: string]: SubmittableExtrinsicFunction<ApiType>;
+    };
+    rmrkEquip: {
+      /**
+       * Create a new Base.
+       * 
+       * Modeled after the [Base interaction](https://github.com/rmrk-team/rmrk-spec/blob/master/standards/rmrk2.0.0/interactions/base.md)
+       * 
+       * # Permissions
+       * - Anyone - will be assigned as the issuer of the Base.
+       * 
+       * # Arguments:
+       * - `origin`: Caller, will be assigned as the issuer of the Base
+       * - `base_type`: Arbitrary media type, e.g. "svg".
+       * - `symbol`: Arbitrary client-chosen symbol.
+       * - `parts`: Array of Fixed and Slot Parts composing the Base,
+       * confined in length by [`RmrkPartsLimit`](up_data_structs::RmrkPartsLimit).
+       **/
+      createBase: AugmentedSubmittable<(baseType: Bytes | string | Uint8Array, symbol: Bytes | string | Uint8Array, parts: Vec<RmrkTraitsPartPartType> | (RmrkTraitsPartPartType | { FixedPart: any } | { SlotPart: any } | string | Uint8Array)[]) => SubmittableExtrinsic<ApiType>, [Bytes, Bytes, Vec<RmrkTraitsPartPartType>]>;
+      /**
+       * Update the array of Collections allowed to be equipped to a Base's specified Slot Part.
+       * 
+       * Modeled after [equippable interaction](https://github.com/rmrk-team/rmrk-spec/blob/master/standards/rmrk2.0.0/interactions/equippable.md).
+       * 
+       * # Permissions:
+       * - Base issuer
+       * 
+       * # Arguments:
+       * - `origin`: sender of the transaction
+       * - `base_id`: Base containing the Slot Part to be updated.
+       * - `slot_id`: Slot Part whose Equippable List is being updated .
+       * - `equippables`: List of equippables that will override the current Equippables list.
+       **/
+      equippable: AugmentedSubmittable<(baseId: u32 | AnyNumber | Uint8Array, slotId: u32 | AnyNumber | Uint8Array, equippables: RmrkTraitsPartEquippableList | { All: any } | { Empty: any } | { Custom: any } | string | Uint8Array) => SubmittableExtrinsic<ApiType>, [u32, u32, RmrkTraitsPartEquippableList]>;
+      /**
+       * Add a Theme to a Base.
+       * A Theme named "default" is required prior to adding other Themes.
+       * 
+       * Modeled after [Themeadd interaction](https://github.com/rmrk-team/rmrk-spec/blob/master/standards/rmrk2.0.0/interactions/themeadd.md).
+       * 
+       * # Permissions:
+       * - Base issuer
+       * 
+       * # Arguments:
+       * - `origin`: sender of the transaction
+       * - `base_id`: Base ID containing the Theme to be updated.
+       * - `theme`: Theme to add to the Base.  A Theme has a name and properties, which are an
+       * array of [key, value, inherit].
+       * - `key`: Arbitrary BoundedString, defined by client.
+       * - `value`: Arbitrary BoundedString, defined by client.
+       * - `inherit`: Optional bool.
+       **/
+      themeAdd: AugmentedSubmittable<(baseId: u32 | AnyNumber | Uint8Array, theme: RmrkTraitsTheme | { name?: any; properties?: any; inherit?: any } | string | Uint8Array) => SubmittableExtrinsic<ApiType>, [u32, RmrkTraitsTheme]>;
+      /**
+       * Generic tx
+       **/
+      [key: string]: SubmittableExtrinsicFunction<ApiType>;
+    };
     structure: {
       /**
        * Generic tx
@@ -1161,15 +1488,6 @@
        **/
       removeFromAllowList: AugmentedSubmittable<(collectionId: u32 | AnyNumber | Uint8Array, address: PalletEvmAccountBasicCrossAccountIdRepr | { Substrate: any } | { Ethereum: any } | string | Uint8Array) => SubmittableExtrinsic<ApiType>, [u32, PalletEvmAccountBasicCrossAccountIdRepr]>;
       /**
-       * Repairs a broken item
-       * 
-       * # Arguments
-       * 
-       * * `collection_id`: ID of the collection the item belongs to.
-       * * `item_id`: ID of the item.
-       **/
-      repairItem: AugmentedSubmittable<(collectionId: u32 | AnyNumber | Uint8Array, itemId: u32 | AnyNumber | Uint8Array) => SubmittableExtrinsic<ApiType>, [u32, u32]>;
-      /**
        * Re-partition a refungible token, while owning all of its parts/pieces.
        * 
        * # Permissions
