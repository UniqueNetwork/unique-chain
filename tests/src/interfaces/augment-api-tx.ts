--- conflicted
+++ resolved
@@ -210,13 +210,10 @@
        * be upgraded. (We let some not have to be upgraded just in order to allow for the
        * possibililty of churn).
        **/
-<<<<<<< HEAD
-=======
       upgradeAccounts: AugmentedSubmittable<(who: Vec<AccountId32> | (AccountId32 | string | Uint8Array)[]) => SubmittableExtrinsic<ApiType>, [Vec<AccountId32>]>;
       /**
        * Generic tx
        **/
->>>>>>> 807186d3
       [key: string]: SubmittableExtrinsicFunction<ApiType>;
     };
     collatorSelection: {
