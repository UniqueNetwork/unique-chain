--- conflicted
+++ resolved
@@ -6,15 +6,9 @@
 import '@polkadot/api-base/types/events';
 
 import type { ApiTypes, AugmentedEvent } from '@polkadot/api-base/types';
-<<<<<<< HEAD
-import type { Bytes, Null, Option, Result, U256, U8aFixed, u128, u32, u64, u8 } from '@polkadot/types-codec';
-import type { AccountId32, H160, H256, Weight } from '@polkadot/types/interfaces/runtime';
-import type { EthereumLog, EvmCoreErrorExitReason, FrameSupportDispatchDispatchInfo, FrameSupportTokensMiscBalanceStatus, OrmlVestingVestingSchedule, PalletEvmAccountBasicCrossAccountIdRepr, PalletForeignAssetsAssetIds, PalletForeignAssetsModuleAssetMetadata, SpRuntimeDispatchError, XcmV1MultiAsset, XcmV1MultiLocation, XcmV1MultiassetMultiAssets, XcmV2Response, XcmV2TraitsError, XcmV2TraitsOutcome, XcmV2Xcm, XcmVersionedMultiAssets, XcmVersionedMultiLocation } from '@polkadot/types/lookup';
-=======
 import type { Bytes, Null, Option, Result, U8aFixed, bool, u128, u32, u64, u8 } from '@polkadot/types-codec';
 import type { AccountId32, H160, H256 } from '@polkadot/types/interfaces/runtime';
 import type { EthereumLog, EvmCoreErrorExitReason, FrameSupportDispatchDispatchInfo, FrameSupportTokensMiscBalanceStatus, OrmlVestingVestingSchedule, PalletEvmAccountBasicCrossAccountIdRepr, PalletForeignAssetsAssetIds, PalletForeignAssetsModuleAssetMetadata, RmrkTraitsNftAccountIdOrCollectionNftTuple, SpRuntimeDispatchError, SpWeightsWeightV2Weight, XcmV1MultiAsset, XcmV1MultiLocation, XcmV1MultiassetMultiAssets, XcmV2Response, XcmV2TraitsError, XcmV2TraitsOutcome, XcmV2Xcm, XcmVersionedMultiAssets, XcmVersionedMultiLocation } from '@polkadot/types/lookup';
->>>>>>> f1d694ef
 
 export type __AugmentedEvent<ApiType extends ApiTypes> = AugmentedEvent<ApiType>;
 
@@ -503,6 +497,35 @@
        **/
       [key: string]: AugmentedEvent<ApiType>;
     };
+    rmrkCore: {
+      CollectionCreated: AugmentedEvent<ApiType, [issuer: AccountId32, collectionId: u32], { issuer: AccountId32, collectionId: u32 }>;
+      CollectionDestroyed: AugmentedEvent<ApiType, [issuer: AccountId32, collectionId: u32], { issuer: AccountId32, collectionId: u32 }>;
+      CollectionLocked: AugmentedEvent<ApiType, [issuer: AccountId32, collectionId: u32], { issuer: AccountId32, collectionId: u32 }>;
+      IssuerChanged: AugmentedEvent<ApiType, [oldIssuer: AccountId32, newIssuer: AccountId32, collectionId: u32], { oldIssuer: AccountId32, newIssuer: AccountId32, collectionId: u32 }>;
+      NFTAccepted: AugmentedEvent<ApiType, [sender: AccountId32, recipient: RmrkTraitsNftAccountIdOrCollectionNftTuple, collectionId: u32, nftId: u32], { sender: AccountId32, recipient: RmrkTraitsNftAccountIdOrCollectionNftTuple, collectionId: u32, nftId: u32 }>;
+      NFTBurned: AugmentedEvent<ApiType, [owner: AccountId32, nftId: u32], { owner: AccountId32, nftId: u32 }>;
+      NftMinted: AugmentedEvent<ApiType, [owner: AccountId32, collectionId: u32, nftId: u32], { owner: AccountId32, collectionId: u32, nftId: u32 }>;
+      NFTRejected: AugmentedEvent<ApiType, [sender: AccountId32, collectionId: u32, nftId: u32], { sender: AccountId32, collectionId: u32, nftId: u32 }>;
+      NFTSent: AugmentedEvent<ApiType, [sender: AccountId32, recipient: RmrkTraitsNftAccountIdOrCollectionNftTuple, collectionId: u32, nftId: u32, approvalRequired: bool], { sender: AccountId32, recipient: RmrkTraitsNftAccountIdOrCollectionNftTuple, collectionId: u32, nftId: u32, approvalRequired: bool }>;
+      PrioritySet: AugmentedEvent<ApiType, [collectionId: u32, nftId: u32], { collectionId: u32, nftId: u32 }>;
+      PropertySet: AugmentedEvent<ApiType, [collectionId: u32, maybeNftId: Option<u32>, key: Bytes, value: Bytes], { collectionId: u32, maybeNftId: Option<u32>, key: Bytes, value: Bytes }>;
+      ResourceAccepted: AugmentedEvent<ApiType, [nftId: u32, resourceId: u32], { nftId: u32, resourceId: u32 }>;
+      ResourceAdded: AugmentedEvent<ApiType, [nftId: u32, resourceId: u32], { nftId: u32, resourceId: u32 }>;
+      ResourceRemoval: AugmentedEvent<ApiType, [nftId: u32, resourceId: u32], { nftId: u32, resourceId: u32 }>;
+      ResourceRemovalAccepted: AugmentedEvent<ApiType, [nftId: u32, resourceId: u32], { nftId: u32, resourceId: u32 }>;
+      /**
+       * Generic event
+       **/
+      [key: string]: AugmentedEvent<ApiType>;
+    };
+    rmrkEquip: {
+      BaseCreated: AugmentedEvent<ApiType, [issuer: AccountId32, baseId: u32], { issuer: AccountId32, baseId: u32 }>;
+      EquippablesUpdated: AugmentedEvent<ApiType, [baseId: u32, slotId: u32], { baseId: u32, slotId: u32 }>;
+      /**
+       * Generic event
+       **/
+      [key: string]: AugmentedEvent<ApiType>;
+    };
     structure: {
       /**
        * Executed call on behalf of the token.
