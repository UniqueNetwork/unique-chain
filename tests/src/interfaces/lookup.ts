// Auto-generated via `yarn polkadot-types-from-defs`, do not edit
/* eslint-disable */

/* eslint-disable sort-keys */

export default {
  /**
   * Lookup3: frame_system::AccountInfo<Index, pallet_balances::types::AccountData<Balance>>
   **/
  FrameSystemAccountInfo: {
    nonce: 'u32',
    consumers: 'u32',
    providers: 'u32',
    sufficients: 'u32',
    data: 'PalletBalancesAccountData'
  },
  /**
   * Lookup5: pallet_balances::types::AccountData<Balance>
   **/
  PalletBalancesAccountData: {
    free: 'u128',
    reserved: 'u128',
    frozen: 'u128',
    flags: 'u128'
  },
  /**
   * Lookup8: frame_support::dispatch::PerDispatchClass<sp_weights::weight_v2::Weight>
   **/
  FrameSupportDispatchPerDispatchClassWeight: {
    normal: 'SpWeightsWeightV2Weight',
    operational: 'SpWeightsWeightV2Weight',
    mandatory: 'SpWeightsWeightV2Weight'
  },
  /**
   * Lookup9: sp_weights::weight_v2::Weight
   **/
  SpWeightsWeightV2Weight: {
    refTime: 'Compact<u64>',
    proofSize: 'Compact<u64>'
  },
  /**
   * Lookup14: sp_runtime::generic::digest::Digest
   **/
  SpRuntimeDigest: {
    logs: 'Vec<SpRuntimeDigestDigestItem>'
  },
  /**
   * Lookup16: sp_runtime::generic::digest::DigestItem
   **/
  SpRuntimeDigestDigestItem: {
    _enum: {
      Other: 'Bytes',
      __Unused1: 'Null',
      __Unused2: 'Null',
      __Unused3: 'Null',
      Consensus: '([u8;4],Bytes)',
      Seal: '([u8;4],Bytes)',
      PreRuntime: '([u8;4],Bytes)',
      __Unused7: 'Null',
      RuntimeEnvironmentUpdated: 'Null'
    }
  },
  /**
   * Lookup19: frame_system::EventRecord<opal_runtime::RuntimeEvent, primitive_types::H256>
   **/
  FrameSystemEventRecord: {
    phase: 'FrameSystemPhase',
    event: 'Event',
    topics: 'Vec<H256>'
  },
  /**
   * Lookup21: frame_system::pallet::Event<T>
   **/
  FrameSystemEvent: {
    _enum: {
      ExtrinsicSuccess: {
        dispatchInfo: 'FrameSupportDispatchDispatchInfo',
      },
      ExtrinsicFailed: {
        dispatchError: 'SpRuntimeDispatchError',
        dispatchInfo: 'FrameSupportDispatchDispatchInfo',
      },
      CodeUpdated: 'Null',
      NewAccount: {
        account: 'AccountId32',
      },
      KilledAccount: {
        account: 'AccountId32',
      },
      Remarked: {
        _alias: {
          hash_: 'hash',
        },
        sender: 'AccountId32',
        hash_: 'H256'
      }
    }
  },
  /**
   * Lookup22: frame_support::dispatch::DispatchInfo
   **/
  FrameSupportDispatchDispatchInfo: {
    weight: 'SpWeightsWeightV2Weight',
    class: 'FrameSupportDispatchDispatchClass',
    paysFee: 'FrameSupportDispatchPays'
  },
  /**
   * Lookup23: frame_support::dispatch::DispatchClass
   **/
  FrameSupportDispatchDispatchClass: {
    _enum: ['Normal', 'Operational', 'Mandatory']
  },
  /**
   * Lookup24: frame_support::dispatch::Pays
   **/
  FrameSupportDispatchPays: {
    _enum: ['Yes', 'No']
  },
  /**
   * Lookup25: sp_runtime::DispatchError
   **/
  SpRuntimeDispatchError: {
    _enum: {
      Other: 'Null',
      CannotLookup: 'Null',
      BadOrigin: 'Null',
      Module: 'SpRuntimeModuleError',
      ConsumerRemaining: 'Null',
      NoProviders: 'Null',
      TooManyConsumers: 'Null',
      Token: 'SpRuntimeTokenError',
      Arithmetic: 'SpArithmeticArithmeticError',
      Transactional: 'SpRuntimeTransactionalError',
      Exhausted: 'Null',
      Corruption: 'Null',
      Unavailable: 'Null'
    }
  },
  /**
   * Lookup26: sp_runtime::ModuleError
   **/
  SpRuntimeModuleError: {
    index: 'u8',
    error: '[u8;4]'
  },
  /**
   * Lookup27: sp_runtime::TokenError
   **/
  SpRuntimeTokenError: {
    _enum: ['FundsUnavailable', 'OnlyProvider', 'BelowMinimum', 'CannotCreate', 'UnknownAsset', 'Frozen', 'Unsupported', 'CannotCreateHold', 'NotExpendable']
  },
  /**
   * Lookup28: sp_arithmetic::ArithmeticError
   **/
  SpArithmeticArithmeticError: {
    _enum: ['Underflow', 'Overflow', 'DivisionByZero']
  },
  /**
   * Lookup29: sp_runtime::TransactionalError
   **/
  SpRuntimeTransactionalError: {
    _enum: ['LimitReached', 'NoLayer']
  },
  /**
   * Lookup30: cumulus_pallet_parachain_system::pallet::Event<T>
   **/
  CumulusPalletParachainSystemEvent: {
    _enum: {
      ValidationFunctionStored: 'Null',
      ValidationFunctionApplied: {
        relayChainBlockNum: 'u32',
      },
      ValidationFunctionDiscarded: 'Null',
      UpgradeAuthorized: {
        codeHash: 'H256',
      },
      DownwardMessagesReceived: {
        count: 'u32',
      },
      DownwardMessagesProcessed: {
        weightUsed: 'SpWeightsWeightV2Weight',
        dmqHead: 'H256',
      },
      UpwardMessageSent: {
        messageHash: 'Option<[u8;32]>'
      }
    }
  },
  /**
   * Lookup32: pallet_collator_selection::pallet::Event<T>
   **/
  PalletCollatorSelectionEvent: {
    _enum: {
      InvulnerableAdded: {
        invulnerable: 'AccountId32',
      },
      InvulnerableRemoved: {
        invulnerable: 'AccountId32',
      },
      LicenseObtained: {
        accountId: 'AccountId32',
        deposit: 'u128',
      },
      LicenseReleased: {
        accountId: 'AccountId32',
        depositReturned: 'u128',
      },
      CandidateAdded: {
        accountId: 'AccountId32',
      },
      CandidateRemoved: {
        accountId: 'AccountId32'
      }
    }
  },
  /**
   * Lookup33: pallet_session::pallet::Event
   **/
  PalletSessionEvent: {
    _enum: {
      NewSession: {
        sessionIndex: 'u32'
      }
    }
  },
  /**
   * Lookup34: pallet_balances::pallet::Event<T, I>
   **/
  PalletBalancesEvent: {
    _enum: {
      Endowed: {
        account: 'AccountId32',
        freeBalance: 'u128',
      },
      DustLost: {
        account: 'AccountId32',
        amount: 'u128',
      },
      Transfer: {
        from: 'AccountId32',
        to: 'AccountId32',
        amount: 'u128',
      },
      BalanceSet: {
        who: 'AccountId32',
        free: 'u128',
      },
      Reserved: {
        who: 'AccountId32',
        amount: 'u128',
      },
      Unreserved: {
        who: 'AccountId32',
        amount: 'u128',
      },
      ReserveRepatriated: {
        from: 'AccountId32',
        to: 'AccountId32',
        amount: 'u128',
        destinationStatus: 'FrameSupportTokensMiscBalanceStatus',
      },
      Deposit: {
        who: 'AccountId32',
        amount: 'u128',
      },
      Withdraw: {
        who: 'AccountId32',
        amount: 'u128',
      },
      Slashed: {
        who: 'AccountId32',
        amount: 'u128',
      },
      Minted: {
        who: 'AccountId32',
        amount: 'u128',
      },
      Burned: {
        who: 'AccountId32',
        amount: 'u128',
      },
      Suspended: {
        who: 'AccountId32',
        amount: 'u128',
      },
      Restored: {
        who: 'AccountId32',
        amount: 'u128',
      },
      Upgraded: {
        who: 'AccountId32',
      },
      Issued: {
        amount: 'u128',
      },
      Rescinded: {
        amount: 'u128',
      },
      Locked: {
        who: 'AccountId32',
        amount: 'u128',
      },
      Unlocked: {
        who: 'AccountId32',
        amount: 'u128',
      },
      Frozen: {
        who: 'AccountId32',
        amount: 'u128',
      },
      Thawed: {
        who: 'AccountId32',
        amount: 'u128'
      }
    }
  },
  /**
   * Lookup35: frame_support::traits::tokens::misc::BalanceStatus
   **/
  FrameSupportTokensMiscBalanceStatus: {
    _enum: ['Free', 'Reserved']
  },
  /**
   * Lookup36: pallet_transaction_payment::pallet::Event<T>
   **/
  PalletTransactionPaymentEvent: {
    _enum: {
      TransactionFeePaid: {
        who: 'AccountId32',
        actualFee: 'u128',
        tip: 'u128'
      }
    }
  },
  /**
   * Lookup37: pallet_treasury::pallet::Event<T, I>
   **/
  PalletTreasuryEvent: {
    _enum: {
      Proposed: {
        proposalIndex: 'u32',
      },
      Spending: {
        budgetRemaining: 'u128',
      },
      Awarded: {
        proposalIndex: 'u32',
        award: 'u128',
        account: 'AccountId32',
      },
      Rejected: {
        proposalIndex: 'u32',
        slashed: 'u128',
      },
      Burnt: {
        burntFunds: 'u128',
      },
      Rollover: {
        rolloverBalance: 'u128',
      },
      Deposit: {
        value: 'u128',
      },
      SpendApproved: {
        proposalIndex: 'u32',
        amount: 'u128',
        beneficiary: 'AccountId32',
      },
      UpdatedInactive: {
        reactivated: 'u128',
        deactivated: 'u128'
      }
    }
  },
  /**
   * Lookup38: pallet_sudo::pallet::Event<T>
   **/
  PalletSudoEvent: {
    _enum: {
      Sudid: {
        sudoResult: 'Result<Null, SpRuntimeDispatchError>',
      },
      KeyChanged: {
        oldSudoer: 'Option<AccountId32>',
      },
      SudoAsDone: {
        sudoResult: 'Result<Null, SpRuntimeDispatchError>'
      }
    }
  },
  /**
   * Lookup42: orml_vesting::module::Event<T>
   **/
  OrmlVestingModuleEvent: {
    _enum: {
      VestingScheduleAdded: {
        from: 'AccountId32',
        to: 'AccountId32',
        vestingSchedule: 'OrmlVestingVestingSchedule',
      },
      Claimed: {
        who: 'AccountId32',
        amount: 'u128',
      },
      VestingSchedulesUpdated: {
        who: 'AccountId32'
      }
    }
  },
  /**
   * Lookup43: orml_vesting::VestingSchedule<BlockNumber, Balance>
   **/
  OrmlVestingVestingSchedule: {
    start: 'u32',
    period: 'u32',
    periodCount: 'u32',
    perPeriod: 'Compact<u128>'
  },
  /**
   * Lookup45: orml_xtokens::module::Event<T>
   **/
  OrmlXtokensModuleEvent: {
    _enum: {
      TransferredMultiAssets: {
        sender: 'AccountId32',
        assets: 'XcmV3MultiassetMultiAssets',
        fee: 'XcmV3MultiAsset',
        dest: 'XcmV3MultiLocation'
      }
    }
  },
  /**
   * Lookup46: xcm::v3::multiasset::MultiAssets
   **/
  XcmV3MultiassetMultiAssets: 'Vec<XcmV3MultiAsset>',
  /**
   * Lookup48: xcm::v3::multiasset::MultiAsset
   **/
  XcmV3MultiAsset: {
    id: 'XcmV3MultiassetAssetId',
    fun: 'XcmV3MultiassetFungibility'
  },
  /**
   * Lookup49: xcm::v3::multiasset::AssetId
   **/
  XcmV3MultiassetAssetId: {
    _enum: {
      Concrete: 'XcmV3MultiLocation',
      Abstract: '[u8;32]'
    }
  },
  /**
   * Lookup50: xcm::v3::multilocation::MultiLocation
   **/
  XcmV3MultiLocation: {
    parents: 'u8',
    interior: 'XcmV3Junctions'
  },
  /**
   * Lookup51: xcm::v3::junctions::Junctions
   **/
  XcmV3Junctions: {
    _enum: {
      Here: 'Null',
      X1: 'XcmV3Junction',
      X2: '(XcmV3Junction,XcmV3Junction)',
      X3: '(XcmV3Junction,XcmV3Junction,XcmV3Junction)',
      X4: '(XcmV3Junction,XcmV3Junction,XcmV3Junction,XcmV3Junction)',
      X5: '(XcmV3Junction,XcmV3Junction,XcmV3Junction,XcmV3Junction,XcmV3Junction)',
      X6: '(XcmV3Junction,XcmV3Junction,XcmV3Junction,XcmV3Junction,XcmV3Junction,XcmV3Junction)',
      X7: '(XcmV3Junction,XcmV3Junction,XcmV3Junction,XcmV3Junction,XcmV3Junction,XcmV3Junction,XcmV3Junction)',
      X8: '(XcmV3Junction,XcmV3Junction,XcmV3Junction,XcmV3Junction,XcmV3Junction,XcmV3Junction,XcmV3Junction,XcmV3Junction)'
    }
  },
  /**
   * Lookup52: xcm::v3::junction::Junction
   **/
  XcmV3Junction: {
    _enum: {
      Parachain: 'Compact<u32>',
      AccountId32: {
        network: 'Option<XcmV3JunctionNetworkId>',
        id: '[u8;32]',
      },
      AccountIndex64: {
        network: 'Option<XcmV3JunctionNetworkId>',
        index: 'Compact<u64>',
      },
      AccountKey20: {
        network: 'Option<XcmV3JunctionNetworkId>',
        key: '[u8;20]',
      },
      PalletInstance: 'u8',
      GeneralIndex: 'Compact<u128>',
      GeneralKey: {
        length: 'u8',
        data: '[u8;32]',
      },
      OnlyChild: 'Null',
      Plurality: {
        id: 'XcmV3JunctionBodyId',
        part: 'XcmV3JunctionBodyPart',
      },
      GlobalConsensus: 'XcmV3JunctionNetworkId'
    }
  },
  /**
   * Lookup55: xcm::v3::junction::NetworkId
   **/
  XcmV3JunctionNetworkId: {
    _enum: {
      ByGenesis: '[u8;32]',
      ByFork: {
        blockNumber: 'u64',
        blockHash: '[u8;32]',
      },
      Polkadot: 'Null',
      Kusama: 'Null',
      Westend: 'Null',
      Rococo: 'Null',
      Wococo: 'Null',
      Ethereum: {
        chainId: 'Compact<u64>',
      },
      BitcoinCore: 'Null',
      BitcoinCash: 'Null'
    }
  },
  /**
   * Lookup57: xcm::v3::junction::BodyId
   **/
  XcmV3JunctionBodyId: {
    _enum: {
      Unit: 'Null',
      Moniker: '[u8;4]',
      Index: 'Compact<u32>',
      Executive: 'Null',
      Technical: 'Null',
      Legislative: 'Null',
      Judicial: 'Null',
      Defense: 'Null',
      Administration: 'Null',
      Treasury: 'Null'
    }
  },
  /**
   * Lookup58: xcm::v3::junction::BodyPart
   **/
  XcmV3JunctionBodyPart: {
    _enum: {
      Voice: 'Null',
      Members: {
        count: 'Compact<u32>',
      },
      Fraction: {
        nom: 'Compact<u32>',
        denom: 'Compact<u32>',
      },
      AtLeastProportion: {
        nom: 'Compact<u32>',
        denom: 'Compact<u32>',
      },
      MoreThanProportion: {
        nom: 'Compact<u32>',
        denom: 'Compact<u32>'
      }
    }
  },
  /**
   * Lookup59: xcm::v3::multiasset::Fungibility
   **/
  XcmV3MultiassetFungibility: {
    _enum: {
      Fungible: 'Compact<u128>',
      NonFungible: 'XcmV3MultiassetAssetInstance'
    }
  },
  /**
   * Lookup60: xcm::v3::multiasset::AssetInstance
   **/
  XcmV3MultiassetAssetInstance: {
    _enum: {
      Undefined: 'Null',
      Index: 'Compact<u128>',
      Array4: '[u8;4]',
      Array8: '[u8;8]',
      Array16: '[u8;16]',
      Array32: '[u8;32]'
    }
  },
  /**
   * Lookup63: orml_tokens::module::Event<T>
   **/
  OrmlTokensModuleEvent: {
    _enum: {
      Endowed: {
        currencyId: 'PalletForeignAssetsAssetIds',
        who: 'AccountId32',
        amount: 'u128',
      },
      DustLost: {
        currencyId: 'PalletForeignAssetsAssetIds',
        who: 'AccountId32',
        amount: 'u128',
      },
      Transfer: {
        currencyId: 'PalletForeignAssetsAssetIds',
        from: 'AccountId32',
        to: 'AccountId32',
        amount: 'u128',
      },
      Reserved: {
        currencyId: 'PalletForeignAssetsAssetIds',
        who: 'AccountId32',
        amount: 'u128',
      },
      Unreserved: {
        currencyId: 'PalletForeignAssetsAssetIds',
        who: 'AccountId32',
        amount: 'u128',
      },
      ReserveRepatriated: {
        currencyId: 'PalletForeignAssetsAssetIds',
        from: 'AccountId32',
        to: 'AccountId32',
        amount: 'u128',
        status: 'FrameSupportTokensMiscBalanceStatus',
      },
      BalanceSet: {
        currencyId: 'PalletForeignAssetsAssetIds',
        who: 'AccountId32',
        free: 'u128',
        reserved: 'u128',
      },
      TotalIssuanceSet: {
        currencyId: 'PalletForeignAssetsAssetIds',
        amount: 'u128',
      },
      Withdrawn: {
        currencyId: 'PalletForeignAssetsAssetIds',
        who: 'AccountId32',
        amount: 'u128',
      },
      Slashed: {
        currencyId: 'PalletForeignAssetsAssetIds',
        who: 'AccountId32',
        freeAmount: 'u128',
        reservedAmount: 'u128',
      },
      Deposited: {
        currencyId: 'PalletForeignAssetsAssetIds',
        who: 'AccountId32',
        amount: 'u128',
      },
      LockSet: {
        lockId: '[u8;8]',
        currencyId: 'PalletForeignAssetsAssetIds',
        who: 'AccountId32',
        amount: 'u128',
      },
      LockRemoved: {
        lockId: '[u8;8]',
        currencyId: 'PalletForeignAssetsAssetIds',
        who: 'AccountId32',
      },
      Locked: {
        currencyId: 'PalletForeignAssetsAssetIds',
        who: 'AccountId32',
        amount: 'u128',
      },
      Unlocked: {
        currencyId: 'PalletForeignAssetsAssetIds',
        who: 'AccountId32',
        amount: 'u128'
      }
    }
  },
  /**
   * Lookup64: pallet_foreign_assets::AssetIds
   **/
  PalletForeignAssetsAssetIds: {
    _enum: {
      ForeignAssetId: 'u32',
      NativeAssetId: 'PalletForeignAssetsNativeCurrency'
    }
  },
  /**
   * Lookup65: pallet_foreign_assets::NativeCurrency
   **/
  PalletForeignAssetsNativeCurrency: {
    _enum: ['Here', 'Parent']
  },
  /**
   * Lookup66: pallet_identity::pallet::Event<T>
   **/
  PalletIdentityEvent: {
    _enum: {
      IdentitySet: {
        who: 'AccountId32',
      },
      IdentityCleared: {
        who: 'AccountId32',
        deposit: 'u128',
      },
      IdentityKilled: {
        who: 'AccountId32',
        deposit: 'u128',
      },
      IdentitiesInserted: {
        amount: 'u32',
      },
      IdentitiesRemoved: {
        amount: 'u32',
      },
      JudgementRequested: {
        who: 'AccountId32',
        registrarIndex: 'u32',
      },
      JudgementUnrequested: {
        who: 'AccountId32',
        registrarIndex: 'u32',
      },
      JudgementGiven: {
        target: 'AccountId32',
        registrarIndex: 'u32',
      },
      RegistrarAdded: {
        registrarIndex: 'u32',
      },
      SubIdentityAdded: {
        sub: 'AccountId32',
        main: 'AccountId32',
        deposit: 'u128',
      },
      SubIdentityRemoved: {
        sub: 'AccountId32',
        main: 'AccountId32',
        deposit: 'u128',
      },
      SubIdentityRevoked: {
        sub: 'AccountId32',
        main: 'AccountId32',
        deposit: 'u128',
      },
      SubIdentitiesInserted: {
        amount: 'u32'
      }
    }
  },
  /**
   * Lookup67: pallet_preimage::pallet::Event<T>
   **/
  PalletPreimageEvent: {
    _enum: {
      Noted: {
        _alias: {
          hash_: 'hash',
        },
        hash_: 'H256',
      },
      Requested: {
        _alias: {
          hash_: 'hash',
        },
        hash_: 'H256',
      },
      Cleared: {
        _alias: {
          hash_: 'hash',
        },
        hash_: 'H256'
      }
    }
  },
  /**
   * Lookup68: cumulus_pallet_xcmp_queue::pallet::Event<T>
   **/
  CumulusPalletXcmpQueueEvent: {
    _enum: {
      Success: {
        messageHash: 'Option<[u8;32]>',
        weight: 'SpWeightsWeightV2Weight',
      },
      Fail: {
        messageHash: 'Option<[u8;32]>',
        error: 'XcmV3TraitsError',
        weight: 'SpWeightsWeightV2Weight',
      },
      BadVersion: {
        messageHash: 'Option<[u8;32]>',
      },
      BadFormat: {
        messageHash: 'Option<[u8;32]>',
      },
      XcmpMessageSent: {
        messageHash: 'Option<[u8;32]>',
      },
      OverweightEnqueued: {
        sender: 'u32',
        sentAt: 'u32',
        index: 'u64',
        required: 'SpWeightsWeightV2Weight',
      },
      OverweightServiced: {
        index: 'u64',
        used: 'SpWeightsWeightV2Weight'
      }
    }
  },
  /**
   * Lookup69: xcm::v3::traits::Error
   **/
  XcmV3TraitsError: {
    _enum: {
      Overflow: 'Null',
      Unimplemented: 'Null',
      UntrustedReserveLocation: 'Null',
      UntrustedTeleportLocation: 'Null',
      LocationFull: 'Null',
      LocationNotInvertible: 'Null',
      BadOrigin: 'Null',
      InvalidLocation: 'Null',
      AssetNotFound: 'Null',
      FailedToTransactAsset: 'Null',
      NotWithdrawable: 'Null',
      LocationCannotHold: 'Null',
      ExceedsMaxMessageSize: 'Null',
      DestinationUnsupported: 'Null',
      Transport: 'Null',
      Unroutable: 'Null',
      UnknownClaim: 'Null',
      FailedToDecode: 'Null',
      MaxWeightInvalid: 'Null',
      NotHoldingFees: 'Null',
      TooExpensive: 'Null',
      Trap: 'u64',
      ExpectationFalse: 'Null',
      PalletNotFound: 'Null',
      NameMismatch: 'Null',
      VersionIncompatible: 'Null',
      HoldingWouldOverflow: 'Null',
      ExportError: 'Null',
      ReanchorFailed: 'Null',
      NoDeal: 'Null',
      FeesNotMet: 'Null',
      LockError: 'Null',
      NoPermission: 'Null',
      Unanchored: 'Null',
      NotDepositable: 'Null',
      UnhandledXcmVersion: 'Null',
      WeightLimitReached: 'SpWeightsWeightV2Weight',
      Barrier: 'Null',
      WeightNotComputable: 'Null',
      ExceedsStackLimit: 'Null'
    }
  },
  /**
   * Lookup71: pallet_xcm::pallet::Event<T>
   **/
  PalletXcmEvent: {
    _enum: {
      Attempted: 'XcmV3TraitsOutcome',
      Sent: '(XcmV3MultiLocation,XcmV3MultiLocation,XcmV3Xcm)',
      UnexpectedResponse: '(XcmV3MultiLocation,u64)',
      ResponseReady: '(u64,XcmV3Response)',
      Notified: '(u64,u8,u8)',
      NotifyOverweight: '(u64,u8,u8,SpWeightsWeightV2Weight,SpWeightsWeightV2Weight)',
      NotifyDispatchError: '(u64,u8,u8)',
      NotifyDecodeFailed: '(u64,u8,u8)',
      InvalidResponder: '(XcmV3MultiLocation,u64,Option<XcmV3MultiLocation>)',
      InvalidResponderVersion: '(XcmV3MultiLocation,u64)',
      ResponseTaken: 'u64',
      AssetsTrapped: '(H256,XcmV3MultiLocation,XcmVersionedMultiAssets)',
      VersionChangeNotified: '(XcmV3MultiLocation,u32,XcmV3MultiassetMultiAssets)',
      SupportedVersionChanged: '(XcmV3MultiLocation,u32)',
      NotifyTargetSendFail: '(XcmV3MultiLocation,u64,XcmV3TraitsError)',
      NotifyTargetMigrationFail: '(XcmVersionedMultiLocation,u64)',
      InvalidQuerierVersion: '(XcmV3MultiLocation,u64)',
      InvalidQuerier: '(XcmV3MultiLocation,u64,XcmV3MultiLocation,Option<XcmV3MultiLocation>)',
      VersionNotifyStarted: '(XcmV3MultiLocation,XcmV3MultiassetMultiAssets)',
      VersionNotifyRequested: '(XcmV3MultiLocation,XcmV3MultiassetMultiAssets)',
      VersionNotifyUnrequested: '(XcmV3MultiLocation,XcmV3MultiassetMultiAssets)',
      FeesPaid: '(XcmV3MultiLocation,XcmV3MultiassetMultiAssets)',
      AssetsClaimed: '(H256,XcmV3MultiLocation,XcmVersionedMultiAssets)'
    }
  },
  /**
   * Lookup72: xcm::v3::traits::Outcome
   **/
  XcmV3TraitsOutcome: {
    _enum: {
      Complete: 'SpWeightsWeightV2Weight',
      Incomplete: '(SpWeightsWeightV2Weight,XcmV3TraitsError)',
      Error: 'XcmV3TraitsError'
    }
  },
  /**
   * Lookup73: xcm::v3::Xcm<Call>
   **/
  XcmV3Xcm: 'Vec<XcmV3Instruction>',
  /**
   * Lookup75: xcm::v3::Instruction<Call>
   **/
  XcmV3Instruction: {
    _enum: {
      WithdrawAsset: 'XcmV3MultiassetMultiAssets',
      ReserveAssetDeposited: 'XcmV3MultiassetMultiAssets',
      ReceiveTeleportedAsset: 'XcmV3MultiassetMultiAssets',
      QueryResponse: {
        queryId: 'Compact<u64>',
        response: 'XcmV3Response',
        maxWeight: 'SpWeightsWeightV2Weight',
        querier: 'Option<XcmV3MultiLocation>',
      },
      TransferAsset: {
        assets: 'XcmV3MultiassetMultiAssets',
        beneficiary: 'XcmV3MultiLocation',
      },
      TransferReserveAsset: {
        assets: 'XcmV3MultiassetMultiAssets',
        dest: 'XcmV3MultiLocation',
        xcm: 'XcmV3Xcm',
      },
      Transact: {
        originKind: 'XcmV2OriginKind',
        requireWeightAtMost: 'SpWeightsWeightV2Weight',
        call: 'XcmDoubleEncoded',
      },
      HrmpNewChannelOpenRequest: {
        sender: 'Compact<u32>',
        maxMessageSize: 'Compact<u32>',
        maxCapacity: 'Compact<u32>',
      },
      HrmpChannelAccepted: {
        recipient: 'Compact<u32>',
      },
      HrmpChannelClosing: {
        initiator: 'Compact<u32>',
        sender: 'Compact<u32>',
        recipient: 'Compact<u32>',
      },
      ClearOrigin: 'Null',
      DescendOrigin: 'XcmV3Junctions',
      ReportError: 'XcmV3QueryResponseInfo',
      DepositAsset: {
        assets: 'XcmV3MultiassetMultiAssetFilter',
        beneficiary: 'XcmV3MultiLocation',
      },
      DepositReserveAsset: {
        assets: 'XcmV3MultiassetMultiAssetFilter',
        dest: 'XcmV3MultiLocation',
        xcm: 'XcmV3Xcm',
      },
      ExchangeAsset: {
        give: 'XcmV3MultiassetMultiAssetFilter',
        want: 'XcmV3MultiassetMultiAssets',
        maximal: 'bool',
      },
      InitiateReserveWithdraw: {
        assets: 'XcmV3MultiassetMultiAssetFilter',
        reserve: 'XcmV3MultiLocation',
        xcm: 'XcmV3Xcm',
      },
      InitiateTeleport: {
        assets: 'XcmV3MultiassetMultiAssetFilter',
        dest: 'XcmV3MultiLocation',
        xcm: 'XcmV3Xcm',
      },
      ReportHolding: {
        responseInfo: 'XcmV3QueryResponseInfo',
        assets: 'XcmV3MultiassetMultiAssetFilter',
      },
      BuyExecution: {
        fees: 'XcmV3MultiAsset',
        weightLimit: 'XcmV3WeightLimit',
      },
      RefundSurplus: 'Null',
      SetErrorHandler: 'XcmV3Xcm',
      SetAppendix: 'XcmV3Xcm',
      ClearError: 'Null',
      ClaimAsset: {
        assets: 'XcmV3MultiassetMultiAssets',
        ticket: 'XcmV3MultiLocation',
      },
      Trap: 'Compact<u64>',
      SubscribeVersion: {
        queryId: 'Compact<u64>',
        maxResponseWeight: 'SpWeightsWeightV2Weight',
      },
      UnsubscribeVersion: 'Null',
      BurnAsset: 'XcmV3MultiassetMultiAssets',
      ExpectAsset: 'XcmV3MultiassetMultiAssets',
      ExpectOrigin: 'Option<XcmV3MultiLocation>',
      ExpectError: 'Option<(u32,XcmV3TraitsError)>',
      ExpectTransactStatus: 'XcmV3MaybeErrorCode',
      QueryPallet: {
        moduleName: 'Bytes',
        responseInfo: 'XcmV3QueryResponseInfo',
      },
      ExpectPallet: {
        index: 'Compact<u32>',
        name: 'Bytes',
        moduleName: 'Bytes',
        crateMajor: 'Compact<u32>',
        minCrateMinor: 'Compact<u32>',
      },
      ReportTransactStatus: 'XcmV3QueryResponseInfo',
      ClearTransactStatus: 'Null',
      UniversalOrigin: 'XcmV3Junction',
      ExportMessage: {
        network: 'XcmV3JunctionNetworkId',
        destination: 'XcmV3Junctions',
        xcm: 'XcmV3Xcm',
      },
      LockAsset: {
        asset: 'XcmV3MultiAsset',
        unlocker: 'XcmV3MultiLocation',
      },
      UnlockAsset: {
        asset: 'XcmV3MultiAsset',
        target: 'XcmV3MultiLocation',
      },
      NoteUnlockable: {
        asset: 'XcmV3MultiAsset',
        owner: 'XcmV3MultiLocation',
      },
      RequestUnlock: {
        asset: 'XcmV3MultiAsset',
        locker: 'XcmV3MultiLocation',
      },
      SetFeesMode: {
        jitWithdraw: 'bool',
      },
      SetTopic: '[u8;32]',
      ClearTopic: 'Null',
      AliasOrigin: 'XcmV3MultiLocation',
      UnpaidExecution: {
        weightLimit: 'XcmV3WeightLimit',
        checkOrigin: 'Option<XcmV3MultiLocation>'
      }
    }
  },
  /**
   * Lookup76: xcm::v3::Response
   **/
  XcmV3Response: {
    _enum: {
      Null: 'Null',
      Assets: 'XcmV3MultiassetMultiAssets',
      ExecutionResult: 'Option<(u32,XcmV3TraitsError)>',
      Version: 'u32',
      PalletsInfo: 'Vec<XcmV3PalletInfo>',
      DispatchResult: 'XcmV3MaybeErrorCode'
    }
  },
  /**
   * Lookup80: xcm::v3::PalletInfo
   **/
  XcmV3PalletInfo: {
    index: 'Compact<u32>',
    name: 'Bytes',
    moduleName: 'Bytes',
    major: 'Compact<u32>',
    minor: 'Compact<u32>',
    patch: 'Compact<u32>'
  },
  /**
   * Lookup83: xcm::v3::MaybeErrorCode
   **/
  XcmV3MaybeErrorCode: {
    _enum: {
      Success: 'Null',
      Error: 'Bytes',
      TruncatedError: 'Bytes'
    }
  },
  /**
   * Lookup86: xcm::v2::OriginKind
   **/
  XcmV2OriginKind: {
    _enum: ['Native', 'SovereignAccount', 'Superuser', 'Xcm']
  },
  /**
   * Lookup87: xcm::double_encoded::DoubleEncoded<T>
   **/
  XcmDoubleEncoded: {
    encoded: 'Bytes'
  },
  /**
   * Lookup88: xcm::v3::QueryResponseInfo
   **/
  XcmV3QueryResponseInfo: {
    destination: 'XcmV3MultiLocation',
    queryId: 'Compact<u64>',
    maxWeight: 'SpWeightsWeightV2Weight'
  },
  /**
   * Lookup89: xcm::v3::multiasset::MultiAssetFilter
   **/
  XcmV3MultiassetMultiAssetFilter: {
    _enum: {
      Definite: 'XcmV3MultiassetMultiAssets',
      Wild: 'XcmV3MultiassetWildMultiAsset'
    }
  },
  /**
   * Lookup90: xcm::v3::multiasset::WildMultiAsset
   **/
  XcmV3MultiassetWildMultiAsset: {
    _enum: {
      All: 'Null',
      AllOf: {
        id: 'XcmV3MultiassetAssetId',
        fun: 'XcmV3MultiassetWildFungibility',
      },
      AllCounted: 'Compact<u32>',
      AllOfCounted: {
        id: 'XcmV3MultiassetAssetId',
        fun: 'XcmV3MultiassetWildFungibility',
        count: 'Compact<u32>'
      }
    }
  },
  /**
   * Lookup91: xcm::v3::multiasset::WildFungibility
   **/
  XcmV3MultiassetWildFungibility: {
    _enum: ['Fungible', 'NonFungible']
  },
  /**
   * Lookup93: xcm::v3::WeightLimit
   **/
  XcmV3WeightLimit: {
    _enum: {
      Unlimited: 'Null',
      Limited: 'SpWeightsWeightV2Weight'
    }
  },
  /**
   * Lookup94: xcm::VersionedMultiAssets
   **/
  XcmVersionedMultiAssets: {
    _enum: {
      __Unused0: 'Null',
      V2: 'XcmV2MultiassetMultiAssets',
      __Unused2: 'Null',
      V3: 'XcmV3MultiassetMultiAssets'
    }
  },
  /**
   * Lookup95: xcm::v2::multiasset::MultiAssets
   **/
  XcmV2MultiassetMultiAssets: 'Vec<XcmV2MultiAsset>',
  /**
   * Lookup97: xcm::v2::multiasset::MultiAsset
   **/
  XcmV2MultiAsset: {
    id: 'XcmV2MultiassetAssetId',
    fun: 'XcmV2MultiassetFungibility'
  },
  /**
   * Lookup98: xcm::v2::multiasset::AssetId
   **/
  XcmV2MultiassetAssetId: {
    _enum: {
      Concrete: 'XcmV2MultiLocation',
      Abstract: 'Bytes'
    }
  },
  /**
   * Lookup99: xcm::v2::multilocation::MultiLocation
   **/
  XcmV2MultiLocation: {
    parents: 'u8',
    interior: 'XcmV2MultilocationJunctions'
  },
  /**
   * Lookup100: xcm::v2::multilocation::Junctions
   **/
  XcmV2MultilocationJunctions: {
    _enum: {
      Here: 'Null',
      X1: 'XcmV2Junction',
      X2: '(XcmV2Junction,XcmV2Junction)',
      X3: '(XcmV2Junction,XcmV2Junction,XcmV2Junction)',
      X4: '(XcmV2Junction,XcmV2Junction,XcmV2Junction,XcmV2Junction)',
      X5: '(XcmV2Junction,XcmV2Junction,XcmV2Junction,XcmV2Junction,XcmV2Junction)',
      X6: '(XcmV2Junction,XcmV2Junction,XcmV2Junction,XcmV2Junction,XcmV2Junction,XcmV2Junction)',
      X7: '(XcmV2Junction,XcmV2Junction,XcmV2Junction,XcmV2Junction,XcmV2Junction,XcmV2Junction,XcmV2Junction)',
      X8: '(XcmV2Junction,XcmV2Junction,XcmV2Junction,XcmV2Junction,XcmV2Junction,XcmV2Junction,XcmV2Junction,XcmV2Junction)'
    }
  },
  /**
   * Lookup101: xcm::v2::junction::Junction
   **/
  XcmV2Junction: {
    _enum: {
      Parachain: 'Compact<u32>',
      AccountId32: {
        network: 'XcmV2NetworkId',
        id: '[u8;32]',
      },
      AccountIndex64: {
        network: 'XcmV2NetworkId',
        index: 'Compact<u64>',
      },
      AccountKey20: {
        network: 'XcmV2NetworkId',
        key: '[u8;20]',
      },
      PalletInstance: 'u8',
      GeneralIndex: 'Compact<u128>',
      GeneralKey: 'Bytes',
      OnlyChild: 'Null',
      Plurality: {
        id: 'XcmV2BodyId',
        part: 'XcmV2BodyPart'
      }
    }
  },
  /**
   * Lookup102: xcm::v2::NetworkId
   **/
  XcmV2NetworkId: {
    _enum: {
      Any: 'Null',
      Named: 'Bytes',
      Polkadot: 'Null',
      Kusama: 'Null'
    }
  },
  /**
   * Lookup104: xcm::v2::BodyId
   **/
  XcmV2BodyId: {
    _enum: {
      Unit: 'Null',
      Named: 'Bytes',
      Index: 'Compact<u32>',
      Executive: 'Null',
      Technical: 'Null',
      Legislative: 'Null',
      Judicial: 'Null',
      Defense: 'Null',
      Administration: 'Null',
      Treasury: 'Null'
    }
  },
  /**
   * Lookup105: xcm::v2::BodyPart
   **/
  XcmV2BodyPart: {
    _enum: {
      Voice: 'Null',
      Members: {
        count: 'Compact<u32>',
      },
      Fraction: {
        nom: 'Compact<u32>',
        denom: 'Compact<u32>',
      },
      AtLeastProportion: {
        nom: 'Compact<u32>',
        denom: 'Compact<u32>',
      },
      MoreThanProportion: {
        nom: 'Compact<u32>',
        denom: 'Compact<u32>'
      }
    }
  },
  /**
   * Lookup106: xcm::v2::multiasset::Fungibility
   **/
  XcmV2MultiassetFungibility: {
    _enum: {
      Fungible: 'Compact<u128>',
      NonFungible: 'XcmV2MultiassetAssetInstance'
    }
  },
  /**
   * Lookup107: xcm::v2::multiasset::AssetInstance
   **/
  XcmV2MultiassetAssetInstance: {
    _enum: {
      Undefined: 'Null',
      Index: 'Compact<u128>',
      Array4: '[u8;4]',
      Array8: '[u8;8]',
      Array16: '[u8;16]',
      Array32: '[u8;32]',
      Blob: 'Bytes'
    }
  },
  /**
   * Lookup108: xcm::VersionedMultiLocation
   **/
  XcmVersionedMultiLocation: {
    _enum: {
      __Unused0: 'Null',
      V2: 'XcmV2MultiLocation',
      __Unused2: 'Null',
      V3: 'XcmV3MultiLocation'
    }
  },
  /**
   * Lookup109: cumulus_pallet_xcm::pallet::Event<T>
   **/
  CumulusPalletXcmEvent: {
    _enum: {
      InvalidFormat: '[u8;32]',
      UnsupportedVersion: '[u8;32]',
      ExecutedDownward: '([u8;32],XcmV3TraitsOutcome)'
    }
  },
  /**
   * Lookup110: cumulus_pallet_dmp_queue::pallet::Event<T>
   **/
  CumulusPalletDmpQueueEvent: {
    _enum: {
      InvalidFormat: {
        messageId: '[u8;32]',
      },
      UnsupportedVersion: {
        messageId: '[u8;32]',
      },
      ExecutedDownward: {
        messageId: '[u8;32]',
        outcome: 'XcmV3TraitsOutcome',
      },
      WeightExhausted: {
        messageId: '[u8;32]',
        remainingWeight: 'SpWeightsWeightV2Weight',
        requiredWeight: 'SpWeightsWeightV2Weight',
      },
      OverweightEnqueued: {
        messageId: '[u8;32]',
        overweightIndex: 'u64',
        requiredWeight: 'SpWeightsWeightV2Weight',
      },
      OverweightServiced: {
        overweightIndex: 'u64',
        weightUsed: 'SpWeightsWeightV2Weight',
      },
      MaxMessagesExhausted: {
        messageId: '[u8;32]'
      }
    }
  },
  /**
   * Lookup111: pallet_configuration::pallet::Event<T>
   **/
  PalletConfigurationEvent: {
    _enum: {
      NewDesiredCollators: {
        desiredCollators: 'Option<u32>',
      },
      NewCollatorLicenseBond: {
        bondCost: 'Option<u128>',
      },
      NewCollatorKickThreshold: {
        lengthInBlocks: 'Option<u32>'
      }
    }
  },
  /**
   * Lookup114: pallet_common::pallet::Event<T>
   **/
  PalletCommonEvent: {
    _enum: {
      CollectionCreated: '(u32,u8,AccountId32)',
      CollectionDestroyed: 'u32',
      ItemCreated: '(u32,u32,PalletEvmAccountBasicCrossAccountIdRepr,u128)',
      ItemDestroyed: '(u32,u32,PalletEvmAccountBasicCrossAccountIdRepr,u128)',
      Transfer: '(u32,u32,PalletEvmAccountBasicCrossAccountIdRepr,PalletEvmAccountBasicCrossAccountIdRepr,u128)',
      Approved: '(u32,u32,PalletEvmAccountBasicCrossAccountIdRepr,PalletEvmAccountBasicCrossAccountIdRepr,u128)',
      ApprovedForAll: '(u32,PalletEvmAccountBasicCrossAccountIdRepr,PalletEvmAccountBasicCrossAccountIdRepr,bool)',
      CollectionPropertySet: '(u32,Bytes)',
      CollectionPropertyDeleted: '(u32,Bytes)',
      TokenPropertySet: '(u32,u32,Bytes)',
      TokenPropertyDeleted: '(u32,u32,Bytes)',
      PropertyPermissionSet: '(u32,Bytes)',
      AllowListAddressAdded: '(u32,PalletEvmAccountBasicCrossAccountIdRepr)',
      AllowListAddressRemoved: '(u32,PalletEvmAccountBasicCrossAccountIdRepr)',
      CollectionAdminAdded: '(u32,PalletEvmAccountBasicCrossAccountIdRepr)',
      CollectionAdminRemoved: '(u32,PalletEvmAccountBasicCrossAccountIdRepr)',
      CollectionLimitSet: 'u32',
      CollectionOwnerChanged: '(u32,AccountId32)',
      CollectionPermissionSet: 'u32',
      CollectionSponsorSet: '(u32,AccountId32)',
      SponsorshipConfirmed: '(u32,AccountId32)',
      CollectionSponsorRemoved: 'u32'
    }
  },
  /**
   * Lookup117: pallet_evm::account::BasicCrossAccountIdRepr<sp_core::crypto::AccountId32>
   **/
  PalletEvmAccountBasicCrossAccountIdRepr: {
    _enum: {
      Substrate: 'AccountId32',
      Ethereum: 'H160'
    }
  },
  /**
   * Lookup120: pallet_structure::pallet::Event<T>
   **/
  PalletStructureEvent: {
    _enum: {
      Executed: 'Result<Null, SpRuntimeDispatchError>'
    }
  },
  /**
   * Lookup121: pallet_app_promotion::pallet::Event<T>
   **/
  PalletAppPromotionEvent: {
    _enum: {
      StakingRecalculation: '(AccountId32,u128,u128)',
      Stake: '(AccountId32,u128)',
      Unstake: '(AccountId32,u128)',
      SetAdmin: 'AccountId32'
    }
  },
  /**
   * Lookup122: pallet_foreign_assets::module::Event<T>
   **/
  PalletForeignAssetsModuleEvent: {
    _enum: {
      ForeignAssetRegistered: {
        assetId: 'u32',
        assetAddress: 'XcmV3MultiLocation',
        metadata: 'PalletForeignAssetsModuleAssetMetadata',
      },
      ForeignAssetUpdated: {
        assetId: 'u32',
        assetAddress: 'XcmV3MultiLocation',
        metadata: 'PalletForeignAssetsModuleAssetMetadata',
      },
      AssetRegistered: {
        assetId: 'PalletForeignAssetsAssetIds',
        metadata: 'PalletForeignAssetsModuleAssetMetadata',
      },
      AssetUpdated: {
        assetId: 'PalletForeignAssetsAssetIds',
        metadata: 'PalletForeignAssetsModuleAssetMetadata'
      }
    }
  },
  /**
   * Lookup123: pallet_foreign_assets::module::AssetMetadata<Balance>
   **/
  PalletForeignAssetsModuleAssetMetadata: {
    name: 'Bytes',
    symbol: 'Bytes',
    decimals: 'u8',
    minimalBalance: 'u128'
  },
  /**
   * Lookup126: pallet_evm::pallet::Event<T>
   **/
  PalletEvmEvent: {
    _enum: {
      Log: {
        log: 'EthereumLog',
      },
      Created: {
        address: 'H160',
      },
      CreatedFailed: {
        address: 'H160',
      },
      Executed: {
        address: 'H160',
      },
      ExecutedFailed: {
        address: 'H160'
      }
    }
  },
  /**
   * Lookup127: ethereum::log::Log
   **/
  EthereumLog: {
    address: 'H160',
    topics: 'Vec<H256>',
    data: 'Bytes'
  },
  /**
   * Lookup129: pallet_ethereum::pallet::Event
   **/
  PalletEthereumEvent: {
    _enum: {
      Executed: {
        from: 'H160',
        to: 'H160',
        transactionHash: 'H256',
        exitReason: 'EvmCoreErrorExitReason',
        extraData: 'Bytes'
      }
    }
  },
  /**
   * Lookup130: evm_core::error::ExitReason
   **/
  EvmCoreErrorExitReason: {
    _enum: {
      Succeed: 'EvmCoreErrorExitSucceed',
      Error: 'EvmCoreErrorExitError',
      Revert: 'EvmCoreErrorExitRevert',
      Fatal: 'EvmCoreErrorExitFatal'
    }
  },
  /**
   * Lookup131: evm_core::error::ExitSucceed
   **/
  EvmCoreErrorExitSucceed: {
    _enum: ['Stopped', 'Returned', 'Suicided']
  },
  /**
   * Lookup132: evm_core::error::ExitError
   **/
  EvmCoreErrorExitError: {
    _enum: {
      StackUnderflow: 'Null',
      StackOverflow: 'Null',
      InvalidJump: 'Null',
      InvalidRange: 'Null',
      DesignatedInvalid: 'Null',
      CallTooDeep: 'Null',
      CreateCollision: 'Null',
      CreateContractLimit: 'Null',
      OutOfOffset: 'Null',
      OutOfGas: 'Null',
      OutOfFund: 'Null',
      PCUnderflow: 'Null',
      CreateEmpty: 'Null',
      Other: 'Text',
      __Unused14: 'Null',
      InvalidCode: 'u8'
    }
  },
  /**
   * Lookup136: evm_core::error::ExitRevert
   **/
  EvmCoreErrorExitRevert: {
    _enum: ['Reverted']
  },
  /**
   * Lookup137: evm_core::error::ExitFatal
   **/
  EvmCoreErrorExitFatal: {
    _enum: {
      NotSupported: 'Null',
      UnhandledInterrupt: 'Null',
      CallErrorAsFatal: 'EvmCoreErrorExitError',
      Other: 'Text'
    }
  },
  /**
   * Lookup138: pallet_evm_contract_helpers::pallet::Event<T>
   **/
  PalletEvmContractHelpersEvent: {
    _enum: {
      ContractSponsorSet: '(H160,AccountId32)',
      ContractSponsorshipConfirmed: '(H160,AccountId32)',
      ContractSponsorRemoved: 'H160'
    }
  },
  /**
   * Lookup139: pallet_evm_migration::pallet::Event<T>
   **/
  PalletEvmMigrationEvent: {
    _enum: ['TestEvent']
  },
  /**
   * Lookup140: pallet_maintenance::pallet::Event<T>
   **/
  PalletMaintenanceEvent: {
    _enum: ['MaintenanceEnabled', 'MaintenanceDisabled']
  },
  /**
   * Lookup141: pallet_test_utils::pallet::Event<T>
   **/
  PalletTestUtilsEvent: {
    _enum: ['ValueIsSet', 'ShouldRollback', 'BatchCompleted']
  },
  /**
   * Lookup142: frame_system::Phase
   **/
  FrameSystemPhase: {
    _enum: {
      ApplyExtrinsic: 'u32',
      Finalization: 'Null',
      Initialization: 'Null'
    }
  },
  /**
   * Lookup145: frame_system::LastRuntimeUpgradeInfo
   **/
  FrameSystemLastRuntimeUpgradeInfo: {
    specVersion: 'Compact<u32>',
    specName: 'Text'
  },
  /**
   * Lookup146: frame_system::pallet::Call<T>
   **/
  FrameSystemCall: {
    _enum: {
      remark: {
        remark: 'Bytes',
      },
      set_heap_pages: {
        pages: 'u64',
      },
      set_code: {
        code: 'Bytes',
      },
      set_code_without_checks: {
        code: 'Bytes',
      },
      set_storage: {
        items: 'Vec<(Bytes,Bytes)>',
      },
      kill_storage: {
        _alias: {
          keys_: 'keys',
        },
        keys_: 'Vec<Bytes>',
      },
      kill_prefix: {
        prefix: 'Bytes',
        subkeys: 'u32',
      },
      remark_with_event: {
        remark: 'Bytes'
      }
    }
  },
  /**
   * Lookup150: frame_system::limits::BlockWeights
   **/
  FrameSystemLimitsBlockWeights: {
    baseBlock: 'SpWeightsWeightV2Weight',
    maxBlock: 'SpWeightsWeightV2Weight',
    perClass: 'FrameSupportDispatchPerDispatchClassWeightsPerClass'
  },
  /**
   * Lookup151: frame_support::dispatch::PerDispatchClass<frame_system::limits::WeightsPerClass>
   **/
  FrameSupportDispatchPerDispatchClassWeightsPerClass: {
    normal: 'FrameSystemLimitsWeightsPerClass',
    operational: 'FrameSystemLimitsWeightsPerClass',
    mandatory: 'FrameSystemLimitsWeightsPerClass'
  },
  /**
   * Lookup152: frame_system::limits::WeightsPerClass
   **/
  FrameSystemLimitsWeightsPerClass: {
    baseExtrinsic: 'SpWeightsWeightV2Weight',
    maxExtrinsic: 'Option<SpWeightsWeightV2Weight>',
    maxTotal: 'Option<SpWeightsWeightV2Weight>',
    reserved: 'Option<SpWeightsWeightV2Weight>'
  },
  /**
   * Lookup154: frame_system::limits::BlockLength
   **/
  FrameSystemLimitsBlockLength: {
    max: 'FrameSupportDispatchPerDispatchClassU32'
  },
  /**
   * Lookup155: frame_support::dispatch::PerDispatchClass<T>
   **/
  FrameSupportDispatchPerDispatchClassU32: {
    normal: 'u32',
    operational: 'u32',
    mandatory: 'u32'
  },
  /**
   * Lookup156: sp_weights::RuntimeDbWeight
   **/
  SpWeightsRuntimeDbWeight: {
    read: 'u64',
    write: 'u64'
  },
  /**
   * Lookup157: sp_version::RuntimeVersion
   **/
  SpVersionRuntimeVersion: {
    specName: 'Text',
    implName: 'Text',
    authoringVersion: 'u32',
    specVersion: 'u32',
    implVersion: 'u32',
    apis: 'Vec<([u8;8],u32)>',
    transactionVersion: 'u32',
    stateVersion: 'u8'
  },
  /**
   * Lookup162: frame_system::pallet::Error<T>
   **/
  FrameSystemError: {
    _enum: ['InvalidSpecName', 'SpecVersionNeedsToIncrease', 'FailedToExtractRuntimeVersion', 'NonDefaultComposite', 'NonZeroRefCount', 'CallFiltered']
  },
  /**
   * Lookup163: polkadot_primitives::v4::PersistedValidationData<primitive_types::H256, N>
   **/
  PolkadotPrimitivesV4PersistedValidationData: {
    parentHead: 'Bytes',
    relayParentNumber: 'u32',
    relayParentStorageRoot: 'H256',
    maxPovSize: 'u32'
  },
  /**
   * Lookup166: polkadot_primitives::v4::UpgradeRestriction
   **/
  PolkadotPrimitivesV4UpgradeRestriction: {
    _enum: ['Present']
  },
  /**
   * Lookup167: sp_trie::storage_proof::StorageProof
   **/
  SpTrieStorageProof: {
    trieNodes: 'BTreeSet<Bytes>'
  },
  /**
   * Lookup169: cumulus_pallet_parachain_system::relay_state_snapshot::MessagingStateSnapshot
   **/
  CumulusPalletParachainSystemRelayStateSnapshotMessagingStateSnapshot: {
    dmqMqcHead: 'H256',
    relayDispatchQueueSize: '(u32,u32)',
    ingressChannels: 'Vec<(u32,PolkadotPrimitivesV4AbridgedHrmpChannel)>',
    egressChannels: 'Vec<(u32,PolkadotPrimitivesV4AbridgedHrmpChannel)>'
  },
  /**
   * Lookup172: polkadot_primitives::v4::AbridgedHrmpChannel
   **/
  PolkadotPrimitivesV4AbridgedHrmpChannel: {
    maxCapacity: 'u32',
    maxTotalSize: 'u32',
    maxMessageSize: 'u32',
    msgCount: 'u32',
    totalSize: 'u32',
    mqcHead: 'Option<H256>'
  },
  /**
   * Lookup174: polkadot_primitives::v4::AbridgedHostConfiguration
   **/
  PolkadotPrimitivesV4AbridgedHostConfiguration: {
    maxCodeSize: 'u32',
    maxHeadDataSize: 'u32',
    maxUpwardQueueCount: 'u32',
    maxUpwardQueueSize: 'u32',
    maxUpwardMessageSize: 'u32',
    maxUpwardMessageNumPerCandidate: 'u32',
    hrmpMaxMessageNumPerCandidate: 'u32',
    validationUpgradeCooldown: 'u32',
    validationUpgradeDelay: 'u32'
  },
  /**
   * Lookup180: polkadot_core_primitives::OutboundHrmpMessage<polkadot_parachain::primitives::Id>
   **/
  PolkadotCorePrimitivesOutboundHrmpMessage: {
    recipient: 'u32',
    data: 'Bytes'
  },
  /**
<<<<<<< HEAD
   * Lookup180: cumulus_pallet_parachain_system::CodeUpgradeAuthorization<T>
=======
   * Lookup181: cumulus_pallet_parachain_system::CodeUpgradeAuthorization<T>
>>>>>>> 807186d3
   **/
  CumulusPalletParachainSystemCodeUpgradeAuthorization: {
    codeHash: 'H256',
    checkVersion: 'bool'
  },
  /**
<<<<<<< HEAD
   * Lookup181: cumulus_pallet_parachain_system::pallet::Call<T>
=======
   * Lookup182: cumulus_pallet_parachain_system::pallet::Call<T>
>>>>>>> 807186d3
   **/
  CumulusPalletParachainSystemCall: {
    _enum: {
      set_validation_data: {
        data: 'CumulusPrimitivesParachainInherentParachainInherentData',
      },
      sudo_send_upward_message: {
        message: 'Bytes',
      },
      authorize_upgrade: {
        codeHash: 'H256',
        checkVersion: 'bool',
      },
      enact_authorized_upgrade: {
        code: 'Bytes'
      }
    }
  },
  /**
<<<<<<< HEAD
   * Lookup182: cumulus_primitives_parachain_inherent::ParachainInherentData
=======
   * Lookup183: cumulus_primitives_parachain_inherent::ParachainInherentData
>>>>>>> 807186d3
   **/
  CumulusPrimitivesParachainInherentParachainInherentData: {
    validationData: 'PolkadotPrimitivesV4PersistedValidationData',
    relayChainState: 'SpTrieStorageProof',
    downwardMessages: 'Vec<PolkadotCorePrimitivesInboundDownwardMessage>',
    horizontalMessages: 'BTreeMap<u32, Vec<PolkadotCorePrimitivesInboundHrmpMessage>>'
  },
  /**
<<<<<<< HEAD
   * Lookup184: polkadot_core_primitives::InboundDownwardMessage<BlockNumber>
=======
   * Lookup185: polkadot_core_primitives::InboundDownwardMessage<BlockNumber>
>>>>>>> 807186d3
   **/
  PolkadotCorePrimitivesInboundDownwardMessage: {
    sentAt: 'u32',
    msg: 'Bytes'
  },
  /**
<<<<<<< HEAD
   * Lookup187: polkadot_core_primitives::InboundHrmpMessage<BlockNumber>
=======
   * Lookup188: polkadot_core_primitives::InboundHrmpMessage<BlockNumber>
>>>>>>> 807186d3
   **/
  PolkadotCorePrimitivesInboundHrmpMessage: {
    sentAt: 'u32',
    data: 'Bytes'
  },
  /**
<<<<<<< HEAD
   * Lookup190: cumulus_pallet_parachain_system::pallet::Error<T>
=======
   * Lookup191: cumulus_pallet_parachain_system::pallet::Error<T>
>>>>>>> 807186d3
   **/
  CumulusPalletParachainSystemError: {
    _enum: ['OverlappingUpgrades', 'ProhibitedByPolkadot', 'TooBig', 'ValidationDataNotAvailable', 'HostConfigurationNotAvailable', 'NotScheduled', 'NothingAuthorized', 'Unauthorized']
  },
  /**
<<<<<<< HEAD
   * Lookup191: parachain_info::pallet::Call<T>
   **/
  ParachainInfoCall: 'Null',
  /**
   * Lookup194: pallet_collator_selection::pallet::Call<T>
=======
   * Lookup192: parachain_info::pallet::Call<T>
   **/
  ParachainInfoCall: 'Null',
  /**
   * Lookup195: pallet_collator_selection::pallet::Call<T>
>>>>>>> 807186d3
   **/
  PalletCollatorSelectionCall: {
    _enum: {
      add_invulnerable: {
        _alias: {
          new_: 'new',
        },
        new_: 'AccountId32',
      },
      remove_invulnerable: {
        who: 'AccountId32',
      },
      get_license: 'Null',
      onboard: 'Null',
      offboard: 'Null',
      release_license: 'Null',
      force_release_license: {
        who: 'AccountId32'
      }
    }
  },
  /**
<<<<<<< HEAD
   * Lookup195: pallet_collator_selection::pallet::Error<T>
=======
   * Lookup196: pallet_collator_selection::pallet::Error<T>
>>>>>>> 807186d3
   **/
  PalletCollatorSelectionError: {
    _enum: ['TooManyCandidates', 'Unknown', 'Permission', 'AlreadyHoldingLicense', 'NoLicense', 'AlreadyCandidate', 'NotCandidate', 'TooManyInvulnerables', 'TooFewInvulnerables', 'AlreadyInvulnerable', 'NotInvulnerable', 'NoAssociatedValidatorId', 'ValidatorNotRegistered']
  },
  /**
<<<<<<< HEAD
   * Lookup198: opal_runtime::runtime_common::SessionKeys
=======
   * Lookup199: opal_runtime::runtime_common::SessionKeys
>>>>>>> 807186d3
   **/
  OpalRuntimeRuntimeCommonSessionKeys: {
    aura: 'SpConsensusAuraSr25519AppSr25519Public'
  },
  /**
<<<<<<< HEAD
   * Lookup199: sp_consensus_aura::sr25519::app_sr25519::Public
   **/
  SpConsensusAuraSr25519AppSr25519Public: 'SpCoreSr25519Public',
  /**
   * Lookup200: sp_core::sr25519::Public
   **/
  SpCoreSr25519Public: '[u8;32]',
  /**
   * Lookup203: sp_core::crypto::KeyTypeId
   **/
  SpCoreCryptoKeyTypeId: '[u8;4]',
  /**
   * Lookup204: pallet_session::pallet::Call<T>
=======
   * Lookup200: sp_consensus_aura::sr25519::app_sr25519::Public
   **/
  SpConsensusAuraSr25519AppSr25519Public: 'SpCoreSr25519Public',
  /**
   * Lookup201: sp_core::sr25519::Public
   **/
  SpCoreSr25519Public: '[u8;32]',
  /**
   * Lookup204: sp_core::crypto::KeyTypeId
   **/
  SpCoreCryptoKeyTypeId: '[u8;4]',
  /**
   * Lookup205: pallet_session::pallet::Call<T>
>>>>>>> 807186d3
   **/
  PalletSessionCall: {
    _enum: {
      set_keys: {
        _alias: {
          keys_: 'keys',
        },
        keys_: 'OpalRuntimeRuntimeCommonSessionKeys',
        proof: 'Bytes',
      },
      purge_keys: 'Null'
    }
  },
  /**
<<<<<<< HEAD
   * Lookup205: pallet_session::pallet::Error<T>
=======
   * Lookup206: pallet_session::pallet::Error<T>
>>>>>>> 807186d3
   **/
  PalletSessionError: {
    _enum: ['InvalidProof', 'NoAssociatedValidatorId', 'DuplicatedKey', 'NoKeys', 'NoAccount']
  },
  /**
<<<<<<< HEAD
   * Lookup210: pallet_balances::BalanceLock<Balance>
=======
   * Lookup211: pallet_balances::types::BalanceLock<Balance>
>>>>>>> 807186d3
   **/
  PalletBalancesBalanceLock: {
    id: '[u8;8]',
    amount: 'u128',
    reasons: 'PalletBalancesReasons'
  },
  /**
<<<<<<< HEAD
   * Lookup211: pallet_balances::Reasons
=======
   * Lookup212: pallet_balances::types::Reasons
>>>>>>> 807186d3
   **/
  PalletBalancesReasons: {
    _enum: ['Fee', 'Misc', 'All']
  },
  /**
<<<<<<< HEAD
   * Lookup214: pallet_balances::ReserveData<ReserveIdentifier, Balance>
=======
   * Lookup215: pallet_balances::types::ReserveData<ReserveIdentifier, Balance>
>>>>>>> 807186d3
   **/
  PalletBalancesReserveData: {
    id: '[u8;16]',
    amount: 'u128'
  },
  /**
<<<<<<< HEAD
   * Lookup216: pallet_balances::pallet::Call<T, I>
=======
   * Lookup218: pallet_balances::types::IdAmount<Id, Balance>
   **/
  PalletBalancesIdAmount: {
    id: '[u8;16]',
    amount: 'u128'
  },
  /**
   * Lookup220: pallet_balances::pallet::Call<T, I>
>>>>>>> 807186d3
   **/
  PalletBalancesCall: {
    _enum: {
      transfer_allow_death: {
        dest: 'MultiAddress',
        value: 'Compact<u128>',
      },
      set_balance_deprecated: {
        who: 'MultiAddress',
        newFree: 'Compact<u128>',
        oldReserved: 'Compact<u128>',
      },
      force_transfer: {
        source: 'MultiAddress',
        dest: 'MultiAddress',
        value: 'Compact<u128>',
      },
      transfer_keep_alive: {
        dest: 'MultiAddress',
        value: 'Compact<u128>',
      },
      transfer_all: {
        dest: 'MultiAddress',
        keepAlive: 'bool',
      },
      force_unreserve: {
        who: 'MultiAddress',
        amount: 'u128',
      },
      upgrade_accounts: {
        who: 'Vec<AccountId32>',
      },
      transfer: {
        dest: 'MultiAddress',
        value: 'Compact<u128>',
      },
      force_set_balance: {
        who: 'MultiAddress',
        newFree: 'Compact<u128>'
      }
    }
  },
  /**
<<<<<<< HEAD
   * Lookup219: pallet_balances::pallet::Error<T, I>
=======
   * Lookup223: pallet_balances::pallet::Error<T, I>
>>>>>>> 807186d3
   **/
  PalletBalancesError: {
    _enum: ['VestingBalance', 'LiquidityRestrictions', 'InsufficientBalance', 'ExistentialDeposit', 'Expendability', 'ExistingVestingSchedule', 'DeadAccount', 'TooManyReserves', 'TooManyHolds', 'TooManyFreezes']
  },
  /**
<<<<<<< HEAD
   * Lookup220: pallet_timestamp::pallet::Call<T>
=======
   * Lookup224: pallet_timestamp::pallet::Call<T>
>>>>>>> 807186d3
   **/
  PalletTimestampCall: {
    _enum: {
      set: {
        now: 'Compact<u64>'
      }
    }
  },
  /**
<<<<<<< HEAD
   * Lookup222: pallet_transaction_payment::Releases
=======
   * Lookup226: pallet_transaction_payment::Releases
>>>>>>> 807186d3
   **/
  PalletTransactionPaymentReleases: {
    _enum: ['V1Ancient', 'V2']
  },
  /**
<<<<<<< HEAD
   * Lookup223: pallet_treasury::Proposal<sp_core::crypto::AccountId32, Balance>
=======
   * Lookup227: pallet_treasury::Proposal<sp_core::crypto::AccountId32, Balance>
>>>>>>> 807186d3
   **/
  PalletTreasuryProposal: {
    proposer: 'AccountId32',
    value: 'u128',
    beneficiary: 'AccountId32',
    bond: 'u128'
  },
  /**
<<<<<<< HEAD
   * Lookup225: pallet_treasury::pallet::Call<T, I>
=======
   * Lookup229: pallet_treasury::pallet::Call<T, I>
>>>>>>> 807186d3
   **/
  PalletTreasuryCall: {
    _enum: {
      propose_spend: {
        value: 'Compact<u128>',
        beneficiary: 'MultiAddress',
      },
      reject_proposal: {
        proposalId: 'Compact<u32>',
      },
      approve_proposal: {
        proposalId: 'Compact<u32>',
      },
      spend: {
        amount: 'Compact<u128>',
        beneficiary: 'MultiAddress',
      },
      remove_approval: {
        proposalId: 'Compact<u32>'
      }
    }
  },
  /**
<<<<<<< HEAD
   * Lookup227: frame_support::PalletId
   **/
  FrameSupportPalletId: '[u8;8]',
  /**
   * Lookup228: pallet_treasury::pallet::Error<T, I>
=======
   * Lookup231: frame_support::PalletId
   **/
  FrameSupportPalletId: '[u8;8]',
  /**
   * Lookup232: pallet_treasury::pallet::Error<T, I>
>>>>>>> 807186d3
   **/
  PalletTreasuryError: {
    _enum: ['InsufficientProposersBalance', 'InvalidIndex', 'TooManyApprovals', 'InsufficientPermission', 'ProposalNotApproved']
  },
  /**
<<<<<<< HEAD
   * Lookup229: pallet_sudo::pallet::Call<T>
=======
   * Lookup233: pallet_sudo::pallet::Call<T>
>>>>>>> 807186d3
   **/
  PalletSudoCall: {
    _enum: {
      sudo: {
        call: 'Call',
      },
      sudo_unchecked_weight: {
        call: 'Call',
        weight: 'SpWeightsWeightV2Weight',
      },
      set_key: {
        _alias: {
          new_: 'new',
        },
        new_: 'MultiAddress',
      },
      sudo_as: {
        who: 'MultiAddress',
        call: 'Call'
      }
    }
  },
  /**
<<<<<<< HEAD
   * Lookup231: orml_vesting::module::Call<T>
=======
   * Lookup235: orml_vesting::module::Call<T>
>>>>>>> 807186d3
   **/
  OrmlVestingModuleCall: {
    _enum: {
      claim: 'Null',
      vested_transfer: {
        dest: 'MultiAddress',
        schedule: 'OrmlVestingVestingSchedule',
      },
      update_vesting_schedules: {
        who: 'MultiAddress',
        vestingSchedules: 'Vec<OrmlVestingVestingSchedule>',
      },
      claim_for: {
        dest: 'MultiAddress'
      }
    }
  },
  /**
<<<<<<< HEAD
   * Lookup233: orml_xtokens::module::Call<T>
=======
   * Lookup237: orml_xtokens::module::Call<T>
>>>>>>> 807186d3
   **/
  OrmlXtokensModuleCall: {
    _enum: {
      transfer: {
        currencyId: 'PalletForeignAssetsAssetIds',
        amount: 'u128',
        dest: 'XcmVersionedMultiLocation',
        destWeightLimit: 'XcmV3WeightLimit',
      },
      transfer_multiasset: {
        asset: 'XcmVersionedMultiAsset',
        dest: 'XcmVersionedMultiLocation',
        destWeightLimit: 'XcmV3WeightLimit',
      },
      transfer_with_fee: {
        currencyId: 'PalletForeignAssetsAssetIds',
        amount: 'u128',
        fee: 'u128',
        dest: 'XcmVersionedMultiLocation',
        destWeightLimit: 'XcmV3WeightLimit',
      },
      transfer_multiasset_with_fee: {
        asset: 'XcmVersionedMultiAsset',
        fee: 'XcmVersionedMultiAsset',
        dest: 'XcmVersionedMultiLocation',
        destWeightLimit: 'XcmV3WeightLimit',
      },
      transfer_multicurrencies: {
        currencies: 'Vec<(PalletForeignAssetsAssetIds,u128)>',
        feeItem: 'u32',
        dest: 'XcmVersionedMultiLocation',
        destWeightLimit: 'XcmV3WeightLimit',
      },
      transfer_multiassets: {
        assets: 'XcmVersionedMultiAssets',
        feeItem: 'u32',
        dest: 'XcmVersionedMultiLocation',
        destWeightLimit: 'XcmV3WeightLimit'
      }
    }
  },
  /**
<<<<<<< HEAD
   * Lookup234: xcm::VersionedMultiAsset
=======
   * Lookup238: xcm::VersionedMultiAsset
>>>>>>> 807186d3
   **/
  XcmVersionedMultiAsset: {
    _enum: {
      __Unused0: 'Null',
      V2: 'XcmV2MultiAsset',
      __Unused2: 'Null',
      V3: 'XcmV3MultiAsset'
    }
  },
  /**
<<<<<<< HEAD
   * Lookup237: orml_tokens::module::Call<T>
=======
   * Lookup241: orml_tokens::module::Call<T>
>>>>>>> 807186d3
   **/
  OrmlTokensModuleCall: {
    _enum: {
      transfer: {
        dest: 'MultiAddress',
        currencyId: 'PalletForeignAssetsAssetIds',
        amount: 'Compact<u128>',
      },
      transfer_all: {
        dest: 'MultiAddress',
        currencyId: 'PalletForeignAssetsAssetIds',
        keepAlive: 'bool',
      },
      transfer_keep_alive: {
        dest: 'MultiAddress',
        currencyId: 'PalletForeignAssetsAssetIds',
        amount: 'Compact<u128>',
      },
      force_transfer: {
        source: 'MultiAddress',
        dest: 'MultiAddress',
        currencyId: 'PalletForeignAssetsAssetIds',
        amount: 'Compact<u128>',
      },
      set_balance: {
        who: 'MultiAddress',
        currencyId: 'PalletForeignAssetsAssetIds',
        newFree: 'Compact<u128>',
        newReserved: 'Compact<u128>'
      }
    }
  },
  /**
<<<<<<< HEAD
   * Lookup238: pallet_identity::pallet::Call<T>
=======
   * Lookup242: pallet_identity::pallet::Call<T>
>>>>>>> 807186d3
   **/
  PalletIdentityCall: {
    _enum: {
      add_registrar: {
        account: 'MultiAddress',
      },
      set_identity: {
        info: 'PalletIdentityIdentityInfo',
      },
      set_subs: {
        subs: 'Vec<(AccountId32,Data)>',
      },
      clear_identity: 'Null',
      request_judgement: {
        regIndex: 'Compact<u32>',
        maxFee: 'Compact<u128>',
      },
      cancel_request: {
        regIndex: 'u32',
      },
      set_fee: {
        index: 'Compact<u32>',
        fee: 'Compact<u128>',
      },
      set_account_id: {
        _alias: {
          new_: 'new',
        },
        index: 'Compact<u32>',
        new_: 'MultiAddress',
      },
      set_fields: {
        index: 'Compact<u32>',
        fields: 'PalletIdentityBitFlags',
      },
      provide_judgement: {
        regIndex: 'Compact<u32>',
        target: 'MultiAddress',
        judgement: 'PalletIdentityJudgement',
        identity: 'H256',
      },
      kill_identity: {
        target: 'MultiAddress',
      },
      add_sub: {
        sub: 'MultiAddress',
        data: 'Data',
      },
      rename_sub: {
        sub: 'MultiAddress',
        data: 'Data',
      },
      remove_sub: {
        sub: 'MultiAddress',
      },
      quit_sub: 'Null',
      force_insert_identities: {
        identities: 'Vec<(AccountId32,PalletIdentityRegistration)>',
      },
      force_remove_identities: {
        identities: 'Vec<AccountId32>',
      },
      force_set_subs: {
        subs: 'Vec<(AccountId32,(u128,Vec<(AccountId32,Data)>))>'
      }
    }
  },
  /**
<<<<<<< HEAD
   * Lookup239: pallet_identity::types::IdentityInfo<FieldLimit>
=======
   * Lookup243: pallet_identity::types::IdentityInfo<FieldLimit>
>>>>>>> 807186d3
   **/
  PalletIdentityIdentityInfo: {
    additional: 'Vec<(Data,Data)>',
    display: 'Data',
    legal: 'Data',
    web: 'Data',
    riot: 'Data',
    email: 'Data',
    pgpFingerprint: 'Option<[u8;20]>',
    image: 'Data',
    twitter: 'Data'
  },
  /**
<<<<<<< HEAD
   * Lookup275: pallet_identity::types::BitFlags<pallet_identity::types::IdentityField>
=======
   * Lookup279: pallet_identity::types::BitFlags<pallet_identity::types::IdentityField>
>>>>>>> 807186d3
   **/
  PalletIdentityBitFlags: {
    _bitLength: 64,
    Display: 1,
    Legal: 2,
    Web: 4,
    Riot: 8,
    Email: 16,
    PgpFingerprint: 32,
    Image: 64,
    Twitter: 128
  },
  /**
<<<<<<< HEAD
   * Lookup276: pallet_identity::types::IdentityField
=======
   * Lookup280: pallet_identity::types::IdentityField
>>>>>>> 807186d3
   **/
  PalletIdentityIdentityField: {
    _enum: ['__Unused0', 'Display', 'Legal', '__Unused3', 'Web', '__Unused5', '__Unused6', '__Unused7', 'Riot', '__Unused9', '__Unused10', '__Unused11', '__Unused12', '__Unused13', '__Unused14', '__Unused15', 'Email', '__Unused17', '__Unused18', '__Unused19', '__Unused20', '__Unused21', '__Unused22', '__Unused23', '__Unused24', '__Unused25', '__Unused26', '__Unused27', '__Unused28', '__Unused29', '__Unused30', '__Unused31', 'PgpFingerprint', '__Unused33', '__Unused34', '__Unused35', '__Unused36', '__Unused37', '__Unused38', '__Unused39', '__Unused40', '__Unused41', '__Unused42', '__Unused43', '__Unused44', '__Unused45', '__Unused46', '__Unused47', '__Unused48', '__Unused49', '__Unused50', '__Unused51', '__Unused52', '__Unused53', '__Unused54', '__Unused55', '__Unused56', '__Unused57', '__Unused58', '__Unused59', '__Unused60', '__Unused61', '__Unused62', '__Unused63', 'Image', '__Unused65', '__Unused66', '__Unused67', '__Unused68', '__Unused69', '__Unused70', '__Unused71', '__Unused72', '__Unused73', '__Unused74', '__Unused75', '__Unused76', '__Unused77', '__Unused78', '__Unused79', '__Unused80', '__Unused81', '__Unused82', '__Unused83', '__Unused84', '__Unused85', '__Unused86', '__Unused87', '__Unused88', '__Unused89', '__Unused90', '__Unused91', '__Unused92', '__Unused93', '__Unused94', '__Unused95', '__Unused96', '__Unused97', '__Unused98', '__Unused99', '__Unused100', '__Unused101', '__Unused102', '__Unused103', '__Unused104', '__Unused105', '__Unused106', '__Unused107', '__Unused108', '__Unused109', '__Unused110', '__Unused111', '__Unused112', '__Unused113', '__Unused114', '__Unused115', '__Unused116', '__Unused117', '__Unused118', '__Unused119', '__Unused120', '__Unused121', '__Unused122', '__Unused123', '__Unused124', '__Unused125', '__Unused126', '__Unused127', 'Twitter']
  },
  /**
<<<<<<< HEAD
   * Lookup277: pallet_identity::types::Judgement<Balance>
=======
   * Lookup281: pallet_identity::types::Judgement<Balance>
>>>>>>> 807186d3
   **/
  PalletIdentityJudgement: {
    _enum: {
      Unknown: 'Null',
      FeePaid: 'u128',
      Reasonable: 'Null',
      KnownGood: 'Null',
      OutOfDate: 'Null',
      LowQuality: 'Null',
      Erroneous: 'Null'
    }
  },
  /**
<<<<<<< HEAD
   * Lookup280: pallet_identity::types::Registration<Balance, MaxJudgements, MaxAdditionalFields>
=======
   * Lookup284: pallet_identity::types::Registration<Balance, MaxJudgements, MaxAdditionalFields>
>>>>>>> 807186d3
   **/
  PalletIdentityRegistration: {
    judgements: 'Vec<(u32,PalletIdentityJudgement)>',
    deposit: 'u128',
    info: 'PalletIdentityIdentityInfo'
  },
  /**
<<<<<<< HEAD
   * Lookup288: pallet_preimage::pallet::Call<T>
=======
   * Lookup292: pallet_preimage::pallet::Call<T>
>>>>>>> 807186d3
   **/
  PalletPreimageCall: {
    _enum: {
      note_preimage: {
        bytes: 'Bytes',
      },
      unnote_preimage: {
        _alias: {
          hash_: 'hash',
        },
        hash_: 'H256',
      },
      request_preimage: {
        _alias: {
          hash_: 'hash',
        },
        hash_: 'H256',
      },
      unrequest_preimage: {
        _alias: {
          hash_: 'hash',
        },
        hash_: 'H256'
      }
    }
  },
  /**
<<<<<<< HEAD
   * Lookup289: cumulus_pallet_xcmp_queue::pallet::Call<T>
=======
   * Lookup293: cumulus_pallet_xcmp_queue::pallet::Call<T>
>>>>>>> 807186d3
   **/
  CumulusPalletXcmpQueueCall: {
    _enum: {
      service_overweight: {
        index: 'u64',
        weightLimit: 'SpWeightsWeightV2Weight',
      },
      suspend_xcm_execution: 'Null',
      resume_xcm_execution: 'Null',
      update_suspend_threshold: {
        _alias: {
          new_: 'new',
        },
        new_: 'u32',
      },
      update_drop_threshold: {
        _alias: {
          new_: 'new',
        },
        new_: 'u32',
      },
      update_resume_threshold: {
        _alias: {
          new_: 'new',
        },
        new_: 'u32',
      },
      update_threshold_weight: {
        _alias: {
          new_: 'new',
        },
        new_: 'SpWeightsWeightV2Weight',
      },
      update_weight_restrict_decay: {
        _alias: {
          new_: 'new',
        },
        new_: 'SpWeightsWeightV2Weight',
      },
      update_xcmp_max_individual_weight: {
        _alias: {
          new_: 'new',
        },
        new_: 'SpWeightsWeightV2Weight'
      }
    }
  },
  /**
<<<<<<< HEAD
   * Lookup290: pallet_xcm::pallet::Call<T>
=======
   * Lookup294: pallet_xcm::pallet::Call<T>
>>>>>>> 807186d3
   **/
  PalletXcmCall: {
    _enum: {
      send: {
        dest: 'XcmVersionedMultiLocation',
        message: 'XcmVersionedXcm',
      },
      teleport_assets: {
        dest: 'XcmVersionedMultiLocation',
        beneficiary: 'XcmVersionedMultiLocation',
        assets: 'XcmVersionedMultiAssets',
        feeAssetItem: 'u32',
      },
      reserve_transfer_assets: {
        dest: 'XcmVersionedMultiLocation',
        beneficiary: 'XcmVersionedMultiLocation',
        assets: 'XcmVersionedMultiAssets',
        feeAssetItem: 'u32',
      },
      execute: {
        message: 'XcmVersionedXcm',
        maxWeight: 'SpWeightsWeightV2Weight',
      },
      force_xcm_version: {
        location: 'XcmV3MultiLocation',
        xcmVersion: 'u32',
      },
      force_default_xcm_version: {
        maybeXcmVersion: 'Option<u32>',
      },
      force_subscribe_version_notify: {
        location: 'XcmVersionedMultiLocation',
      },
      force_unsubscribe_version_notify: {
        location: 'XcmVersionedMultiLocation',
      },
      limited_reserve_transfer_assets: {
        dest: 'XcmVersionedMultiLocation',
        beneficiary: 'XcmVersionedMultiLocation',
        assets: 'XcmVersionedMultiAssets',
        feeAssetItem: 'u32',
        weightLimit: 'XcmV3WeightLimit',
      },
      limited_teleport_assets: {
        dest: 'XcmVersionedMultiLocation',
        beneficiary: 'XcmVersionedMultiLocation',
        assets: 'XcmVersionedMultiAssets',
        feeAssetItem: 'u32',
        weightLimit: 'XcmV3WeightLimit',
      },
      force_suspension: {
        suspended: 'bool'
      }
    }
  },
  /**
<<<<<<< HEAD
   * Lookup291: xcm::VersionedXcm<RuntimeCall>
=======
   * Lookup295: xcm::VersionedXcm<RuntimeCall>
>>>>>>> 807186d3
   **/
  XcmVersionedXcm: {
    _enum: {
      __Unused0: 'Null',
      __Unused1: 'Null',
      V2: 'XcmV2Xcm',
      V3: 'XcmV3Xcm'
    }
  },
  /**
<<<<<<< HEAD
   * Lookup292: xcm::v2::Xcm<RuntimeCall>
   **/
  XcmV2Xcm: 'Vec<XcmV2Instruction>',
  /**
   * Lookup294: xcm::v2::Instruction<RuntimeCall>
=======
   * Lookup296: xcm::v2::Xcm<RuntimeCall>
   **/
  XcmV2Xcm: 'Vec<XcmV2Instruction>',
  /**
   * Lookup298: xcm::v2::Instruction<RuntimeCall>
>>>>>>> 807186d3
   **/
  XcmV2Instruction: {
    _enum: {
      WithdrawAsset: 'XcmV2MultiassetMultiAssets',
      ReserveAssetDeposited: 'XcmV2MultiassetMultiAssets',
      ReceiveTeleportedAsset: 'XcmV2MultiassetMultiAssets',
      QueryResponse: {
        queryId: 'Compact<u64>',
        response: 'XcmV2Response',
        maxWeight: 'Compact<u64>',
      },
      TransferAsset: {
        assets: 'XcmV2MultiassetMultiAssets',
        beneficiary: 'XcmV2MultiLocation',
      },
      TransferReserveAsset: {
        assets: 'XcmV2MultiassetMultiAssets',
        dest: 'XcmV2MultiLocation',
        xcm: 'XcmV2Xcm',
      },
      Transact: {
        originType: 'XcmV2OriginKind',
        requireWeightAtMost: 'Compact<u64>',
        call: 'XcmDoubleEncoded',
      },
      HrmpNewChannelOpenRequest: {
        sender: 'Compact<u32>',
        maxMessageSize: 'Compact<u32>',
        maxCapacity: 'Compact<u32>',
      },
      HrmpChannelAccepted: {
        recipient: 'Compact<u32>',
      },
      HrmpChannelClosing: {
        initiator: 'Compact<u32>',
        sender: 'Compact<u32>',
        recipient: 'Compact<u32>',
      },
      ClearOrigin: 'Null',
      DescendOrigin: 'XcmV2MultilocationJunctions',
      ReportError: {
        queryId: 'Compact<u64>',
        dest: 'XcmV2MultiLocation',
        maxResponseWeight: 'Compact<u64>',
      },
      DepositAsset: {
        assets: 'XcmV2MultiassetMultiAssetFilter',
        maxAssets: 'Compact<u32>',
        beneficiary: 'XcmV2MultiLocation',
      },
      DepositReserveAsset: {
        assets: 'XcmV2MultiassetMultiAssetFilter',
        maxAssets: 'Compact<u32>',
        dest: 'XcmV2MultiLocation',
        xcm: 'XcmV2Xcm',
      },
      ExchangeAsset: {
        give: 'XcmV2MultiassetMultiAssetFilter',
        receive: 'XcmV2MultiassetMultiAssets',
      },
      InitiateReserveWithdraw: {
        assets: 'XcmV2MultiassetMultiAssetFilter',
        reserve: 'XcmV2MultiLocation',
        xcm: 'XcmV2Xcm',
      },
      InitiateTeleport: {
        assets: 'XcmV2MultiassetMultiAssetFilter',
        dest: 'XcmV2MultiLocation',
        xcm: 'XcmV2Xcm',
      },
      QueryHolding: {
        queryId: 'Compact<u64>',
        dest: 'XcmV2MultiLocation',
        assets: 'XcmV2MultiassetMultiAssetFilter',
        maxResponseWeight: 'Compact<u64>',
      },
      BuyExecution: {
        fees: 'XcmV2MultiAsset',
        weightLimit: 'XcmV2WeightLimit',
      },
      RefundSurplus: 'Null',
      SetErrorHandler: 'XcmV2Xcm',
      SetAppendix: 'XcmV2Xcm',
      ClearError: 'Null',
      ClaimAsset: {
        assets: 'XcmV2MultiassetMultiAssets',
        ticket: 'XcmV2MultiLocation',
      },
      Trap: 'Compact<u64>',
      SubscribeVersion: {
        queryId: 'Compact<u64>',
        maxResponseWeight: 'Compact<u64>',
      },
      UnsubscribeVersion: 'Null'
    }
  },
  /**
<<<<<<< HEAD
   * Lookup295: xcm::v2::Response
=======
   * Lookup299: xcm::v2::Response
>>>>>>> 807186d3
   **/
  XcmV2Response: {
    _enum: {
      Null: 'Null',
      Assets: 'XcmV2MultiassetMultiAssets',
      ExecutionResult: 'Option<(u32,XcmV2TraitsError)>',
      Version: 'u32'
    }
  },
  /**
<<<<<<< HEAD
   * Lookup298: xcm::v2::traits::Error
=======
   * Lookup302: xcm::v2::traits::Error
>>>>>>> 807186d3
   **/
  XcmV2TraitsError: {
    _enum: {
      Overflow: 'Null',
      Unimplemented: 'Null',
      UntrustedReserveLocation: 'Null',
      UntrustedTeleportLocation: 'Null',
      MultiLocationFull: 'Null',
      MultiLocationNotInvertible: 'Null',
      BadOrigin: 'Null',
      InvalidLocation: 'Null',
      AssetNotFound: 'Null',
      FailedToTransactAsset: 'Null',
      NotWithdrawable: 'Null',
      LocationCannotHold: 'Null',
      ExceedsMaxMessageSize: 'Null',
      DestinationUnsupported: 'Null',
      Transport: 'Null',
      Unroutable: 'Null',
      UnknownClaim: 'Null',
      FailedToDecode: 'Null',
      MaxWeightInvalid: 'Null',
      NotHoldingFees: 'Null',
      TooExpensive: 'Null',
      Trap: 'u64',
      UnhandledXcmVersion: 'Null',
      WeightLimitReached: 'u64',
      Barrier: 'Null',
      WeightNotComputable: 'Null'
    }
  },
  /**
<<<<<<< HEAD
   * Lookup299: xcm::v2::multiasset::MultiAssetFilter
=======
   * Lookup303: xcm::v2::multiasset::MultiAssetFilter
>>>>>>> 807186d3
   **/
  XcmV2MultiassetMultiAssetFilter: {
    _enum: {
      Definite: 'XcmV2MultiassetMultiAssets',
      Wild: 'XcmV2MultiassetWildMultiAsset'
    }
  },
  /**
<<<<<<< HEAD
   * Lookup300: xcm::v2::multiasset::WildMultiAsset
=======
   * Lookup304: xcm::v2::multiasset::WildMultiAsset
>>>>>>> 807186d3
   **/
  XcmV2MultiassetWildMultiAsset: {
    _enum: {
      All: 'Null',
      AllOf: {
        id: 'XcmV2MultiassetAssetId',
        fun: 'XcmV2MultiassetWildFungibility'
      }
    }
  },
  /**
<<<<<<< HEAD
   * Lookup301: xcm::v2::multiasset::WildFungibility
=======
   * Lookup305: xcm::v2::multiasset::WildFungibility
>>>>>>> 807186d3
   **/
  XcmV2MultiassetWildFungibility: {
    _enum: ['Fungible', 'NonFungible']
  },
  /**
<<<<<<< HEAD
   * Lookup302: xcm::v2::WeightLimit
=======
   * Lookup306: xcm::v2::WeightLimit
>>>>>>> 807186d3
   **/
  XcmV2WeightLimit: {
    _enum: {
      Unlimited: 'Null',
      Limited: 'Compact<u64>'
    }
  },
  /**
<<<<<<< HEAD
   * Lookup311: cumulus_pallet_xcm::pallet::Call<T>
   **/
  CumulusPalletXcmCall: 'Null',
  /**
   * Lookup312: cumulus_pallet_dmp_queue::pallet::Call<T>
=======
   * Lookup315: cumulus_pallet_xcm::pallet::Call<T>
   **/
  CumulusPalletXcmCall: 'Null',
  /**
   * Lookup316: cumulus_pallet_dmp_queue::pallet::Call<T>
>>>>>>> 807186d3
   **/
  CumulusPalletDmpQueueCall: {
    _enum: {
      service_overweight: {
        index: 'u64',
        weightLimit: 'SpWeightsWeightV2Weight'
      }
    }
  },
  /**
<<<<<<< HEAD
   * Lookup313: pallet_inflation::pallet::Call<T>
=======
   * Lookup317: pallet_inflation::pallet::Call<T>
>>>>>>> 807186d3
   **/
  PalletInflationCall: {
    _enum: {
      start_inflation: {
        inflationStartRelayBlock: 'u32'
      }
    }
  },
  /**
<<<<<<< HEAD
   * Lookup314: pallet_unique::pallet::Call<T>
=======
   * Lookup318: pallet_unique::pallet::Call<T>
>>>>>>> 807186d3
   **/
  PalletUniqueCall: {
    _enum: {
      create_collection: {
        collectionName: 'Vec<u16>',
        collectionDescription: 'Vec<u16>',
        tokenPrefix: 'Bytes',
        mode: 'UpDataStructsCollectionMode',
      },
      create_collection_ex: {
        data: 'UpDataStructsCreateCollectionData',
      },
      destroy_collection: {
        collectionId: 'u32',
      },
      add_to_allow_list: {
        collectionId: 'u32',
        address: 'PalletEvmAccountBasicCrossAccountIdRepr',
      },
      remove_from_allow_list: {
        collectionId: 'u32',
        address: 'PalletEvmAccountBasicCrossAccountIdRepr',
      },
      change_collection_owner: {
        collectionId: 'u32',
        newOwner: 'AccountId32',
      },
      add_collection_admin: {
        collectionId: 'u32',
        newAdminId: 'PalletEvmAccountBasicCrossAccountIdRepr',
      },
      remove_collection_admin: {
        collectionId: 'u32',
        accountId: 'PalletEvmAccountBasicCrossAccountIdRepr',
      },
      set_collection_sponsor: {
        collectionId: 'u32',
        newSponsor: 'AccountId32',
      },
      confirm_sponsorship: {
        collectionId: 'u32',
      },
      remove_collection_sponsor: {
        collectionId: 'u32',
      },
      create_item: {
        collectionId: 'u32',
        owner: 'PalletEvmAccountBasicCrossAccountIdRepr',
        data: 'UpDataStructsCreateItemData',
      },
      create_multiple_items: {
        collectionId: 'u32',
        owner: 'PalletEvmAccountBasicCrossAccountIdRepr',
        itemsData: 'Vec<UpDataStructsCreateItemData>',
      },
      set_collection_properties: {
        collectionId: 'u32',
        properties: 'Vec<UpDataStructsProperty>',
      },
      delete_collection_properties: {
        collectionId: 'u32',
        propertyKeys: 'Vec<Bytes>',
      },
      set_token_properties: {
        collectionId: 'u32',
        tokenId: 'u32',
        properties: 'Vec<UpDataStructsProperty>',
      },
      delete_token_properties: {
        collectionId: 'u32',
        tokenId: 'u32',
        propertyKeys: 'Vec<Bytes>',
      },
      set_token_property_permissions: {
        collectionId: 'u32',
        propertyPermissions: 'Vec<UpDataStructsPropertyKeyPermission>',
      },
      create_multiple_items_ex: {
        collectionId: 'u32',
        data: 'UpDataStructsCreateItemExData',
      },
      set_transfers_enabled_flag: {
        collectionId: 'u32',
        value: 'bool',
      },
      burn_item: {
        collectionId: 'u32',
        itemId: 'u32',
        value: 'u128',
      },
      burn_from: {
        collectionId: 'u32',
        from: 'PalletEvmAccountBasicCrossAccountIdRepr',
        itemId: 'u32',
        value: 'u128',
      },
      transfer: {
        recipient: 'PalletEvmAccountBasicCrossAccountIdRepr',
        collectionId: 'u32',
        itemId: 'u32',
        value: 'u128',
      },
      approve: {
        spender: 'PalletEvmAccountBasicCrossAccountIdRepr',
        collectionId: 'u32',
        itemId: 'u32',
        amount: 'u128',
      },
      approve_from: {
        from: 'PalletEvmAccountBasicCrossAccountIdRepr',
        to: 'PalletEvmAccountBasicCrossAccountIdRepr',
        collectionId: 'u32',
        itemId: 'u32',
        amount: 'u128',
      },
      transfer_from: {
        from: 'PalletEvmAccountBasicCrossAccountIdRepr',
        recipient: 'PalletEvmAccountBasicCrossAccountIdRepr',
        collectionId: 'u32',
        itemId: 'u32',
        value: 'u128',
      },
      set_collection_limits: {
        collectionId: 'u32',
        newLimit: 'UpDataStructsCollectionLimits',
      },
      set_collection_permissions: {
        collectionId: 'u32',
        newPermission: 'UpDataStructsCollectionPermissions',
      },
      repartition: {
        collectionId: 'u32',
        tokenId: 'u32',
        amount: 'u128',
      },
      set_allowance_for_all: {
        collectionId: 'u32',
        operator: 'PalletEvmAccountBasicCrossAccountIdRepr',
        approve: 'bool',
      },
      force_repair_collection: {
        collectionId: 'u32',
      },
      force_repair_item: {
        collectionId: 'u32',
        itemId: 'u32'
      }
    }
  },
  /**
<<<<<<< HEAD
   * Lookup319: up_data_structs::CollectionMode
=======
   * Lookup323: up_data_structs::CollectionMode
>>>>>>> 807186d3
   **/
  UpDataStructsCollectionMode: {
    _enum: {
      NFT: 'Null',
      Fungible: 'u8',
      ReFungible: 'Null'
    }
  },
  /**
<<<<<<< HEAD
   * Lookup320: up_data_structs::CreateCollectionData<sp_core::crypto::AccountId32>
=======
   * Lookup324: up_data_structs::CreateCollectionData<sp_core::crypto::AccountId32>
>>>>>>> 807186d3
   **/
  UpDataStructsCreateCollectionData: {
    mode: 'UpDataStructsCollectionMode',
    access: 'Option<UpDataStructsAccessMode>',
    name: 'Vec<u16>',
    description: 'Vec<u16>',
    tokenPrefix: 'Bytes',
    pendingSponsor: 'Option<AccountId32>',
    limits: 'Option<UpDataStructsCollectionLimits>',
    permissions: 'Option<UpDataStructsCollectionPermissions>',
    tokenPropertyPermissions: 'Vec<UpDataStructsPropertyKeyPermission>',
    properties: 'Vec<UpDataStructsProperty>'
  },
  /**
<<<<<<< HEAD
   * Lookup322: up_data_structs::AccessMode
=======
   * Lookup326: up_data_structs::AccessMode
>>>>>>> 807186d3
   **/
  UpDataStructsAccessMode: {
    _enum: ['Normal', 'AllowList']
  },
  /**
<<<<<<< HEAD
   * Lookup324: up_data_structs::CollectionLimits
=======
   * Lookup328: up_data_structs::CollectionLimits
>>>>>>> 807186d3
   **/
  UpDataStructsCollectionLimits: {
    accountTokenOwnershipLimit: 'Option<u32>',
    sponsoredDataSize: 'Option<u32>',
    sponsoredDataRateLimit: 'Option<UpDataStructsSponsoringRateLimit>',
    tokenLimit: 'Option<u32>',
    sponsorTransferTimeout: 'Option<u32>',
    sponsorApproveTimeout: 'Option<u32>',
    ownerCanTransfer: 'Option<bool>',
    ownerCanDestroy: 'Option<bool>',
    transfersEnabled: 'Option<bool>'
  },
  /**
<<<<<<< HEAD
   * Lookup326: up_data_structs::SponsoringRateLimit
=======
   * Lookup330: up_data_structs::SponsoringRateLimit
>>>>>>> 807186d3
   **/
  UpDataStructsSponsoringRateLimit: {
    _enum: {
      SponsoringDisabled: 'Null',
      Blocks: 'u32'
    }
  },
  /**
<<<<<<< HEAD
   * Lookup329: up_data_structs::CollectionPermissions
=======
   * Lookup333: up_data_structs::CollectionPermissions
>>>>>>> 807186d3
   **/
  UpDataStructsCollectionPermissions: {
    access: 'Option<UpDataStructsAccessMode>',
    mintMode: 'Option<bool>',
    nesting: 'Option<UpDataStructsNestingPermissions>'
  },
  /**
<<<<<<< HEAD
   * Lookup331: up_data_structs::NestingPermissions
=======
   * Lookup335: up_data_structs::NestingPermissions
>>>>>>> 807186d3
   **/
  UpDataStructsNestingPermissions: {
    tokenOwner: 'bool',
    collectionAdmin: 'bool',
    restricted: 'Option<UpDataStructsOwnerRestrictedSet>'
  },
  /**
<<<<<<< HEAD
   * Lookup333: up_data_structs::OwnerRestrictedSet
   **/
  UpDataStructsOwnerRestrictedSet: 'BTreeSet<u32>',
  /**
   * Lookup338: up_data_structs::PropertyKeyPermission
=======
   * Lookup337: up_data_structs::OwnerRestrictedSet
   **/
  UpDataStructsOwnerRestrictedSet: 'BTreeSet<u32>',
  /**
   * Lookup342: up_data_structs::PropertyKeyPermission
>>>>>>> 807186d3
   **/
  UpDataStructsPropertyKeyPermission: {
    key: 'Bytes',
    permission: 'UpDataStructsPropertyPermission'
  },
  /**
<<<<<<< HEAD
   * Lookup339: up_data_structs::PropertyPermission
=======
   * Lookup343: up_data_structs::PropertyPermission
>>>>>>> 807186d3
   **/
  UpDataStructsPropertyPermission: {
    mutable: 'bool',
    collectionAdmin: 'bool',
    tokenOwner: 'bool'
  },
  /**
<<<<<<< HEAD
   * Lookup342: up_data_structs::Property
=======
   * Lookup346: up_data_structs::Property
>>>>>>> 807186d3
   **/
  UpDataStructsProperty: {
    key: 'Bytes',
    value: 'Bytes'
  },
  /**
<<<<<<< HEAD
   * Lookup345: up_data_structs::CreateItemData
=======
   * Lookup349: up_data_structs::CreateItemData
>>>>>>> 807186d3
   **/
  UpDataStructsCreateItemData: {
    _enum: {
      NFT: 'UpDataStructsCreateNftData',
      Fungible: 'UpDataStructsCreateFungibleData',
      ReFungible: 'UpDataStructsCreateReFungibleData'
    }
  },
  /**
<<<<<<< HEAD
   * Lookup346: up_data_structs::CreateNftData
=======
   * Lookup350: up_data_structs::CreateNftData
>>>>>>> 807186d3
   **/
  UpDataStructsCreateNftData: {
    properties: 'Vec<UpDataStructsProperty>'
  },
  /**
<<<<<<< HEAD
   * Lookup347: up_data_structs::CreateFungibleData
=======
   * Lookup351: up_data_structs::CreateFungibleData
>>>>>>> 807186d3
   **/
  UpDataStructsCreateFungibleData: {
    value: 'u128'
  },
  /**
<<<<<<< HEAD
   * Lookup348: up_data_structs::CreateReFungibleData
=======
   * Lookup352: up_data_structs::CreateReFungibleData
>>>>>>> 807186d3
   **/
  UpDataStructsCreateReFungibleData: {
    pieces: 'u128',
    properties: 'Vec<UpDataStructsProperty>'
  },
  /**
<<<<<<< HEAD
   * Lookup351: up_data_structs::CreateItemExData<pallet_evm::account::BasicCrossAccountIdRepr<sp_core::crypto::AccountId32>>
=======
   * Lookup355: up_data_structs::CreateItemExData<pallet_evm::account::BasicCrossAccountIdRepr<sp_core::crypto::AccountId32>>
>>>>>>> 807186d3
   **/
  UpDataStructsCreateItemExData: {
    _enum: {
      NFT: 'Vec<UpDataStructsCreateNftExData>',
      Fungible: 'BTreeMap<PalletEvmAccountBasicCrossAccountIdRepr, u128>',
      RefungibleMultipleItems: 'Vec<UpDataStructsCreateRefungibleExSingleOwner>',
      RefungibleMultipleOwners: 'UpDataStructsCreateRefungibleExMultipleOwners'
    }
  },
  /**
<<<<<<< HEAD
   * Lookup353: up_data_structs::CreateNftExData<pallet_evm::account::BasicCrossAccountIdRepr<sp_core::crypto::AccountId32>>
=======
   * Lookup357: up_data_structs::CreateNftExData<pallet_evm::account::BasicCrossAccountIdRepr<sp_core::crypto::AccountId32>>
>>>>>>> 807186d3
   **/
  UpDataStructsCreateNftExData: {
    properties: 'Vec<UpDataStructsProperty>',
    owner: 'PalletEvmAccountBasicCrossAccountIdRepr'
  },
  /**
<<<<<<< HEAD
   * Lookup360: up_data_structs::CreateRefungibleExSingleOwner<pallet_evm::account::BasicCrossAccountIdRepr<sp_core::crypto::AccountId32>>
=======
   * Lookup364: up_data_structs::CreateRefungibleExSingleOwner<pallet_evm::account::BasicCrossAccountIdRepr<sp_core::crypto::AccountId32>>
>>>>>>> 807186d3
   **/
  UpDataStructsCreateRefungibleExSingleOwner: {
    user: 'PalletEvmAccountBasicCrossAccountIdRepr',
    pieces: 'u128',
    properties: 'Vec<UpDataStructsProperty>'
  },
  /**
<<<<<<< HEAD
   * Lookup362: up_data_structs::CreateRefungibleExMultipleOwners<pallet_evm::account::BasicCrossAccountIdRepr<sp_core::crypto::AccountId32>>
=======
   * Lookup366: up_data_structs::CreateRefungibleExMultipleOwners<pallet_evm::account::BasicCrossAccountIdRepr<sp_core::crypto::AccountId32>>
>>>>>>> 807186d3
   **/
  UpDataStructsCreateRefungibleExMultipleOwners: {
    users: 'BTreeMap<PalletEvmAccountBasicCrossAccountIdRepr, u128>',
    properties: 'Vec<UpDataStructsProperty>'
  },
  /**
<<<<<<< HEAD
   * Lookup363: pallet_configuration::pallet::Call<T>
=======
   * Lookup367: pallet_configuration::pallet::Call<T>
>>>>>>> 807186d3
   **/
  PalletConfigurationCall: {
    _enum: {
      set_weight_to_fee_coefficient_override: {
        coeff: 'Option<u64>',
      },
      set_min_gas_price_override: {
        coeff: 'Option<u64>',
      },
      __Unused2: 'Null',
      set_app_promotion_configuration_override: {
        configuration: 'PalletConfigurationAppPromotionConfiguration',
      },
      set_collator_selection_desired_collators: {
        max: 'Option<u32>',
      },
      set_collator_selection_license_bond: {
        amount: 'Option<u128>',
      },
      set_collator_selection_kick_threshold: {
        threshold: 'Option<u32>'
      }
    }
  },
  /**
<<<<<<< HEAD
   * Lookup365: pallet_configuration::AppPromotionConfiguration<BlockNumber>
=======
   * Lookup369: pallet_configuration::AppPromotionConfiguration<BlockNumber>
>>>>>>> 807186d3
   **/
  PalletConfigurationAppPromotionConfiguration: {
    recalculationInterval: 'Option<u32>',
    pendingInterval: 'Option<u32>',
    intervalIncome: 'Option<Perbill>',
    maxStakersPerCalculation: 'Option<u8>'
  },
  /**
<<<<<<< HEAD
   * Lookup369: pallet_structure::pallet::Call<T>
=======
   * Lookup373: pallet_structure::pallet::Call<T>
>>>>>>> 807186d3
   **/
  PalletStructureCall: 'Null',
  /**
   * Lookup374: pallet_app_promotion::pallet::Call<T>
   **/
  PalletAppPromotionCall: {
    _enum: {
      set_admin_address: {
        admin: 'PalletEvmAccountBasicCrossAccountIdRepr',
      },
      stake: {
        amount: 'u128',
      },
      unstake_all: 'Null',
      sponsor_collection: {
        collectionId: 'u32',
      },
      stop_sponsoring_collection: {
        collectionId: 'u32',
      },
      sponsor_contract: {
        contractId: 'H160',
      },
      stop_sponsoring_contract: {
        contractId: 'H160',
      },
      payout_stakers: {
        stakersNumber: 'Option<u8>',
      },
      unstake_partial: {
        amount: 'u128'
      }
    }
  },
  /**
   * Lookup375: pallet_foreign_assets::module::Call<T>
   **/
  PalletForeignAssetsModuleCall: {
    _enum: {
      register_foreign_asset: {
        owner: 'AccountId32',
        location: 'XcmVersionedMultiLocation',
        metadata: 'PalletForeignAssetsModuleAssetMetadata',
      },
      update_foreign_asset: {
        foreignAssetId: 'u32',
        location: 'XcmVersionedMultiLocation',
        metadata: 'PalletForeignAssetsModuleAssetMetadata'
      }
    }
  },
  /**
   * Lookup376: pallet_evm::pallet::Call<T>
   **/
  PalletEvmCall: {
    _enum: {
      withdraw: {
        address: 'H160',
        value: 'u128',
      },
      call: {
        source: 'H160',
        target: 'H160',
        input: 'Bytes',
        value: 'U256',
        gasLimit: 'u64',
        maxFeePerGas: 'U256',
        maxPriorityFeePerGas: 'Option<U256>',
        nonce: 'Option<U256>',
        accessList: 'Vec<(H160,Vec<H256>)>',
      },
      create: {
        source: 'H160',
        init: 'Bytes',
        value: 'U256',
        gasLimit: 'u64',
        maxFeePerGas: 'U256',
        maxPriorityFeePerGas: 'Option<U256>',
        nonce: 'Option<U256>',
        accessList: 'Vec<(H160,Vec<H256>)>',
      },
      create2: {
        source: 'H160',
        init: 'Bytes',
        salt: 'H256',
        value: 'U256',
        gasLimit: 'u64',
        maxFeePerGas: 'U256',
        maxPriorityFeePerGas: 'Option<U256>',
        nonce: 'Option<U256>',
        accessList: 'Vec<(H160,Vec<H256>)>'
      }
    }
  },
  /**
   * Lookup382: pallet_ethereum::pallet::Call<T>
   **/
  PalletEthereumCall: {
    _enum: {
      transact: {
        transaction: 'EthereumTransactionTransactionV2'
      }
    }
  },
  /**
   * Lookup383: ethereum::transaction::TransactionV2
   **/
  EthereumTransactionTransactionV2: {
    _enum: {
      Legacy: 'EthereumTransactionLegacyTransaction',
      EIP2930: 'EthereumTransactionEip2930Transaction',
      EIP1559: 'EthereumTransactionEip1559Transaction'
    }
  },
  /**
   * Lookup384: ethereum::transaction::LegacyTransaction
   **/
  EthereumTransactionLegacyTransaction: {
    nonce: 'U256',
    gasPrice: 'U256',
    gasLimit: 'U256',
    action: 'EthereumTransactionTransactionAction',
    value: 'U256',
    input: 'Bytes',
    signature: 'EthereumTransactionTransactionSignature'
  },
  /**
   * Lookup385: ethereum::transaction::TransactionAction
   **/
  EthereumTransactionTransactionAction: {
    _enum: {
      Call: 'H160',
      Create: 'Null'
    }
  },
  /**
   * Lookup386: ethereum::transaction::TransactionSignature
   **/
  EthereumTransactionTransactionSignature: {
    v: 'u64',
    r: 'H256',
    s: 'H256'
  },
  /**
   * Lookup388: ethereum::transaction::EIP2930Transaction
   **/
  EthereumTransactionEip2930Transaction: {
    chainId: 'u64',
    nonce: 'U256',
    gasPrice: 'U256',
    gasLimit: 'U256',
    action: 'EthereumTransactionTransactionAction',
    value: 'U256',
    input: 'Bytes',
    accessList: 'Vec<EthereumTransactionAccessListItem>',
    oddYParity: 'bool',
    r: 'H256',
    s: 'H256'
  },
  /**
   * Lookup390: ethereum::transaction::AccessListItem
   **/
  EthereumTransactionAccessListItem: {
    address: 'H160',
    storageKeys: 'Vec<H256>'
  },
  /**
   * Lookup391: ethereum::transaction::EIP1559Transaction
   **/
  EthereumTransactionEip1559Transaction: {
    chainId: 'u64',
    nonce: 'U256',
    maxPriorityFeePerGas: 'U256',
    maxFeePerGas: 'U256',
    gasLimit: 'U256',
    action: 'EthereumTransactionTransactionAction',
    value: 'U256',
    input: 'Bytes',
    accessList: 'Vec<EthereumTransactionAccessListItem>',
    oddYParity: 'bool',
    r: 'H256',
    s: 'H256'
  },
  /**
   * Lookup392: pallet_evm_coder_substrate::pallet::Call<T>
   **/
  PalletEvmCoderSubstrateCall: {
    _enum: ['empty_call']
  },
  /**
   * Lookup393: pallet_evm_contract_helpers::pallet::Call<T>
   **/
  PalletEvmContractHelpersCall: {
    _enum: {
      migrate_from_self_sponsoring: {
        addresses: 'Vec<H160>'
      }
    }
  },
  /**
   * Lookup395: pallet_evm_migration::pallet::Call<T>
   **/
  PalletEvmMigrationCall: {
    _enum: {
      begin: {
        address: 'H160',
      },
      set_data: {
        address: 'H160',
        data: 'Vec<(H256,H256)>',
      },
      finish: {
        address: 'H160',
        code: 'Bytes',
      },
      insert_eth_logs: {
        logs: 'Vec<EthereumLog>',
      },
      insert_events: {
        events: 'Vec<Bytes>',
      },
      remove_rmrk_data: 'Null'
    }
  },
  /**
   * Lookup399: pallet_maintenance::pallet::Call<T>
   **/
  PalletMaintenanceCall: {
    _enum: {
      enable: 'Null',
      disable: 'Null',
      execute_preimage: {
        _alias: {
          hash_: 'hash',
        },
        hash_: 'H256',
        weightBound: 'SpWeightsWeightV2Weight'
      }
    }
  },
  /**
   * Lookup400: pallet_test_utils::pallet::Call<T>
   **/
  PalletTestUtilsCall: {
    _enum: {
      enable: 'Null',
      set_test_value: {
        value: 'u32',
      },
      set_test_value_and_rollback: {
        value: 'u32',
      },
      inc_test_value: 'Null',
      just_take_fee: 'Null',
      batch_all: {
        calls: 'Vec<Call>'
      }
    }
  },
  /**
   * Lookup402: pallet_sudo::pallet::Error<T>
   **/
  PalletSudoError: {
    _enum: ['RequireSudo']
  },
  /**
   * Lookup404: orml_vesting::module::Error<T>
   **/
  OrmlVestingModuleError: {
    _enum: ['ZeroVestingPeriod', 'ZeroVestingPeriodCount', 'InsufficientBalanceToLock', 'TooManyVestingSchedules', 'AmountLow', 'MaxVestingSchedulesExceeded']
  },
  /**
   * Lookup405: orml_xtokens::module::Error<T>
   **/
  OrmlXtokensModuleError: {
    _enum: ['AssetHasNoReserve', 'NotCrossChainTransfer', 'InvalidDest', 'NotCrossChainTransferableCurrency', 'UnweighableMessage', 'XcmExecutionFailed', 'CannotReanchor', 'InvalidAncestry', 'InvalidAsset', 'DestinationNotInvertible', 'BadVersion', 'DistinctReserveForAssetAndFee', 'ZeroFee', 'ZeroAmount', 'TooManyAssetsBeingSent', 'AssetIndexNonExistent', 'FeeNotEnough', 'NotSupportedMultiLocation', 'MinXcmFeeNotDefined']
  },
  /**
   * Lookup408: orml_tokens::BalanceLock<Balance>
   **/
  OrmlTokensBalanceLock: {
    id: '[u8;8]',
    amount: 'u128'
  },
  /**
   * Lookup410: orml_tokens::AccountData<Balance>
   **/
  OrmlTokensAccountData: {
    free: 'u128',
    reserved: 'u128',
    frozen: 'u128'
  },
  /**
   * Lookup412: orml_tokens::ReserveData<ReserveIdentifier, Balance>
   **/
  OrmlTokensReserveData: {
    id: 'Null',
    amount: 'u128'
  },
  /**
   * Lookup414: orml_tokens::module::Error<T>
   **/
  OrmlTokensModuleError: {
    _enum: ['BalanceTooLow', 'AmountIntoBalanceFailed', 'LiquidityRestrictions', 'MaxLocksExceeded', 'KeepAlive', 'ExistentialDeposit', 'DeadAccount', 'TooManyReserves']
  },
  /**
   * Lookup419: pallet_identity::types::RegistrarInfo<Balance, sp_core::crypto::AccountId32>
   **/
  PalletIdentityRegistrarInfo: {
    account: 'AccountId32',
    fee: 'u128',
    fields: 'PalletIdentityBitFlags'
  },
  /**
   * Lookup421: pallet_identity::pallet::Error<T>
   **/
  PalletIdentityError: {
    _enum: ['TooManySubAccounts', 'NotFound', 'NotNamed', 'EmptyIndex', 'FeeChanged', 'NoIdentity', 'StickyJudgement', 'JudgementGiven', 'InvalidJudgement', 'InvalidIndex', 'InvalidTarget', 'TooManyFields', 'TooManyRegistrars', 'AlreadyClaimed', 'NotSub', 'NotOwned', 'JudgementForDifferentIdentity', 'JudgementPaymentFailed']
  },
  /**
   * Lookup422: pallet_preimage::RequestStatus<sp_core::crypto::AccountId32, Balance>
   **/
  PalletPreimageRequestStatus: {
    _enum: {
      Unrequested: {
        deposit: '(AccountId32,u128)',
        len: 'u32',
      },
      Requested: {
        deposit: 'Option<(AccountId32,u128)>',
        count: 'u32',
        len: 'Option<u32>'
      }
    }
  },
  /**
   * Lookup427: pallet_preimage::pallet::Error<T>
   **/
  PalletPreimageError: {
    _enum: ['TooBig', 'AlreadyNoted', 'NotAuthorized', 'NotNoted', 'Requested', 'NotRequested']
  },
  /**
   * Lookup429: cumulus_pallet_xcmp_queue::InboundChannelDetails
   **/
  CumulusPalletXcmpQueueInboundChannelDetails: {
    sender: 'u32',
    state: 'CumulusPalletXcmpQueueInboundState',
    messageMetadata: 'Vec<(u32,PolkadotParachainPrimitivesXcmpMessageFormat)>'
  },
  /**
   * Lookup430: cumulus_pallet_xcmp_queue::InboundState
   **/
  CumulusPalletXcmpQueueInboundState: {
    _enum: ['Ok', 'Suspended']
  },
  /**
   * Lookup433: polkadot_parachain::primitives::XcmpMessageFormat
   **/
  PolkadotParachainPrimitivesXcmpMessageFormat: {
    _enum: ['ConcatenatedVersionedXcm', 'ConcatenatedEncodedBlob', 'Signals']
  },
  /**
   * Lookup436: cumulus_pallet_xcmp_queue::OutboundChannelDetails
   **/
  CumulusPalletXcmpQueueOutboundChannelDetails: {
    recipient: 'u32',
    state: 'CumulusPalletXcmpQueueOutboundState',
    signalsExist: 'bool',
    firstIndex: 'u16',
    lastIndex: 'u16'
  },
  /**
   * Lookup437: cumulus_pallet_xcmp_queue::OutboundState
   **/
  CumulusPalletXcmpQueueOutboundState: {
    _enum: ['Ok', 'Suspended']
  },
  /**
   * Lookup439: cumulus_pallet_xcmp_queue::QueueConfigData
   **/
  CumulusPalletXcmpQueueQueueConfigData: {
    suspendThreshold: 'u32',
    dropThreshold: 'u32',
    resumeThreshold: 'u32',
    thresholdWeight: 'SpWeightsWeightV2Weight',
    weightRestrictDecay: 'SpWeightsWeightV2Weight',
    xcmpMaxIndividualWeight: 'SpWeightsWeightV2Weight'
  },
  /**
   * Lookup441: cumulus_pallet_xcmp_queue::pallet::Error<T>
   **/
  CumulusPalletXcmpQueueError: {
    _enum: ['FailedToSend', 'BadXcmOrigin', 'BadXcm', 'BadOverweightIndex', 'WeightOverLimit']
  },
  /**
   * Lookup442: pallet_xcm::pallet::QueryStatus<BlockNumber>
   **/
  PalletXcmQueryStatus: {
    _enum: {
      Pending: {
        responder: 'XcmVersionedMultiLocation',
        maybeMatchQuerier: 'Option<XcmVersionedMultiLocation>',
        maybeNotify: 'Option<(u8,u8)>',
        timeout: 'u32',
      },
      VersionNotifier: {
        origin: 'XcmVersionedMultiLocation',
        isActive: 'bool',
      },
      Ready: {
        response: 'XcmVersionedResponse',
        at: 'u32'
      }
    }
  },
  /**
   * Lookup446: xcm::VersionedResponse
   **/
  XcmVersionedResponse: {
    _enum: {
      __Unused0: 'Null',
      __Unused1: 'Null',
      V2: 'XcmV2Response',
      V3: 'XcmV3Response'
    }
  },
  /**
   * Lookup452: pallet_xcm::pallet::VersionMigrationStage
   **/
  PalletXcmVersionMigrationStage: {
    _enum: {
      MigrateSupportedVersion: 'Null',
      MigrateVersionNotifiers: 'Null',
      NotifyCurrentTargets: 'Option<Bytes>',
      MigrateAndNotifyOldTargets: 'Null'
    }
  },
  /**
   * Lookup455: xcm::VersionedAssetId
   **/
  XcmVersionedAssetId: {
    _enum: {
      __Unused0: 'Null',
      __Unused1: 'Null',
      __Unused2: 'Null',
      V3: 'XcmV3MultiassetAssetId'
    }
  },
  /**
   * Lookup456: pallet_xcm::pallet::RemoteLockedFungibleRecord
   **/
  PalletXcmRemoteLockedFungibleRecord: {
    amount: 'u128',
    owner: 'XcmVersionedMultiLocation',
    locker: 'XcmVersionedMultiLocation',
    users: 'u32'
  },
  /**
   * Lookup460: pallet_xcm::pallet::Error<T>
   **/
  PalletXcmError: {
    _enum: ['Unreachable', 'SendFailure', 'Filtered', 'UnweighableMessage', 'DestinationNotInvertible', 'Empty', 'CannotReanchor', 'TooManyAssets', 'InvalidOrigin', 'BadVersion', 'BadLocation', 'NoSubscription', 'AlreadySubscribed', 'InvalidAsset', 'LowBalance', 'TooManyLocks', 'AccountNotSovereign', 'FeesNotMet', 'LockNotFound', 'InUse']
  },
  /**
   * Lookup461: cumulus_pallet_xcm::pallet::Error<T>
   **/
  CumulusPalletXcmError: 'Null',
  /**
   * Lookup462: cumulus_pallet_dmp_queue::ConfigData
   **/
  CumulusPalletDmpQueueConfigData: {
    maxIndividual: 'SpWeightsWeightV2Weight'
  },
  /**
   * Lookup463: cumulus_pallet_dmp_queue::PageIndexData
   **/
  CumulusPalletDmpQueuePageIndexData: {
    beginUsed: 'u32',
    endUsed: 'u32',
    overweightCount: 'u64'
  },
  /**
   * Lookup466: cumulus_pallet_dmp_queue::pallet::Error<T>
   **/
  CumulusPalletDmpQueueError: {
    _enum: ['Unknown', 'OverLimit']
  },
  /**
<<<<<<< HEAD
   * Lookup466: pallet_unique::pallet::Error<T>
=======
   * Lookup470: pallet_unique::pallet::Error<T>
>>>>>>> 807186d3
   **/
  PalletUniqueError: {
    _enum: ['CollectionDecimalPointLimitExceeded', 'EmptyArgument', 'RepartitionCalledOnNonRefungibleCollection']
  },
  /**
   * Lookup471: pallet_configuration::pallet::Error<T>
   **/
  PalletConfigurationError: {
    _enum: ['InconsistentConfiguration']
  },
  /**
   * Lookup472: up_data_structs::Collection<sp_core::crypto::AccountId32>
   **/
  UpDataStructsCollection: {
    owner: 'AccountId32',
    mode: 'UpDataStructsCollectionMode',
    name: 'Vec<u16>',
    description: 'Vec<u16>',
    tokenPrefix: 'Bytes',
    sponsorship: 'UpDataStructsSponsorshipStateAccountId32',
    limits: 'UpDataStructsCollectionLimits',
    permissions: 'UpDataStructsCollectionPermissions',
    flags: '[u8;1]'
  },
  /**
   * Lookup473: up_data_structs::SponsorshipState<sp_core::crypto::AccountId32>
   **/
  UpDataStructsSponsorshipStateAccountId32: {
    _enum: {
      Disabled: 'Null',
      Unconfirmed: 'AccountId32',
      Confirmed: 'AccountId32'
    }
  },
  /**
   * Lookup474: up_data_structs::Properties
   **/
  UpDataStructsProperties: {
    map: 'UpDataStructsPropertiesMapBoundedVec',
    consumedSpace: 'u32',
    reserved: 'u32'
  },
  /**
   * Lookup475: up_data_structs::PropertiesMap<bounded_collections::bounded_vec::BoundedVec<T, S>>
   **/
  UpDataStructsPropertiesMapBoundedVec: 'BTreeMap<Bytes, Bytes>',
  /**
   * Lookup480: up_data_structs::PropertiesMap<up_data_structs::PropertyPermission>
   **/
  UpDataStructsPropertiesMapPropertyPermission: 'BTreeMap<Bytes, UpDataStructsPropertyPermission>',
  /**
   * Lookup487: up_data_structs::CollectionStats
   **/
  UpDataStructsCollectionStats: {
    created: 'u32',
    destroyed: 'u32',
    alive: 'u32'
  },
  /**
   * Lookup488: up_data_structs::TokenChild
   **/
  UpDataStructsTokenChild: {
    token: 'u32',
    collection: 'u32'
  },
  /**
   * Lookup489: PhantomType::up_data_structs<T>
   **/
  PhantomTypeUpDataStructs: '[(UpDataStructsTokenData,UpDataStructsRpcCollection,UpPovEstimateRpcPovInfo);0]',
  /**
   * Lookup491: up_data_structs::TokenData<pallet_evm::account::BasicCrossAccountIdRepr<sp_core::crypto::AccountId32>>
   **/
  UpDataStructsTokenData: {
    properties: 'Vec<UpDataStructsProperty>',
    owner: 'Option<PalletEvmAccountBasicCrossAccountIdRepr>',
    pieces: 'u128'
  },
  /**
   * Lookup493: up_data_structs::RpcCollection<sp_core::crypto::AccountId32>
   **/
  UpDataStructsRpcCollection: {
    owner: 'AccountId32',
    mode: 'UpDataStructsCollectionMode',
    name: 'Vec<u16>',
    description: 'Vec<u16>',
    tokenPrefix: 'Bytes',
    sponsorship: 'UpDataStructsSponsorshipStateAccountId32',
    limits: 'UpDataStructsCollectionLimits',
    permissions: 'UpDataStructsCollectionPermissions',
    tokenPropertyPermissions: 'Vec<UpDataStructsPropertyKeyPermission>',
    properties: 'Vec<UpDataStructsProperty>',
    readOnly: 'bool',
    flags: 'UpDataStructsRpcCollectionFlags'
  },
  /**
   * Lookup494: up_data_structs::RpcCollectionFlags
   **/
  UpDataStructsRpcCollectionFlags: {
    foreign: 'bool',
    erc721metadata: 'bool'
  },
  /**
   * Lookup495: up_pov_estimate_rpc::PovInfo
   **/
  UpPovEstimateRpcPovInfo: {
    proofSize: 'u64',
    compactProofSize: 'u64',
    compressedProofSize: 'u64',
    results: 'Vec<Result<Result<Null, SpRuntimeDispatchError>, SpRuntimeTransactionValidityTransactionValidityError>>',
    keyValues: 'Vec<UpPovEstimateRpcTrieKeyValue>'
  },
  /**
   * Lookup498: sp_runtime::transaction_validity::TransactionValidityError
   **/
  SpRuntimeTransactionValidityTransactionValidityError: {
    _enum: {
      Invalid: 'SpRuntimeTransactionValidityInvalidTransaction',
      Unknown: 'SpRuntimeTransactionValidityUnknownTransaction'
    }
  },
  /**
   * Lookup499: sp_runtime::transaction_validity::InvalidTransaction
   **/
  SpRuntimeTransactionValidityInvalidTransaction: {
    _enum: {
      Call: 'Null',
      Payment: 'Null',
      Future: 'Null',
      Stale: 'Null',
      BadProof: 'Null',
      AncientBirthBlock: 'Null',
      ExhaustsResources: 'Null',
      Custom: 'u8',
      BadMandatory: 'Null',
      MandatoryValidation: 'Null',
      BadSigner: 'Null'
    }
  },
  /**
   * Lookup500: sp_runtime::transaction_validity::UnknownTransaction
   **/
  SpRuntimeTransactionValidityUnknownTransaction: {
    _enum: {
      CannotLookup: 'Null',
      NoUnsignedValidator: 'Null',
      Custom: 'u8'
    }
  },
  /**
   * Lookup502: up_pov_estimate_rpc::TrieKeyValue
   **/
  UpPovEstimateRpcTrieKeyValue: {
    key: 'Bytes',
    value: 'Bytes'
  },
  /**
   * Lookup504: pallet_common::pallet::Error<T>
   **/
  PalletCommonError: {
    _enum: ['CollectionNotFound', 'MustBeTokenOwner', 'NoPermission', 'CantDestroyNotEmptyCollection', 'PublicMintingNotAllowed', 'AddressNotInAllowlist', 'CollectionNameLimitExceeded', 'CollectionDescriptionLimitExceeded', 'CollectionTokenPrefixLimitExceeded', 'TotalCollectionsLimitExceeded', 'CollectionAdminCountExceeded', 'CollectionLimitBoundsExceeded', 'OwnerPermissionsCantBeReverted', 'TransferNotAllowed', 'AccountTokenLimitExceeded', 'CollectionTokenLimitExceeded', 'MetadataFlagFrozen', 'TokenNotFound', 'TokenValueTooLow', 'ApprovedValueTooLow', 'CantApproveMoreThanOwned', 'AddressIsNotEthMirror', 'AddressIsZero', 'UnsupportedOperation', 'NotSufficientFounds', 'UserIsNotAllowedToNest', 'SourceCollectionIsNotAllowedToNest', 'CollectionFieldSizeExceeded', 'NoSpaceForProperty', 'PropertyLimitReached', 'PropertyKeyIsTooLong', 'InvalidCharacterInPropertyKey', 'EmptyPropertyKey', 'CollectionIsExternal', 'CollectionIsInternal', 'ConfirmSponsorshipFail', 'UserIsNotCollectionAdmin']
  },
  /**
   * Lookup506: pallet_fungible::pallet::Error<T>
   **/
  PalletFungibleError: {
    _enum: ['NotFungibleDataUsedToMintFungibleCollectionToken', 'FungibleItemsHaveNoId', 'FungibleItemsDontHaveData', 'FungibleDisallowsNesting', 'SettingPropertiesNotAllowed', 'SettingAllowanceForAllNotAllowed', 'FungibleTokensAreAlwaysValid']
  },
  /**
   * Lookup511: pallet_refungible::pallet::Error<T>
   **/
  PalletRefungibleError: {
    _enum: ['NotRefungibleDataUsedToMintFungibleCollectionToken', 'WrongRefungiblePieces', 'RepartitionWhileNotOwningAllPieces', 'RefungibleDisallowsNesting', 'SettingPropertiesNotAllowed']
  },
  /**
   * Lookup512: pallet_nonfungible::ItemData<pallet_evm::account::BasicCrossAccountIdRepr<sp_core::crypto::AccountId32>>
   **/
  PalletNonfungibleItemData: {
    owner: 'PalletEvmAccountBasicCrossAccountIdRepr'
  },
  /**
   * Lookup514: up_data_structs::PropertyScope
   **/
  UpDataStructsPropertyScope: {
    _enum: ['None', 'Rmrk']
  },
  /**
   * Lookup517: pallet_nonfungible::pallet::Error<T>
   **/
  PalletNonfungibleError: {
    _enum: ['NotNonfungibleDataUsedToMintFungibleCollectionToken', 'NonfungibleItemsHaveNoAmount', 'CantBurnNftWithChildren']
  },
  /**
   * Lookup518: pallet_structure::pallet::Error<T>
   **/
  PalletStructureError: {
    _enum: ['OuroborosDetected', 'DepthLimit', 'BreadthLimit', 'TokenNotFound', 'CantNestTokenUnderCollection']
  },
  /**
   * Lookup523: pallet_app_promotion::pallet::Error<T>
   **/
  PalletAppPromotionError: {
    _enum: ['AdminNotSet', 'NoPermission', 'NotSufficientFunds', 'PendingForBlockOverflow', 'SponsorNotSet', 'IncorrectLockedBalanceOperation', 'InsufficientStakedBalance']
  },
  /**
   * Lookup524: pallet_foreign_assets::module::Error<T>
   **/
  PalletForeignAssetsModuleError: {
    _enum: ['BadLocation', 'MultiLocationExisted', 'AssetIdNotExists', 'AssetIdExisted']
  },
  /**
   * Lookup526: pallet_evm::pallet::Error<T>
   **/
  PalletEvmError: {
    _enum: ['BalanceLow', 'FeeOverflow', 'PaymentOverflow', 'WithdrawFailed', 'GasPriceTooLow', 'InvalidNonce', 'GasLimitTooLow', 'GasLimitTooHigh', 'Undefined', 'Reentrancy', 'TransactionMustComeFromEOA']
  },
  /**
   * Lookup529: fp_rpc::TransactionStatus
   **/
  FpRpcTransactionStatus: {
    transactionHash: 'H256',
    transactionIndex: 'u32',
    from: 'H160',
    to: 'Option<H160>',
    contractAddress: 'Option<H160>',
    logs: 'Vec<EthereumLog>',
    logsBloom: 'EthbloomBloom'
  },
  /**
   * Lookup531: ethbloom::Bloom
   **/
  EthbloomBloom: '[u8;256]',
  /**
   * Lookup533: ethereum::receipt::ReceiptV3
   **/
  EthereumReceiptReceiptV3: {
    _enum: {
      Legacy: 'EthereumReceiptEip658ReceiptData',
      EIP2930: 'EthereumReceiptEip658ReceiptData',
      EIP1559: 'EthereumReceiptEip658ReceiptData'
    }
  },
  /**
   * Lookup534: ethereum::receipt::EIP658ReceiptData
   **/
  EthereumReceiptEip658ReceiptData: {
    statusCode: 'u8',
    usedGas: 'U256',
    logsBloom: 'EthbloomBloom',
    logs: 'Vec<EthereumLog>'
  },
  /**
   * Lookup535: ethereum::block::Block<ethereum::transaction::TransactionV2>
   **/
  EthereumBlock: {
    header: 'EthereumHeader',
    transactions: 'Vec<EthereumTransactionTransactionV2>',
    ommers: 'Vec<EthereumHeader>'
  },
  /**
   * Lookup536: ethereum::header::Header
   **/
  EthereumHeader: {
    parentHash: 'H256',
    ommersHash: 'H256',
    beneficiary: 'H160',
    stateRoot: 'H256',
    transactionsRoot: 'H256',
    receiptsRoot: 'H256',
    logsBloom: 'EthbloomBloom',
    difficulty: 'U256',
    number: 'U256',
    gasLimit: 'U256',
    gasUsed: 'U256',
    timestamp: 'u64',
    extraData: 'Bytes',
    mixHash: 'H256',
    nonce: 'EthereumTypesHashH64'
  },
  /**
   * Lookup537: ethereum_types::hash::H64
   **/
  EthereumTypesHashH64: '[u8;8]',
  /**
   * Lookup542: pallet_ethereum::pallet::Error<T>
   **/
  PalletEthereumError: {
    _enum: ['InvalidSignature', 'PreLogExists']
  },
  /**
   * Lookup543: pallet_evm_coder_substrate::pallet::Error<T>
   **/
  PalletEvmCoderSubstrateError: {
    _enum: ['OutOfGas', 'OutOfFund']
  },
  /**
   * Lookup544: up_data_structs::SponsorshipState<pallet_evm::account::BasicCrossAccountIdRepr<sp_core::crypto::AccountId32>>
   **/
  UpDataStructsSponsorshipStateBasicCrossAccountIdRepr: {
    _enum: {
      Disabled: 'Null',
      Unconfirmed: 'PalletEvmAccountBasicCrossAccountIdRepr',
      Confirmed: 'PalletEvmAccountBasicCrossAccountIdRepr'
    }
  },
  /**
   * Lookup545: pallet_evm_contract_helpers::SponsoringModeT
   **/
  PalletEvmContractHelpersSponsoringModeT: {
    _enum: ['Disabled', 'Allowlisted', 'Generous']
  },
  /**
   * Lookup551: pallet_evm_contract_helpers::pallet::Error<T>
   **/
  PalletEvmContractHelpersError: {
    _enum: ['NoPermission', 'NoPendingSponsor', 'TooManyMethodsHaveSponsoredLimit']
  },
  /**
   * Lookup552: pallet_evm_migration::pallet::Error<T>
   **/
  PalletEvmMigrationError: {
    _enum: ['AccountNotEmpty', 'AccountIsNotMigrating', 'BadEvent']
  },
  /**
   * Lookup553: pallet_maintenance::pallet::Error<T>
   **/
  PalletMaintenanceError: 'Null',
  /**
   * Lookup554: pallet_test_utils::pallet::Error<T>
   **/
  PalletTestUtilsError: {
    _enum: ['TestPalletDisabled', 'TriggerRollback']
  },
  /**
   * Lookup556: sp_runtime::MultiSignature
   **/
  SpRuntimeMultiSignature: {
    _enum: {
      Ed25519: 'SpCoreEd25519Signature',
      Sr25519: 'SpCoreSr25519Signature',
      Ecdsa: 'SpCoreEcdsaSignature'
    }
  },
  /**
   * Lookup557: sp_core::ed25519::Signature
   **/
  SpCoreEd25519Signature: '[u8;64]',
  /**
   * Lookup559: sp_core::sr25519::Signature
   **/
  SpCoreSr25519Signature: '[u8;64]',
  /**
   * Lookup560: sp_core::ecdsa::Signature
   **/
  SpCoreEcdsaSignature: '[u8;65]',
  /**
   * Lookup563: frame_system::extensions::check_spec_version::CheckSpecVersion<T>
   **/
  FrameSystemExtensionsCheckSpecVersion: 'Null',
  /**
   * Lookup564: frame_system::extensions::check_tx_version::CheckTxVersion<T>
   **/
  FrameSystemExtensionsCheckTxVersion: 'Null',
  /**
   * Lookup565: frame_system::extensions::check_genesis::CheckGenesis<T>
   **/
  FrameSystemExtensionsCheckGenesis: 'Null',
  /**
   * Lookup568: frame_system::extensions::check_nonce::CheckNonce<T>
   **/
  FrameSystemExtensionsCheckNonce: 'Compact<u32>',
  /**
   * Lookup569: frame_system::extensions::check_weight::CheckWeight<T>
   **/
  FrameSystemExtensionsCheckWeight: 'Null',
  /**
   * Lookup570: opal_runtime::runtime_common::maintenance::CheckMaintenance
   **/
  OpalRuntimeRuntimeCommonMaintenanceCheckMaintenance: 'Null',
  /**
   * Lookup571: opal_runtime::runtime_common::identity::DisableIdentityCalls
   **/
  OpalRuntimeRuntimeCommonIdentityDisableIdentityCalls: 'Null',
  /**
   * Lookup572: pallet_template_transaction_payment::ChargeTransactionPayment<opal_runtime::Runtime>
   **/
  PalletTemplateTransactionPaymentChargeTransactionPayment: 'Compact<u128>',
  /**
   * Lookup573: opal_runtime::Runtime
   **/
  OpalRuntimeRuntime: 'Null',
  /**
   * Lookup574: pallet_ethereum::FakeTransactionFinalizer<opal_runtime::Runtime>
   **/
  PalletEthereumFakeTransactionFinalizer: 'Null'
};<|MERGE_RESOLUTION|>--- conflicted
+++ resolved
@@ -1763,22 +1763,14 @@
     data: 'Bytes'
   },
   /**
-<<<<<<< HEAD
-   * Lookup180: cumulus_pallet_parachain_system::CodeUpgradeAuthorization<T>
-=======
    * Lookup181: cumulus_pallet_parachain_system::CodeUpgradeAuthorization<T>
->>>>>>> 807186d3
    **/
   CumulusPalletParachainSystemCodeUpgradeAuthorization: {
     codeHash: 'H256',
     checkVersion: 'bool'
   },
   /**
-<<<<<<< HEAD
-   * Lookup181: cumulus_pallet_parachain_system::pallet::Call<T>
-=======
    * Lookup182: cumulus_pallet_parachain_system::pallet::Call<T>
->>>>>>> 807186d3
    **/
   CumulusPalletParachainSystemCall: {
     _enum: {
@@ -1798,11 +1790,7 @@
     }
   },
   /**
-<<<<<<< HEAD
-   * Lookup182: cumulus_primitives_parachain_inherent::ParachainInherentData
-=======
    * Lookup183: cumulus_primitives_parachain_inherent::ParachainInherentData
->>>>>>> 807186d3
    **/
   CumulusPrimitivesParachainInherentParachainInherentData: {
     validationData: 'PolkadotPrimitivesV4PersistedValidationData',
@@ -1811,51 +1799,31 @@
     horizontalMessages: 'BTreeMap<u32, Vec<PolkadotCorePrimitivesInboundHrmpMessage>>'
   },
   /**
-<<<<<<< HEAD
-   * Lookup184: polkadot_core_primitives::InboundDownwardMessage<BlockNumber>
-=======
    * Lookup185: polkadot_core_primitives::InboundDownwardMessage<BlockNumber>
->>>>>>> 807186d3
    **/
   PolkadotCorePrimitivesInboundDownwardMessage: {
     sentAt: 'u32',
     msg: 'Bytes'
   },
   /**
-<<<<<<< HEAD
-   * Lookup187: polkadot_core_primitives::InboundHrmpMessage<BlockNumber>
-=======
    * Lookup188: polkadot_core_primitives::InboundHrmpMessage<BlockNumber>
->>>>>>> 807186d3
    **/
   PolkadotCorePrimitivesInboundHrmpMessage: {
     sentAt: 'u32',
     data: 'Bytes'
   },
   /**
-<<<<<<< HEAD
-   * Lookup190: cumulus_pallet_parachain_system::pallet::Error<T>
-=======
    * Lookup191: cumulus_pallet_parachain_system::pallet::Error<T>
->>>>>>> 807186d3
    **/
   CumulusPalletParachainSystemError: {
     _enum: ['OverlappingUpgrades', 'ProhibitedByPolkadot', 'TooBig', 'ValidationDataNotAvailable', 'HostConfigurationNotAvailable', 'NotScheduled', 'NothingAuthorized', 'Unauthorized']
   },
   /**
-<<<<<<< HEAD
-   * Lookup191: parachain_info::pallet::Call<T>
+   * Lookup192: parachain_info::pallet::Call<T>
    **/
   ParachainInfoCall: 'Null',
   /**
-   * Lookup194: pallet_collator_selection::pallet::Call<T>
-=======
-   * Lookup192: parachain_info::pallet::Call<T>
-   **/
-  ParachainInfoCall: 'Null',
-  /**
    * Lookup195: pallet_collator_selection::pallet::Call<T>
->>>>>>> 807186d3
    **/
   PalletCollatorSelectionCall: {
     _enum: {
@@ -1878,55 +1846,31 @@
     }
   },
   /**
-<<<<<<< HEAD
-   * Lookup195: pallet_collator_selection::pallet::Error<T>
-=======
    * Lookup196: pallet_collator_selection::pallet::Error<T>
->>>>>>> 807186d3
    **/
   PalletCollatorSelectionError: {
     _enum: ['TooManyCandidates', 'Unknown', 'Permission', 'AlreadyHoldingLicense', 'NoLicense', 'AlreadyCandidate', 'NotCandidate', 'TooManyInvulnerables', 'TooFewInvulnerables', 'AlreadyInvulnerable', 'NotInvulnerable', 'NoAssociatedValidatorId', 'ValidatorNotRegistered']
   },
   /**
-<<<<<<< HEAD
-   * Lookup198: opal_runtime::runtime_common::SessionKeys
-=======
    * Lookup199: opal_runtime::runtime_common::SessionKeys
->>>>>>> 807186d3
    **/
   OpalRuntimeRuntimeCommonSessionKeys: {
     aura: 'SpConsensusAuraSr25519AppSr25519Public'
   },
   /**
-<<<<<<< HEAD
-   * Lookup199: sp_consensus_aura::sr25519::app_sr25519::Public
+   * Lookup200: sp_consensus_aura::sr25519::app_sr25519::Public
    **/
   SpConsensusAuraSr25519AppSr25519Public: 'SpCoreSr25519Public',
   /**
-   * Lookup200: sp_core::sr25519::Public
+   * Lookup201: sp_core::sr25519::Public
    **/
   SpCoreSr25519Public: '[u8;32]',
   /**
-   * Lookup203: sp_core::crypto::KeyTypeId
+   * Lookup204: sp_core::crypto::KeyTypeId
    **/
   SpCoreCryptoKeyTypeId: '[u8;4]',
   /**
-   * Lookup204: pallet_session::pallet::Call<T>
-=======
-   * Lookup200: sp_consensus_aura::sr25519::app_sr25519::Public
-   **/
-  SpConsensusAuraSr25519AppSr25519Public: 'SpCoreSr25519Public',
-  /**
-   * Lookup201: sp_core::sr25519::Public
-   **/
-  SpCoreSr25519Public: '[u8;32]',
-  /**
-   * Lookup204: sp_core::crypto::KeyTypeId
-   **/
-  SpCoreCryptoKeyTypeId: '[u8;4]',
-  /**
    * Lookup205: pallet_session::pallet::Call<T>
->>>>>>> 807186d3
    **/
   PalletSessionCall: {
     _enum: {
@@ -1941,21 +1885,13 @@
     }
   },
   /**
-<<<<<<< HEAD
-   * Lookup205: pallet_session::pallet::Error<T>
-=======
    * Lookup206: pallet_session::pallet::Error<T>
->>>>>>> 807186d3
    **/
   PalletSessionError: {
     _enum: ['InvalidProof', 'NoAssociatedValidatorId', 'DuplicatedKey', 'NoKeys', 'NoAccount']
   },
   /**
-<<<<<<< HEAD
-   * Lookup210: pallet_balances::BalanceLock<Balance>
-=======
    * Lookup211: pallet_balances::types::BalanceLock<Balance>
->>>>>>> 807186d3
    **/
   PalletBalancesBalanceLock: {
     id: '[u8;8]',
@@ -1963,30 +1899,19 @@
     reasons: 'PalletBalancesReasons'
   },
   /**
-<<<<<<< HEAD
-   * Lookup211: pallet_balances::Reasons
-=======
    * Lookup212: pallet_balances::types::Reasons
->>>>>>> 807186d3
    **/
   PalletBalancesReasons: {
     _enum: ['Fee', 'Misc', 'All']
   },
   /**
-<<<<<<< HEAD
-   * Lookup214: pallet_balances::ReserveData<ReserveIdentifier, Balance>
-=======
    * Lookup215: pallet_balances::types::ReserveData<ReserveIdentifier, Balance>
->>>>>>> 807186d3
    **/
   PalletBalancesReserveData: {
     id: '[u8;16]',
     amount: 'u128'
   },
   /**
-<<<<<<< HEAD
-   * Lookup216: pallet_balances::pallet::Call<T, I>
-=======
    * Lookup218: pallet_balances::types::IdAmount<Id, Balance>
    **/
   PalletBalancesIdAmount: {
@@ -1995,7 +1920,6 @@
   },
   /**
    * Lookup220: pallet_balances::pallet::Call<T, I>
->>>>>>> 807186d3
    **/
   PalletBalancesCall: {
     _enum: {
@@ -2039,21 +1963,13 @@
     }
   },
   /**
-<<<<<<< HEAD
-   * Lookup219: pallet_balances::pallet::Error<T, I>
-=======
    * Lookup223: pallet_balances::pallet::Error<T, I>
->>>>>>> 807186d3
    **/
   PalletBalancesError: {
     _enum: ['VestingBalance', 'LiquidityRestrictions', 'InsufficientBalance', 'ExistentialDeposit', 'Expendability', 'ExistingVestingSchedule', 'DeadAccount', 'TooManyReserves', 'TooManyHolds', 'TooManyFreezes']
   },
   /**
-<<<<<<< HEAD
-   * Lookup220: pallet_timestamp::pallet::Call<T>
-=======
    * Lookup224: pallet_timestamp::pallet::Call<T>
->>>>>>> 807186d3
    **/
   PalletTimestampCall: {
     _enum: {
@@ -2063,21 +1979,13 @@
     }
   },
   /**
-<<<<<<< HEAD
-   * Lookup222: pallet_transaction_payment::Releases
-=======
    * Lookup226: pallet_transaction_payment::Releases
->>>>>>> 807186d3
    **/
   PalletTransactionPaymentReleases: {
     _enum: ['V1Ancient', 'V2']
   },
   /**
-<<<<<<< HEAD
-   * Lookup223: pallet_treasury::Proposal<sp_core::crypto::AccountId32, Balance>
-=======
    * Lookup227: pallet_treasury::Proposal<sp_core::crypto::AccountId32, Balance>
->>>>>>> 807186d3
    **/
   PalletTreasuryProposal: {
     proposer: 'AccountId32',
@@ -2086,11 +1994,7 @@
     bond: 'u128'
   },
   /**
-<<<<<<< HEAD
-   * Lookup225: pallet_treasury::pallet::Call<T, I>
-=======
    * Lookup229: pallet_treasury::pallet::Call<T, I>
->>>>>>> 807186d3
    **/
   PalletTreasuryCall: {
     _enum: {
@@ -2114,29 +2018,17 @@
     }
   },
   /**
-<<<<<<< HEAD
-   * Lookup227: frame_support::PalletId
+   * Lookup231: frame_support::PalletId
    **/
   FrameSupportPalletId: '[u8;8]',
   /**
-   * Lookup228: pallet_treasury::pallet::Error<T, I>
-=======
-   * Lookup231: frame_support::PalletId
-   **/
-  FrameSupportPalletId: '[u8;8]',
-  /**
    * Lookup232: pallet_treasury::pallet::Error<T, I>
->>>>>>> 807186d3
    **/
   PalletTreasuryError: {
     _enum: ['InsufficientProposersBalance', 'InvalidIndex', 'TooManyApprovals', 'InsufficientPermission', 'ProposalNotApproved']
   },
   /**
-<<<<<<< HEAD
-   * Lookup229: pallet_sudo::pallet::Call<T>
-=======
    * Lookup233: pallet_sudo::pallet::Call<T>
->>>>>>> 807186d3
    **/
   PalletSudoCall: {
     _enum: {
@@ -2160,11 +2052,7 @@
     }
   },
   /**
-<<<<<<< HEAD
-   * Lookup231: orml_vesting::module::Call<T>
-=======
    * Lookup235: orml_vesting::module::Call<T>
->>>>>>> 807186d3
    **/
   OrmlVestingModuleCall: {
     _enum: {
@@ -2183,11 +2071,7 @@
     }
   },
   /**
-<<<<<<< HEAD
-   * Lookup233: orml_xtokens::module::Call<T>
-=======
    * Lookup237: orml_xtokens::module::Call<T>
->>>>>>> 807186d3
    **/
   OrmlXtokensModuleCall: {
     _enum: {
@@ -2230,11 +2114,7 @@
     }
   },
   /**
-<<<<<<< HEAD
-   * Lookup234: xcm::VersionedMultiAsset
-=======
    * Lookup238: xcm::VersionedMultiAsset
->>>>>>> 807186d3
    **/
   XcmVersionedMultiAsset: {
     _enum: {
@@ -2245,11 +2125,7 @@
     }
   },
   /**
-<<<<<<< HEAD
-   * Lookup237: orml_tokens::module::Call<T>
-=======
    * Lookup241: orml_tokens::module::Call<T>
->>>>>>> 807186d3
    **/
   OrmlTokensModuleCall: {
     _enum: {
@@ -2283,11 +2159,7 @@
     }
   },
   /**
-<<<<<<< HEAD
-   * Lookup238: pallet_identity::pallet::Call<T>
-=======
    * Lookup242: pallet_identity::pallet::Call<T>
->>>>>>> 807186d3
    **/
   PalletIdentityCall: {
     _enum: {
@@ -2356,11 +2228,7 @@
     }
   },
   /**
-<<<<<<< HEAD
-   * Lookup239: pallet_identity::types::IdentityInfo<FieldLimit>
-=======
    * Lookup243: pallet_identity::types::IdentityInfo<FieldLimit>
->>>>>>> 807186d3
    **/
   PalletIdentityIdentityInfo: {
     additional: 'Vec<(Data,Data)>',
@@ -2374,11 +2242,7 @@
     twitter: 'Data'
   },
   /**
-<<<<<<< HEAD
-   * Lookup275: pallet_identity::types::BitFlags<pallet_identity::types::IdentityField>
-=======
    * Lookup279: pallet_identity::types::BitFlags<pallet_identity::types::IdentityField>
->>>>>>> 807186d3
    **/
   PalletIdentityBitFlags: {
     _bitLength: 64,
@@ -2392,21 +2256,13 @@
     Twitter: 128
   },
   /**
-<<<<<<< HEAD
-   * Lookup276: pallet_identity::types::IdentityField
-=======
    * Lookup280: pallet_identity::types::IdentityField
->>>>>>> 807186d3
    **/
   PalletIdentityIdentityField: {
     _enum: ['__Unused0', 'Display', 'Legal', '__Unused3', 'Web', '__Unused5', '__Unused6', '__Unused7', 'Riot', '__Unused9', '__Unused10', '__Unused11', '__Unused12', '__Unused13', '__Unused14', '__Unused15', 'Email', '__Unused17', '__Unused18', '__Unused19', '__Unused20', '__Unused21', '__Unused22', '__Unused23', '__Unused24', '__Unused25', '__Unused26', '__Unused27', '__Unused28', '__Unused29', '__Unused30', '__Unused31', 'PgpFingerprint', '__Unused33', '__Unused34', '__Unused35', '__Unused36', '__Unused37', '__Unused38', '__Unused39', '__Unused40', '__Unused41', '__Unused42', '__Unused43', '__Unused44', '__Unused45', '__Unused46', '__Unused47', '__Unused48', '__Unused49', '__Unused50', '__Unused51', '__Unused52', '__Unused53', '__Unused54', '__Unused55', '__Unused56', '__Unused57', '__Unused58', '__Unused59', '__Unused60', '__Unused61', '__Unused62', '__Unused63', 'Image', '__Unused65', '__Unused66', '__Unused67', '__Unused68', '__Unused69', '__Unused70', '__Unused71', '__Unused72', '__Unused73', '__Unused74', '__Unused75', '__Unused76', '__Unused77', '__Unused78', '__Unused79', '__Unused80', '__Unused81', '__Unused82', '__Unused83', '__Unused84', '__Unused85', '__Unused86', '__Unused87', '__Unused88', '__Unused89', '__Unused90', '__Unused91', '__Unused92', '__Unused93', '__Unused94', '__Unused95', '__Unused96', '__Unused97', '__Unused98', '__Unused99', '__Unused100', '__Unused101', '__Unused102', '__Unused103', '__Unused104', '__Unused105', '__Unused106', '__Unused107', '__Unused108', '__Unused109', '__Unused110', '__Unused111', '__Unused112', '__Unused113', '__Unused114', '__Unused115', '__Unused116', '__Unused117', '__Unused118', '__Unused119', '__Unused120', '__Unused121', '__Unused122', '__Unused123', '__Unused124', '__Unused125', '__Unused126', '__Unused127', 'Twitter']
   },
   /**
-<<<<<<< HEAD
-   * Lookup277: pallet_identity::types::Judgement<Balance>
-=======
    * Lookup281: pallet_identity::types::Judgement<Balance>
->>>>>>> 807186d3
    **/
   PalletIdentityJudgement: {
     _enum: {
@@ -2420,11 +2276,7 @@
     }
   },
   /**
-<<<<<<< HEAD
-   * Lookup280: pallet_identity::types::Registration<Balance, MaxJudgements, MaxAdditionalFields>
-=======
    * Lookup284: pallet_identity::types::Registration<Balance, MaxJudgements, MaxAdditionalFields>
->>>>>>> 807186d3
    **/
   PalletIdentityRegistration: {
     judgements: 'Vec<(u32,PalletIdentityJudgement)>',
@@ -2432,11 +2284,7 @@
     info: 'PalletIdentityIdentityInfo'
   },
   /**
-<<<<<<< HEAD
-   * Lookup288: pallet_preimage::pallet::Call<T>
-=======
    * Lookup292: pallet_preimage::pallet::Call<T>
->>>>>>> 807186d3
    **/
   PalletPreimageCall: {
     _enum: {
@@ -2464,11 +2312,7 @@
     }
   },
   /**
-<<<<<<< HEAD
-   * Lookup289: cumulus_pallet_xcmp_queue::pallet::Call<T>
-=======
    * Lookup293: cumulus_pallet_xcmp_queue::pallet::Call<T>
->>>>>>> 807186d3
    **/
   CumulusPalletXcmpQueueCall: {
     _enum: {
@@ -2517,11 +2361,7 @@
     }
   },
   /**
-<<<<<<< HEAD
-   * Lookup290: pallet_xcm::pallet::Call<T>
-=======
    * Lookup294: pallet_xcm::pallet::Call<T>
->>>>>>> 807186d3
    **/
   PalletXcmCall: {
     _enum: {
@@ -2578,11 +2418,7 @@
     }
   },
   /**
-<<<<<<< HEAD
-   * Lookup291: xcm::VersionedXcm<RuntimeCall>
-=======
    * Lookup295: xcm::VersionedXcm<RuntimeCall>
->>>>>>> 807186d3
    **/
   XcmVersionedXcm: {
     _enum: {
@@ -2593,19 +2429,11 @@
     }
   },
   /**
-<<<<<<< HEAD
-   * Lookup292: xcm::v2::Xcm<RuntimeCall>
+   * Lookup296: xcm::v2::Xcm<RuntimeCall>
    **/
   XcmV2Xcm: 'Vec<XcmV2Instruction>',
   /**
-   * Lookup294: xcm::v2::Instruction<RuntimeCall>
-=======
-   * Lookup296: xcm::v2::Xcm<RuntimeCall>
-   **/
-  XcmV2Xcm: 'Vec<XcmV2Instruction>',
-  /**
    * Lookup298: xcm::v2::Instruction<RuntimeCall>
->>>>>>> 807186d3
    **/
   XcmV2Instruction: {
     _enum: {
@@ -2703,11 +2531,7 @@
     }
   },
   /**
-<<<<<<< HEAD
-   * Lookup295: xcm::v2::Response
-=======
    * Lookup299: xcm::v2::Response
->>>>>>> 807186d3
    **/
   XcmV2Response: {
     _enum: {
@@ -2718,11 +2542,7 @@
     }
   },
   /**
-<<<<<<< HEAD
-   * Lookup298: xcm::v2::traits::Error
-=======
    * Lookup302: xcm::v2::traits::Error
->>>>>>> 807186d3
    **/
   XcmV2TraitsError: {
     _enum: {
@@ -2755,11 +2575,7 @@
     }
   },
   /**
-<<<<<<< HEAD
-   * Lookup299: xcm::v2::multiasset::MultiAssetFilter
-=======
    * Lookup303: xcm::v2::multiasset::MultiAssetFilter
->>>>>>> 807186d3
    **/
   XcmV2MultiassetMultiAssetFilter: {
     _enum: {
@@ -2768,11 +2584,7 @@
     }
   },
   /**
-<<<<<<< HEAD
-   * Lookup300: xcm::v2::multiasset::WildMultiAsset
-=======
    * Lookup304: xcm::v2::multiasset::WildMultiAsset
->>>>>>> 807186d3
    **/
   XcmV2MultiassetWildMultiAsset: {
     _enum: {
@@ -2784,21 +2596,13 @@
     }
   },
   /**
-<<<<<<< HEAD
-   * Lookup301: xcm::v2::multiasset::WildFungibility
-=======
    * Lookup305: xcm::v2::multiasset::WildFungibility
->>>>>>> 807186d3
    **/
   XcmV2MultiassetWildFungibility: {
     _enum: ['Fungible', 'NonFungible']
   },
   /**
-<<<<<<< HEAD
-   * Lookup302: xcm::v2::WeightLimit
-=======
    * Lookup306: xcm::v2::WeightLimit
->>>>>>> 807186d3
    **/
   XcmV2WeightLimit: {
     _enum: {
@@ -2807,19 +2611,11 @@
     }
   },
   /**
-<<<<<<< HEAD
-   * Lookup311: cumulus_pallet_xcm::pallet::Call<T>
+   * Lookup315: cumulus_pallet_xcm::pallet::Call<T>
    **/
   CumulusPalletXcmCall: 'Null',
   /**
-   * Lookup312: cumulus_pallet_dmp_queue::pallet::Call<T>
-=======
-   * Lookup315: cumulus_pallet_xcm::pallet::Call<T>
-   **/
-  CumulusPalletXcmCall: 'Null',
-  /**
    * Lookup316: cumulus_pallet_dmp_queue::pallet::Call<T>
->>>>>>> 807186d3
    **/
   CumulusPalletDmpQueueCall: {
     _enum: {
@@ -2830,11 +2626,7 @@
     }
   },
   /**
-<<<<<<< HEAD
-   * Lookup313: pallet_inflation::pallet::Call<T>
-=======
    * Lookup317: pallet_inflation::pallet::Call<T>
->>>>>>> 807186d3
    **/
   PalletInflationCall: {
     _enum: {
@@ -2844,11 +2636,7 @@
     }
   },
   /**
-<<<<<<< HEAD
-   * Lookup314: pallet_unique::pallet::Call<T>
-=======
    * Lookup318: pallet_unique::pallet::Call<T>
->>>>>>> 807186d3
    **/
   PalletUniqueCall: {
     _enum: {
@@ -2999,11 +2787,7 @@
     }
   },
   /**
-<<<<<<< HEAD
-   * Lookup319: up_data_structs::CollectionMode
-=======
    * Lookup323: up_data_structs::CollectionMode
->>>>>>> 807186d3
    **/
   UpDataStructsCollectionMode: {
     _enum: {
@@ -3013,11 +2797,7 @@
     }
   },
   /**
-<<<<<<< HEAD
-   * Lookup320: up_data_structs::CreateCollectionData<sp_core::crypto::AccountId32>
-=======
    * Lookup324: up_data_structs::CreateCollectionData<sp_core::crypto::AccountId32>
->>>>>>> 807186d3
    **/
   UpDataStructsCreateCollectionData: {
     mode: 'UpDataStructsCollectionMode',
@@ -3032,21 +2812,13 @@
     properties: 'Vec<UpDataStructsProperty>'
   },
   /**
-<<<<<<< HEAD
-   * Lookup322: up_data_structs::AccessMode
-=======
    * Lookup326: up_data_structs::AccessMode
->>>>>>> 807186d3
    **/
   UpDataStructsAccessMode: {
     _enum: ['Normal', 'AllowList']
   },
   /**
-<<<<<<< HEAD
-   * Lookup324: up_data_structs::CollectionLimits
-=======
    * Lookup328: up_data_structs::CollectionLimits
->>>>>>> 807186d3
    **/
   UpDataStructsCollectionLimits: {
     accountTokenOwnershipLimit: 'Option<u32>',
@@ -3060,11 +2832,7 @@
     transfersEnabled: 'Option<bool>'
   },
   /**
-<<<<<<< HEAD
-   * Lookup326: up_data_structs::SponsoringRateLimit
-=======
    * Lookup330: up_data_structs::SponsoringRateLimit
->>>>>>> 807186d3
    **/
   UpDataStructsSponsoringRateLimit: {
     _enum: {
@@ -3073,11 +2841,7 @@
     }
   },
   /**
-<<<<<<< HEAD
-   * Lookup329: up_data_structs::CollectionPermissions
-=======
    * Lookup333: up_data_structs::CollectionPermissions
->>>>>>> 807186d3
    **/
   UpDataStructsCollectionPermissions: {
     access: 'Option<UpDataStructsAccessMode>',
@@ -3085,11 +2849,7 @@
     nesting: 'Option<UpDataStructsNestingPermissions>'
   },
   /**
-<<<<<<< HEAD
-   * Lookup331: up_data_structs::NestingPermissions
-=======
    * Lookup335: up_data_structs::NestingPermissions
->>>>>>> 807186d3
    **/
   UpDataStructsNestingPermissions: {
     tokenOwner: 'bool',
@@ -3097,30 +2857,18 @@
     restricted: 'Option<UpDataStructsOwnerRestrictedSet>'
   },
   /**
-<<<<<<< HEAD
-   * Lookup333: up_data_structs::OwnerRestrictedSet
+   * Lookup337: up_data_structs::OwnerRestrictedSet
    **/
   UpDataStructsOwnerRestrictedSet: 'BTreeSet<u32>',
   /**
-   * Lookup338: up_data_structs::PropertyKeyPermission
-=======
-   * Lookup337: up_data_structs::OwnerRestrictedSet
-   **/
-  UpDataStructsOwnerRestrictedSet: 'BTreeSet<u32>',
-  /**
    * Lookup342: up_data_structs::PropertyKeyPermission
->>>>>>> 807186d3
    **/
   UpDataStructsPropertyKeyPermission: {
     key: 'Bytes',
     permission: 'UpDataStructsPropertyPermission'
   },
   /**
-<<<<<<< HEAD
-   * Lookup339: up_data_structs::PropertyPermission
-=======
    * Lookup343: up_data_structs::PropertyPermission
->>>>>>> 807186d3
    **/
   UpDataStructsPropertyPermission: {
     mutable: 'bool',
@@ -3128,22 +2876,14 @@
     tokenOwner: 'bool'
   },
   /**
-<<<<<<< HEAD
-   * Lookup342: up_data_structs::Property
-=======
    * Lookup346: up_data_structs::Property
->>>>>>> 807186d3
    **/
   UpDataStructsProperty: {
     key: 'Bytes',
     value: 'Bytes'
   },
   /**
-<<<<<<< HEAD
-   * Lookup345: up_data_structs::CreateItemData
-=======
    * Lookup349: up_data_structs::CreateItemData
->>>>>>> 807186d3
    **/
   UpDataStructsCreateItemData: {
     _enum: {
@@ -3153,42 +2893,26 @@
     }
   },
   /**
-<<<<<<< HEAD
-   * Lookup346: up_data_structs::CreateNftData
-=======
    * Lookup350: up_data_structs::CreateNftData
->>>>>>> 807186d3
    **/
   UpDataStructsCreateNftData: {
     properties: 'Vec<UpDataStructsProperty>'
   },
   /**
-<<<<<<< HEAD
-   * Lookup347: up_data_structs::CreateFungibleData
-=======
    * Lookup351: up_data_structs::CreateFungibleData
->>>>>>> 807186d3
    **/
   UpDataStructsCreateFungibleData: {
     value: 'u128'
   },
   /**
-<<<<<<< HEAD
-   * Lookup348: up_data_structs::CreateReFungibleData
-=======
    * Lookup352: up_data_structs::CreateReFungibleData
->>>>>>> 807186d3
    **/
   UpDataStructsCreateReFungibleData: {
     pieces: 'u128',
     properties: 'Vec<UpDataStructsProperty>'
   },
   /**
-<<<<<<< HEAD
-   * Lookup351: up_data_structs::CreateItemExData<pallet_evm::account::BasicCrossAccountIdRepr<sp_core::crypto::AccountId32>>
-=======
    * Lookup355: up_data_structs::CreateItemExData<pallet_evm::account::BasicCrossAccountIdRepr<sp_core::crypto::AccountId32>>
->>>>>>> 807186d3
    **/
   UpDataStructsCreateItemExData: {
     _enum: {
@@ -3199,22 +2923,14 @@
     }
   },
   /**
-<<<<<<< HEAD
-   * Lookup353: up_data_structs::CreateNftExData<pallet_evm::account::BasicCrossAccountIdRepr<sp_core::crypto::AccountId32>>
-=======
    * Lookup357: up_data_structs::CreateNftExData<pallet_evm::account::BasicCrossAccountIdRepr<sp_core::crypto::AccountId32>>
->>>>>>> 807186d3
    **/
   UpDataStructsCreateNftExData: {
     properties: 'Vec<UpDataStructsProperty>',
     owner: 'PalletEvmAccountBasicCrossAccountIdRepr'
   },
   /**
-<<<<<<< HEAD
-   * Lookup360: up_data_structs::CreateRefungibleExSingleOwner<pallet_evm::account::BasicCrossAccountIdRepr<sp_core::crypto::AccountId32>>
-=======
    * Lookup364: up_data_structs::CreateRefungibleExSingleOwner<pallet_evm::account::BasicCrossAccountIdRepr<sp_core::crypto::AccountId32>>
->>>>>>> 807186d3
    **/
   UpDataStructsCreateRefungibleExSingleOwner: {
     user: 'PalletEvmAccountBasicCrossAccountIdRepr',
@@ -3222,22 +2938,14 @@
     properties: 'Vec<UpDataStructsProperty>'
   },
   /**
-<<<<<<< HEAD
-   * Lookup362: up_data_structs::CreateRefungibleExMultipleOwners<pallet_evm::account::BasicCrossAccountIdRepr<sp_core::crypto::AccountId32>>
-=======
    * Lookup366: up_data_structs::CreateRefungibleExMultipleOwners<pallet_evm::account::BasicCrossAccountIdRepr<sp_core::crypto::AccountId32>>
->>>>>>> 807186d3
    **/
   UpDataStructsCreateRefungibleExMultipleOwners: {
     users: 'BTreeMap<PalletEvmAccountBasicCrossAccountIdRepr, u128>',
     properties: 'Vec<UpDataStructsProperty>'
   },
   /**
-<<<<<<< HEAD
-   * Lookup363: pallet_configuration::pallet::Call<T>
-=======
    * Lookup367: pallet_configuration::pallet::Call<T>
->>>>>>> 807186d3
    **/
   PalletConfigurationCall: {
     _enum: {
@@ -3263,11 +2971,7 @@
     }
   },
   /**
-<<<<<<< HEAD
-   * Lookup365: pallet_configuration::AppPromotionConfiguration<BlockNumber>
-=======
    * Lookup369: pallet_configuration::AppPromotionConfiguration<BlockNumber>
->>>>>>> 807186d3
    **/
   PalletConfigurationAppPromotionConfiguration: {
     recalculationInterval: 'Option<u32>',
@@ -3276,11 +2980,7 @@
     maxStakersPerCalculation: 'Option<u8>'
   },
   /**
-<<<<<<< HEAD
-   * Lookup369: pallet_structure::pallet::Call<T>
-=======
    * Lookup373: pallet_structure::pallet::Call<T>
->>>>>>> 807186d3
    **/
   PalletStructureCall: 'Null',
   /**
@@ -3769,11 +3469,7 @@
     _enum: ['Unknown', 'OverLimit']
   },
   /**
-<<<<<<< HEAD
-   * Lookup466: pallet_unique::pallet::Error<T>
-=======
    * Lookup470: pallet_unique::pallet::Error<T>
->>>>>>> 807186d3
    **/
   PalletUniqueError: {
     _enum: ['CollectionDecimalPointLimitExceeded', 'EmptyArgument', 'RepartitionCalledOnNonRefungibleCollection']
