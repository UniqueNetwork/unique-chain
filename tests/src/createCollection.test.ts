//
// This file is subject to the terms and conditions defined in
// file 'LICENSE', which is part of this source code package.
//

import chai from 'chai';
import chaiAsPromised from 'chai-as-promised';
<<<<<<< HEAD
import { default as usingApi } from './substrate/substrate-api';
import { createCollectionExpectFailure, createCollectionExpectSuccess } from './util/helpers';
=======
import { default as usingApi } from "./substrate/substrate-api";
import { createCollectionExpectSuccess, createCollectionExpectFailure } from "./util/helpers";
>>>>>>> 42edda12

chai.use(chaiAsPromised);
const expect = chai.expect;

describe('integration test: ext. createCollection():', () => {
  it('Create new NFT collection', async () => {
    await createCollectionExpectSuccess({name: 'A', description: 'B', tokenPrefix: 'C', mode: {type: 'NFT'}});
  });
  it('Create new NFT collection whith collection_name of maximum length (64 bytes)', async () => {
    await createCollectionExpectSuccess({name: 'A'.repeat(64)});
  });
  it('Create new NFT collection whith collection_description of maximum length (256 bytes)', async () => {
    await createCollectionExpectSuccess({description: 'A'.repeat(256)});
  });
  it('Create new NFT collection whith token_prefix of maximum length (16 bytes)', async () => {
    await createCollectionExpectSuccess({tokenPrefix: 'A'.repeat(16)});
  });
  it('Create new Fungible collection', async () => {
    await createCollectionExpectSuccess({mode: {type: 'Fungible', decimalPoints: 0}});
  });
  it('Create new ReFungible collection', async () => {
    await createCollectionExpectSuccess({mode: {type: 'ReFungible', decimalPoints: 0}});
  });
});

describe('(!negative test!) integration test: ext. createCollection():', () => {
  it('(!negative test!) create new NFT collection whith incorrect data (mode)', async () => {
    await usingApi(async (api) => {
      const AcollectionCount = parseInt((await api.query.nft.collectionCount()).toString(), 10);

<<<<<<< HEAD
      const badTransaction = async () => await createCollectionExpectSuccess({mode: {type: 'Invalid'}});
      // tslint:disable-next-line:no-unused-expression
=======
      const badTransaction = async function () { 
        await createCollectionExpectSuccess({mode: {type: 'Invalid'}});
      };
>>>>>>> 42edda12
      expect(badTransaction()).to.be.rejected;

      const BcollectionCount = parseInt((await api.query.nft.collectionCount()).toString(), 10);
      expect(BcollectionCount).to.be.equal(AcollectionCount, 'Error: Incorrect collection created.');
    });
  });
  it('(!negative test!) create new NFT collection whith incorrect data (collection_name)', async () => {
    await createCollectionExpectFailure({ name: 'A'.repeat(65), mode: {type: 'NFT'}});
  });
  it('(!negative test!) create new NFT collection whith incorrect data (collection_description)', async () => {
    await createCollectionExpectFailure({ description: 'A'.repeat(257), mode: { type: 'NFT' }});
  });
  it('(!negative test!) create new NFT collection whith incorrect data (token_prefix)', async () => {
    await createCollectionExpectFailure({tokenPrefix: 'A'.repeat(17), mode: {type: 'NFT'}});
  });
});
<|MERGE_RESOLUTION|>--- conflicted
+++ resolved
@@ -1,68 +1,59 @@
-//
-// This file is subject to the terms and conditions defined in
-// file 'LICENSE', which is part of this source code package.
-//
-
-import chai from 'chai';
-import chaiAsPromised from 'chai-as-promised';
-<<<<<<< HEAD
-import { default as usingApi } from './substrate/substrate-api';
-import { createCollectionExpectFailure, createCollectionExpectSuccess } from './util/helpers';
-=======
-import { default as usingApi } from "./substrate/substrate-api";
-import { createCollectionExpectSuccess, createCollectionExpectFailure } from "./util/helpers";
->>>>>>> 42edda12
-
-chai.use(chaiAsPromised);
-const expect = chai.expect;
-
-describe('integration test: ext. createCollection():', () => {
-  it('Create new NFT collection', async () => {
-    await createCollectionExpectSuccess({name: 'A', description: 'B', tokenPrefix: 'C', mode: {type: 'NFT'}});
-  });
-  it('Create new NFT collection whith collection_name of maximum length (64 bytes)', async () => {
-    await createCollectionExpectSuccess({name: 'A'.repeat(64)});
-  });
-  it('Create new NFT collection whith collection_description of maximum length (256 bytes)', async () => {
-    await createCollectionExpectSuccess({description: 'A'.repeat(256)});
-  });
-  it('Create new NFT collection whith token_prefix of maximum length (16 bytes)', async () => {
-    await createCollectionExpectSuccess({tokenPrefix: 'A'.repeat(16)});
-  });
-  it('Create new Fungible collection', async () => {
-    await createCollectionExpectSuccess({mode: {type: 'Fungible', decimalPoints: 0}});
-  });
-  it('Create new ReFungible collection', async () => {
-    await createCollectionExpectSuccess({mode: {type: 'ReFungible', decimalPoints: 0}});
-  });
-});
-
-describe('(!negative test!) integration test: ext. createCollection():', () => {
-  it('(!negative test!) create new NFT collection whith incorrect data (mode)', async () => {
-    await usingApi(async (api) => {
-      const AcollectionCount = parseInt((await api.query.nft.collectionCount()).toString(), 10);
-
-<<<<<<< HEAD
-      const badTransaction = async () => await createCollectionExpectSuccess({mode: {type: 'Invalid'}});
-      // tslint:disable-next-line:no-unused-expression
-=======
-      const badTransaction = async function () { 
-        await createCollectionExpectSuccess({mode: {type: 'Invalid'}});
-      };
->>>>>>> 42edda12
-      expect(badTransaction()).to.be.rejected;
-
-      const BcollectionCount = parseInt((await api.query.nft.collectionCount()).toString(), 10);
-      expect(BcollectionCount).to.be.equal(AcollectionCount, 'Error: Incorrect collection created.');
-    });
-  });
-  it('(!negative test!) create new NFT collection whith incorrect data (collection_name)', async () => {
-    await createCollectionExpectFailure({ name: 'A'.repeat(65), mode: {type: 'NFT'}});
-  });
-  it('(!negative test!) create new NFT collection whith incorrect data (collection_description)', async () => {
-    await createCollectionExpectFailure({ description: 'A'.repeat(257), mode: { type: 'NFT' }});
-  });
-  it('(!negative test!) create new NFT collection whith incorrect data (token_prefix)', async () => {
-    await createCollectionExpectFailure({tokenPrefix: 'A'.repeat(17), mode: {type: 'NFT'}});
-  });
-});
+//
+// This file is subject to the terms and conditions defined in
+// file 'LICENSE', which is part of this source code package.
+//
+
+import chai from 'chai';
+import chaiAsPromised from 'chai-as-promised';
+import { default as usingApi } from './substrate/substrate-api';
+import { createCollectionExpectFailure, createCollectionExpectSuccess } from './util/helpers';
+
+chai.use(chaiAsPromised);
+const expect = chai.expect;
+
+describe('integration test: ext. createCollection():', () => {
+  it('Create new NFT collection', async () => {
+    await createCollectionExpectSuccess({name: 'A', description: 'B', tokenPrefix: 'C', mode: {type: 'NFT'}});
+  });
+  it('Create new NFT collection whith collection_name of maximum length (64 bytes)', async () => {
+    await createCollectionExpectSuccess({name: 'A'.repeat(64)});
+  });
+  it('Create new NFT collection whith collection_description of maximum length (256 bytes)', async () => {
+    await createCollectionExpectSuccess({description: 'A'.repeat(256)});
+  });
+  it('Create new NFT collection whith token_prefix of maximum length (16 bytes)', async () => {
+    await createCollectionExpectSuccess({tokenPrefix: 'A'.repeat(16)});
+  });
+  it('Create new Fungible collection', async () => {
+    await createCollectionExpectSuccess({mode: {type: 'Fungible', decimalPoints: 0}});
+  });
+  it('Create new ReFungible collection', async () => {
+    await createCollectionExpectSuccess({mode: {type: 'ReFungible', decimalPoints: 0}});
+  });
+});
+
+describe('(!negative test!) integration test: ext. createCollection():', () => {
+  it('(!negative test!) create new NFT collection whith incorrect data (mode)', async () => {
+    await usingApi(async (api) => {
+      const AcollectionCount = parseInt((await api.query.nft.collectionCount()).toString(), 10);
+
+      const badTransaction = async () => {
+        await createCollectionExpectSuccess({mode: {type: 'Invalid'}});
+      };
+      // tslint:disable-next-line:no-unused-expression
+      expect(badTransaction()).to.be.rejected;
+
+      const BcollectionCount = parseInt((await api.query.nft.collectionCount()).toString(), 10);
+      expect(BcollectionCount).to.be.equal(AcollectionCount, 'Error: Incorrect collection created.');
+    });
+  });
+  it('(!negative test!) create new NFT collection whith incorrect data (collection_name)', async () => {
+    await createCollectionExpectFailure({ name: 'A'.repeat(65), mode: {type: 'NFT'}});
+  });
+  it('(!negative test!) create new NFT collection whith incorrect data (collection_description)', async () => {
+    await createCollectionExpectFailure({ description: 'A'.repeat(257), mode: { type: 'NFT' }});
+  });
+  it('(!negative test!) create new NFT collection whith incorrect data (token_prefix)', async () => {
+    await createCollectionExpectFailure({tokenPrefix: 'A'.repeat(17), mode: {type: 'NFT'}});
+  });
+});