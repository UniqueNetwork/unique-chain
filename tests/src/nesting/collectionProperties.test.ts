// Copyright 2019-2022 Unique Network (Gibraltar) Ltd.
// This file is part of Unique Network.

// Unique Network is free software: you can redistribute it and/or modify
// it under the terms of the GNU General Public License as published by
// the Free Software Foundation, either version 3 of the License, or
// (at your option) any later version.

// Unique Network is distributed in the hope that it will be useful,
// but WITHOUT ANY WARRANTY; without even the implied warranty of
// MERCHANTABILITY or FITNESS FOR A PARTICULAR PURPOSE.  See the
// GNU General Public License for more details.

// You should have received a copy of the GNU General Public License
// along with Unique Network. If not, see <http://www.gnu.org/licenses/>.

import {IKeyringPair} from '@polkadot/types/types';
import {itSub, Pallets, usingPlaygrounds, expect, requirePalletsOrSkip} from '../util';

describe('Integration Test: Collection Properties', () => {
  let alice: IKeyringPair;
  let bob: IKeyringPair;

  before(async () => {
    await usingPlaygrounds(async (helper, privateKey) => {
      const donor = await privateKey({filename: __filename});
      [alice, bob] = await helper.arrange.createAccounts([200n, 10n], donor);
    });
  });

  itSub('Properties are initially empty', async ({helper}) => {
    const collection = await helper.nft.mintCollection(alice);
    expect(await collection.getProperties()).to.be.empty;
  });
<<<<<<< HEAD
  
  async function testSetsPropertiesForCollection(collection: UniqueBaseCollection) {
    // As owner
    await expect(collection.setProperties(alice, [{key: 'electron', value: 'come bond'}])).to.be.fulfilled;
  
    await collection.addAdmin(alice, {Substrate: bob.address});
  
    // As administrator
    await expect(collection.setProperties(bob, [{key: 'black_hole'}])).to.be.fulfilled;
  
    const properties = await collection.getProperties();
    expect(properties).to.include.deep.members([
      {key: 'electron', value: 'come bond'},
      {key: 'black_hole', value: ''},
    ]);
  }
  
  itSub('Sets properties for a NFT collection', async ({helper}) =>  {
    await testSetsPropertiesForCollection(await helper.nft.mintCollection(alice));
  });
  
  itSub.ifWithPallets('Sets properties for a ReFungible collection', [Pallets.ReFungible], async ({helper}) => {
    await testSetsPropertiesForCollection(await helper.rft.mintCollection(alice));
  });
  
  async function testCheckValidNames(collection: UniqueBaseCollection) {
    // alpha symbols
    await expect(collection.setProperties(alice, [{key: 'answer'}])).to.be.fulfilled;
  
    // numeric symbols
    await expect(collection.setProperties(alice, [{key: '451'}])).to.be.fulfilled;
  
    // underscore symbol
    await expect(collection.setProperties(alice, [{key: 'black_hole'}])).to.be.fulfilled;
  
    // dash symbol
    await expect(collection.setProperties(alice, [{key: '-'}])).to.be.fulfilled;
  
    // dot symbol
    await expect(collection.setProperties(alice, [{key: 'once.in.a.long.long.while...', value: 'you get a little lost'}])).to.be.fulfilled;
  
    const properties = await collection.getProperties();
    expect(properties).to.include.deep.members([
      {key: 'answer', value: ''},
      {key: '451', value: ''},
      {key: 'black_hole', value: ''},
      {key: '-', value: ''},
      {key: 'once.in.a.long.long.while...', value: 'you get a little lost'},
    ]);
  }
  
  itSub('Check valid names for NFT collection properties keys', async ({helper}) =>  {
    await testCheckValidNames(await helper.nft.mintCollection(alice));
  });
  
  itSub.ifWithPallets('Check valid names for ReFungible collection properties keys', [Pallets.ReFungible], async ({helper}) => {
    await testCheckValidNames(await helper.rft.mintCollection(alice));
  });
  
  async function testChangesProperties(collection: UniqueBaseCollection) {
    await expect(collection.setProperties(alice, [{key: 'electron', value: 'come bond'}, {key: 'black_hole', value: ''}])).to.be.fulfilled;
  
    // Mutate the properties
    await expect(collection.setProperties(alice, [{key: 'black_hole', value: 'LIGO'}])).to.be.fulfilled;
  
    const properties = await collection.getProperties();
    expect(properties).to.include.deep.members([
      {key: 'electron', value: 'come bond'},
      {key: 'black_hole', value: 'LIGO'},
    ]);
  }
  
  itSub('Changes properties of a NFT collection', async ({helper}) =>  {
    await testChangesProperties(await helper.nft.mintCollection(alice));
  });
  
  itSub.ifWithPallets('Changes properties of a ReFungible collection', [Pallets.ReFungible], async ({helper}) => {
    await testChangesProperties(await helper.rft.mintCollection(alice));
  });
  
  async function testDeleteProperties(collection: UniqueBaseCollection) {
    await expect(collection.setProperties(alice, [{key: 'electron', value: 'come bond'}, {key: 'black_hole', value: 'LIGO'}])).to.be.fulfilled;
  
    await expect(collection.deleteProperties(alice, ['electron'])).to.be.fulfilled;
  
    const properties = await collection.getProperties(['black_hole', 'electron']);
    expect(properties).to.be.deep.equal([
      {key: 'black_hole', value: 'LIGO'},
    ]);
  }
  
  itSub('Deletes properties of a NFT collection', async ({helper}) =>  {
    await testDeleteProperties(await helper.nft.mintCollection(alice));
  });
  
  itSub.ifWithPallets('Deletes properties of a ReFungible collection', [Pallets.ReFungible], async ({helper}) => {
    await testDeleteProperties(await helper.rft.mintCollection(alice));
  });

  [
    // TODO enable properties for FT collection in Substrate (release 040)
    // {mode: 'ft' as const, requiredPallets: []},
    {mode: 'nft' as const, requiredPallets: []},
    {mode: 'rft' as const, requiredPallets: [Pallets.ReFungible]}, 
  ].map(testCase =>
    itSub.ifWithPallets(`Allows modifying a collection property multiple times with the same size (${testCase.mode})`, testCase.requiredPallets, async({helper}) => {
      const propKey = 'tok-prop';

      const collection = await helper[testCase.mode].mintCollection(alice);
=======

  [
    {mode: 'nft' as const, requiredPallets: []},
    {mode: 'ft' as const, requiredPallets: []},
    {mode: 'rft' as const, requiredPallets: [Pallets.ReFungible]},
  ].map(testSuite => describe(`${testSuite.mode.toUpperCase()}`, () => {
    before(async function() {
      // eslint-disable-next-line require-await
      await usingPlaygrounds(async helper => {
        requirePalletsOrSkip(this, helper, testSuite.requiredPallets);
      });
    });

    itSub('Sets properties for a collection', async ({helper}) =>  {
      const collection = await helper[testSuite.mode].mintCollection(alice);

      // As owner
      await expect(collection.setProperties(alice, [{key: 'electron', value: 'come bond'}])).to.be.fulfilled;

      await collection.addAdmin(alice, {Substrate: bob.address});

      // As administrator
      await expect(collection.setProperties(bob, [{key: 'black_hole'}])).to.be.fulfilled;

      const properties = await collection.getProperties();
      expect(properties).to.include.deep.members([
        {key: 'electron', value: 'come bond'},
        {key: 'black_hole', value: ''},
      ]);
    });

    itSub('Check valid names for collection properties keys', async ({helper}) =>  {
      const collection = await helper[testSuite.mode].mintCollection(alice);

      // alpha symbols
      await expect(collection.setProperties(alice, [{key: 'answer'}])).to.be.fulfilled;

      // numeric symbols
      await expect(collection.setProperties(alice, [{key: '451'}])).to.be.fulfilled;

      // underscore symbol
      await expect(collection.setProperties(alice, [{key: 'black_hole'}])).to.be.fulfilled;

      // dash symbol
      await expect(collection.setProperties(alice, [{key: '-'}])).to.be.fulfilled;

      // dot symbol
      await expect(collection.setProperties(alice, [{key: 'once.in.a.long.long.while...', value: 'you get a little lost'}])).to.be.fulfilled;

      const properties = await collection.getProperties();
      expect(properties).to.include.deep.members([
        {key: 'answer', value: ''},
        {key: '451', value: ''},
        {key: 'black_hole', value: ''},
        {key: '-', value: ''},
        {key: 'once.in.a.long.long.while...', value: 'you get a little lost'},
      ]);
    });

    itSub('Changes properties of a collection', async ({helper}) =>  {
      const collection = await helper[testSuite.mode].mintCollection(alice);

      await expect(collection.setProperties(alice, [{key: 'electron', value: 'come bond'}, {key: 'black_hole', value: ''}])).to.be.fulfilled;

      // Mutate the properties
      await expect(collection.setProperties(alice, [{key: 'black_hole', value: 'LIGO'}])).to.be.fulfilled;

      const properties = await collection.getProperties();
      expect(properties).to.include.deep.members([
        {key: 'electron', value: 'come bond'},
        {key: 'black_hole', value: 'LIGO'},
      ]);
    });

    itSub('Deletes properties of a collection', async ({helper}) =>  {
      const collection = await helper[testSuite.mode].mintCollection(alice);

      await expect(collection.setProperties(alice, [{key: 'electron', value: 'come bond'}, {key: 'black_hole', value: 'LIGO'}])).to.be.fulfilled;

      await expect(collection.deleteProperties(alice, ['electron'])).to.be.fulfilled;

      const properties = await collection.getProperties(['black_hole', 'electron']);
      expect(properties).to.be.deep.equal([
        {key: 'black_hole', value: 'LIGO'},
      ]);
    });

    itSub('Allows modifying a collection property multiple times with the same size', async({helper}) => {
      const propKey = 'tok-prop';

      const collection = await helper[testSuite.mode].mintCollection(alice);
>>>>>>> f1d694ef

      const maxCollectionPropertiesSize = 40960;

      const propDataSize = 4096;

      let propDataChar = 'a';
      const makeNewPropData = () => {
        propDataChar = String.fromCharCode(propDataChar.charCodeAt(0) + 1);
        return `${propDataChar}`.repeat(propDataSize);
      };

      await collection.setProperties(alice, [{key: propKey, value: makeNewPropData()}]);
      const originalSpace = await collection.getPropertiesConsumedSpace();
      expect(originalSpace).to.be.equal(propDataSize);

      const sameSizePropertiesPossibleNum = maxCollectionPropertiesSize / propDataSize;

      // It is possible to modify a property as many times as needed.
      // It will not consume any additional space.
      for (let i = 0; i < sameSizePropertiesPossibleNum + 1; i++) {
        await collection.setProperties(alice, [{key: propKey, value: makeNewPropData()}]);
        const consumedSpace = await collection.getPropertiesConsumedSpace();
        expect(consumedSpace).to.be.equal(originalSpace);
      }
<<<<<<< HEAD
    }));

  [
    // TODO enable properties for FT collection in Substrate (release 040)
    // {mode: 'ft' as const, requiredPallets: []},
    {mode: 'nft' as const, requiredPallets: []},
    {mode: 'rft' as const, requiredPallets: [Pallets.ReFungible]}, 
  ].map(testCase =>
    itSub.ifWithPallets(`Adding then removing a collection property doesn't change the consumed space (${testCase.mode})`, testCase.requiredPallets, async({helper}) => {
      const propKey = 'tok-prop';

      const collection = await helper[testCase.mode].mintCollection(alice);
=======
    });

    itSub('Adding then removing a collection property doesn\'t change the consumed space', async({helper}) => {
      const propKey = 'tok-prop';

      const collection = await helper[testSuite.mode].mintCollection(alice);
>>>>>>> f1d694ef
      const originalSpace = await collection.getPropertiesConsumedSpace();

      const propDataSize = 4096;
      const propData = 'a'.repeat(propDataSize);

      await collection.setProperties(alice, [{key: propKey, value: propData}]);
      let consumedSpace = await collection.getPropertiesConsumedSpace();
      expect(consumedSpace).to.be.equal(propDataSize);

      await collection.deleteProperties(alice, [propKey]);
      consumedSpace = await collection.getPropertiesConsumedSpace();
      expect(consumedSpace).to.be.equal(originalSpace);
<<<<<<< HEAD
    }));

  [
    // TODO enable properties for FT collection in Substrate (release 040)
    // {mode: 'ft' as const, requiredPallets: []},
    {mode: 'nft' as const, requiredPallets: []},
    {mode: 'rft' as const, requiredPallets: [Pallets.ReFungible]}, 
  ].map(testCase =>
    itSub.ifWithPallets(`Modifying a collection property with different sizes correctly changes the consumed space (${testCase.mode})`, testCase.requiredPallets, async({helper}) => {
      const propKey = 'tok-prop';

      const collection = await helper[testCase.mode].mintCollection(alice);
=======
    });

    itSub('Modifying a collection property with different sizes correctly changes the consumed space', async({helper}) => {
      const propKey = 'tok-prop';

      const collection = await helper[testSuite.mode].mintCollection(alice);
>>>>>>> f1d694ef
      const originalSpace = await collection.getPropertiesConsumedSpace();

      const initPropDataSize = 4096;
      const biggerPropDataSize = 5000;
      const smallerPropDataSize = 4000;

      const initPropData = 'a'.repeat(initPropDataSize);
      const biggerPropData = 'b'.repeat(biggerPropDataSize);
      const smallerPropData = 'c'.repeat(smallerPropDataSize);

      let consumedSpace;
      let expectedConsumedSpaceDiff;

      await collection.setProperties(alice, [{key: propKey, value: initPropData}]);
      consumedSpace = await collection.getPropertiesConsumedSpace();
      expectedConsumedSpaceDiff = initPropDataSize - originalSpace;
      expect(consumedSpace).to.be.equal(originalSpace + expectedConsumedSpaceDiff);

      await collection.setProperties(alice, [{key: propKey, value: biggerPropData}]);
      consumedSpace = await collection.getPropertiesConsumedSpace();
      expectedConsumedSpaceDiff = biggerPropDataSize - initPropDataSize;
      expect(consumedSpace).to.be.equal(initPropDataSize + expectedConsumedSpaceDiff);

      await collection.setProperties(alice, [{key: propKey, value: smallerPropData}]);
      consumedSpace = await collection.getPropertiesConsumedSpace();
      expectedConsumedSpaceDiff = biggerPropDataSize - smallerPropDataSize;
      expect(consumedSpace).to.be.equal(biggerPropDataSize - expectedConsumedSpaceDiff);
<<<<<<< HEAD
    }));
=======
    });
  }));
>>>>>>> f1d694ef
});

describe('Negative Integration Test: Collection Properties', () => {
  let alice: IKeyringPair;
  let bob: IKeyringPair;

  before(async () => {
    await usingPlaygrounds(async (helper, privateKey) => {
      const donor = await privateKey({filename: __filename});
      [alice, bob] = await helper.arrange.createAccounts([1000n, 100n], donor);
    });
  });

  [
    {mode: 'nft' as const, requiredPallets: []},
    {mode: 'ft' as const, requiredPallets: []},
    {mode: 'rft' as const, requiredPallets: [Pallets.ReFungible]},
  ].map(testSuite => describe(`${testSuite.mode.toUpperCase()}`, () => {
    before(async function() {
      // eslint-disable-next-line require-await
      await usingPlaygrounds(async helper => {
        requirePalletsOrSkip(this, helper, testSuite.requiredPallets);
      });
    });

    itSub('Fails to set properties in a collection if not its onwer/administrator', async ({helper}) =>  {
      const collection = await helper[testSuite.mode].mintCollection(alice);

      await expect(collection.setProperties(bob, [{key: 'electron', value: 'come bond'}, {key: 'black_hole', value: 'LIGO'}]))
        .to.be.rejectedWith(/common\.NoPermission/);

      expect(await collection.getProperties()).to.be.empty;
    });

    itSub('Fails to set properties that exceed the limits', async ({helper}) =>  {
      const collection = await helper[testSuite.mode].mintCollection(alice);

      const spaceLimit = (await (collection.helper!.api! as any).query.common.collectionProperties(collection.collectionId)).spaceLimit.toNumber();

      // Mute the general tx parsing error, too many bytes to process
      {
        console.error = () => {};
        await expect(collection.setProperties(alice, [
          {key: 'electron', value: 'low high '.repeat(Math.ceil(spaceLimit! / 9))},
        ])).to.be.rejected;
      }

      expect(await collection.getProperties(['electron'])).to.be.empty;

      await expect(collection.setProperties(alice, [
        {key: 'electron', value: 'low high '.repeat(Math.ceil(spaceLimit! / 18))},
        {key: 'black_hole', value: '0'.repeat(Math.ceil(spaceLimit! / 2))},
      ])).to.be.rejectedWith(/common\.NoSpaceForProperty/);

      expect(await collection.getProperties(['electron', 'black_hole'])).to.be.empty;
    });

    itSub('Fails to set more properties than it is allowed', async ({helper}) =>  {
      const collection = await helper[testSuite.mode].mintCollection(alice);

      const propertiesToBeSet = [];
      for (let i = 0; i < 65; i++) {
        propertiesToBeSet.push({
          key: 'electron_' + i,
          value: Math.random() > 0.5 ? 'high' : 'low',
        });
      }

      await expect(collection.setProperties(alice, propertiesToBeSet)).
        to.be.rejectedWith(/common\.PropertyLimitReached/);

      expect(await collection.getProperties()).to.be.empty;
    });

    itSub('Fails to set properties with invalid names', async ({helper}) => {
      const collection = await helper[testSuite.mode].mintCollection(alice);

      const invalidProperties = [
        [{key: 'electron', value: 'negative'}, {key: 'string theory', value: 'understandable'}],
        [{key: 'Mr/Sandman', value: 'Bring me a gene'}],
        [{key: 'déjà vu', value: 'hmm...'}],
      ];

      for (let i = 0; i < invalidProperties.length; i++) {
        await expect(
          collection.setProperties(alice, invalidProperties[i]),
          `on rejecting the new badly-named property #${i}`,
        ).to.be.rejectedWith(/common\.InvalidCharacterInPropertyKey/);
      }

      await expect(
        collection.setProperties(alice, [{key: '', value: 'nothing must not exist'}]),
        'on rejecting an unnamed property',
      ).to.be.rejectedWith(/common\.EmptyPropertyKey/);

      await expect(
        collection.setProperties(alice, [{key: 'CRISPR-Cas9', value: 'rewriting nature!'}]),
        'on setting the correctly-but-still-badly-named property',
      ).to.be.fulfilled;

      const keys = invalidProperties.flatMap(propertySet => propertySet.map(property => property.key)).concat('CRISPR-Cas9').concat('');

      const properties = await collection.getProperties(keys);
      expect(properties).to.be.deep.equal([
        {key: 'CRISPR-Cas9', value: 'rewriting nature!'},
      ]);

      for (let i = 0; i < invalidProperties.length; i++) {
        await expect(
          collection.deleteProperties(alice, invalidProperties[i].map(propertySet => propertySet.key)),
          `on trying to delete the non-existent badly-named property #${i}`,
        ).to.be.rejectedWith(/common\.InvalidCharacterInPropertyKey/);
      }
    });

    itSub('Forbids to repair a collection if called with non-sudo', async({helper}) => {
      const collection = await helper[testSuite.mode].mintCollection(alice, {properties: [
        {key: 'sea-creatures', value: 'mermaids'},
        {key: 'goldenratio', value: '1.6180339887498948482045868343656381177203091798057628621354486227052604628189'},
      ]});

      await expect(helper.executeExtrinsic(alice, 'api.tx.unique.forceRepairCollection', [collection.collectionId], true))
        .to.be.rejectedWith(/BadOrigin/);
    });
  }));
});<|MERGE_RESOLUTION|>--- conflicted
+++ resolved
@@ -32,117 +32,6 @@
     const collection = await helper.nft.mintCollection(alice);
     expect(await collection.getProperties()).to.be.empty;
   });
-<<<<<<< HEAD
-  
-  async function testSetsPropertiesForCollection(collection: UniqueBaseCollection) {
-    // As owner
-    await expect(collection.setProperties(alice, [{key: 'electron', value: 'come bond'}])).to.be.fulfilled;
-  
-    await collection.addAdmin(alice, {Substrate: bob.address});
-  
-    // As administrator
-    await expect(collection.setProperties(bob, [{key: 'black_hole'}])).to.be.fulfilled;
-  
-    const properties = await collection.getProperties();
-    expect(properties).to.include.deep.members([
-      {key: 'electron', value: 'come bond'},
-      {key: 'black_hole', value: ''},
-    ]);
-  }
-  
-  itSub('Sets properties for a NFT collection', async ({helper}) =>  {
-    await testSetsPropertiesForCollection(await helper.nft.mintCollection(alice));
-  });
-  
-  itSub.ifWithPallets('Sets properties for a ReFungible collection', [Pallets.ReFungible], async ({helper}) => {
-    await testSetsPropertiesForCollection(await helper.rft.mintCollection(alice));
-  });
-  
-  async function testCheckValidNames(collection: UniqueBaseCollection) {
-    // alpha symbols
-    await expect(collection.setProperties(alice, [{key: 'answer'}])).to.be.fulfilled;
-  
-    // numeric symbols
-    await expect(collection.setProperties(alice, [{key: '451'}])).to.be.fulfilled;
-  
-    // underscore symbol
-    await expect(collection.setProperties(alice, [{key: 'black_hole'}])).to.be.fulfilled;
-  
-    // dash symbol
-    await expect(collection.setProperties(alice, [{key: '-'}])).to.be.fulfilled;
-  
-    // dot symbol
-    await expect(collection.setProperties(alice, [{key: 'once.in.a.long.long.while...', value: 'you get a little lost'}])).to.be.fulfilled;
-  
-    const properties = await collection.getProperties();
-    expect(properties).to.include.deep.members([
-      {key: 'answer', value: ''},
-      {key: '451', value: ''},
-      {key: 'black_hole', value: ''},
-      {key: '-', value: ''},
-      {key: 'once.in.a.long.long.while...', value: 'you get a little lost'},
-    ]);
-  }
-  
-  itSub('Check valid names for NFT collection properties keys', async ({helper}) =>  {
-    await testCheckValidNames(await helper.nft.mintCollection(alice));
-  });
-  
-  itSub.ifWithPallets('Check valid names for ReFungible collection properties keys', [Pallets.ReFungible], async ({helper}) => {
-    await testCheckValidNames(await helper.rft.mintCollection(alice));
-  });
-  
-  async function testChangesProperties(collection: UniqueBaseCollection) {
-    await expect(collection.setProperties(alice, [{key: 'electron', value: 'come bond'}, {key: 'black_hole', value: ''}])).to.be.fulfilled;
-  
-    // Mutate the properties
-    await expect(collection.setProperties(alice, [{key: 'black_hole', value: 'LIGO'}])).to.be.fulfilled;
-  
-    const properties = await collection.getProperties();
-    expect(properties).to.include.deep.members([
-      {key: 'electron', value: 'come bond'},
-      {key: 'black_hole', value: 'LIGO'},
-    ]);
-  }
-  
-  itSub('Changes properties of a NFT collection', async ({helper}) =>  {
-    await testChangesProperties(await helper.nft.mintCollection(alice));
-  });
-  
-  itSub.ifWithPallets('Changes properties of a ReFungible collection', [Pallets.ReFungible], async ({helper}) => {
-    await testChangesProperties(await helper.rft.mintCollection(alice));
-  });
-  
-  async function testDeleteProperties(collection: UniqueBaseCollection) {
-    await expect(collection.setProperties(alice, [{key: 'electron', value: 'come bond'}, {key: 'black_hole', value: 'LIGO'}])).to.be.fulfilled;
-  
-    await expect(collection.deleteProperties(alice, ['electron'])).to.be.fulfilled;
-  
-    const properties = await collection.getProperties(['black_hole', 'electron']);
-    expect(properties).to.be.deep.equal([
-      {key: 'black_hole', value: 'LIGO'},
-    ]);
-  }
-  
-  itSub('Deletes properties of a NFT collection', async ({helper}) =>  {
-    await testDeleteProperties(await helper.nft.mintCollection(alice));
-  });
-  
-  itSub.ifWithPallets('Deletes properties of a ReFungible collection', [Pallets.ReFungible], async ({helper}) => {
-    await testDeleteProperties(await helper.rft.mintCollection(alice));
-  });
-
-  [
-    // TODO enable properties for FT collection in Substrate (release 040)
-    // {mode: 'ft' as const, requiredPallets: []},
-    {mode: 'nft' as const, requiredPallets: []},
-    {mode: 'rft' as const, requiredPallets: [Pallets.ReFungible]}, 
-  ].map(testCase =>
-    itSub.ifWithPallets(`Allows modifying a collection property multiple times with the same size (${testCase.mode})`, testCase.requiredPallets, async({helper}) => {
-      const propKey = 'tok-prop';
-
-      const collection = await helper[testCase.mode].mintCollection(alice);
-=======
 
   [
     {mode: 'nft' as const, requiredPallets: []},
@@ -234,7 +123,6 @@
       const propKey = 'tok-prop';
 
       const collection = await helper[testSuite.mode].mintCollection(alice);
->>>>>>> f1d694ef
 
       const maxCollectionPropertiesSize = 40960;
 
@@ -259,27 +147,12 @@
         const consumedSpace = await collection.getPropertiesConsumedSpace();
         expect(consumedSpace).to.be.equal(originalSpace);
       }
-<<<<<<< HEAD
-    }));
-
-  [
-    // TODO enable properties for FT collection in Substrate (release 040)
-    // {mode: 'ft' as const, requiredPallets: []},
-    {mode: 'nft' as const, requiredPallets: []},
-    {mode: 'rft' as const, requiredPallets: [Pallets.ReFungible]}, 
-  ].map(testCase =>
-    itSub.ifWithPallets(`Adding then removing a collection property doesn't change the consumed space (${testCase.mode})`, testCase.requiredPallets, async({helper}) => {
-      const propKey = 'tok-prop';
-
-      const collection = await helper[testCase.mode].mintCollection(alice);
-=======
     });
 
     itSub('Adding then removing a collection property doesn\'t change the consumed space', async({helper}) => {
       const propKey = 'tok-prop';
 
       const collection = await helper[testSuite.mode].mintCollection(alice);
->>>>>>> f1d694ef
       const originalSpace = await collection.getPropertiesConsumedSpace();
 
       const propDataSize = 4096;
@@ -292,27 +165,12 @@
       await collection.deleteProperties(alice, [propKey]);
       consumedSpace = await collection.getPropertiesConsumedSpace();
       expect(consumedSpace).to.be.equal(originalSpace);
-<<<<<<< HEAD
-    }));
-
-  [
-    // TODO enable properties for FT collection in Substrate (release 040)
-    // {mode: 'ft' as const, requiredPallets: []},
-    {mode: 'nft' as const, requiredPallets: []},
-    {mode: 'rft' as const, requiredPallets: [Pallets.ReFungible]}, 
-  ].map(testCase =>
-    itSub.ifWithPallets(`Modifying a collection property with different sizes correctly changes the consumed space (${testCase.mode})`, testCase.requiredPallets, async({helper}) => {
-      const propKey = 'tok-prop';
-
-      const collection = await helper[testCase.mode].mintCollection(alice);
-=======
     });
 
     itSub('Modifying a collection property with different sizes correctly changes the consumed space', async({helper}) => {
       const propKey = 'tok-prop';
 
       const collection = await helper[testSuite.mode].mintCollection(alice);
->>>>>>> f1d694ef
       const originalSpace = await collection.getPropertiesConsumedSpace();
 
       const initPropDataSize = 4096;
@@ -340,12 +198,8 @@
       consumedSpace = await collection.getPropertiesConsumedSpace();
       expectedConsumedSpaceDiff = biggerPropDataSize - smallerPropDataSize;
       expect(consumedSpace).to.be.equal(biggerPropDataSize - expectedConsumedSpaceDiff);
-<<<<<<< HEAD
-    }));
-=======
     });
   }));
->>>>>>> f1d694ef
 });
 
 describe('Negative Integration Test: Collection Properties', () => {
