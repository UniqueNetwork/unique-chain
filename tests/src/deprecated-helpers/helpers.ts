// Copyright 2019-2022 Unique Network (Gibraltar) Ltd.
// This file is part of Unique Network.

// Unique Network is free software: you can redistribute it and/or modify
// it under the terms of the GNU General Public License as published by
// the Free Software Foundation, either version 3 of the License, or
// (at your option) any later version.

// Unique Network is distributed in the hope that it will be useful,
// but WITHOUT ANY WARRANTY; without even the implied warranty of
// MERCHANTABILITY or FITNESS FOR A PARTICULAR PURPOSE.  See the
// GNU General Public License for more details.

// You should have received a copy of the GNU General Public License
// along with Unique Network. If not, see <http://www.gnu.org/licenses/>.

import '../interfaces/augment-api-rpc';
import '../interfaces/augment-api-query';
import {ApiPromise, Keyring} from '@polkadot/api';
import type {AccountId, EventRecord, Event, BlockNumber} from '@polkadot/types/interfaces';
import type {GenericEventData} from '@polkadot/types';
import {AnyTuple, IEvent, IKeyringPair} from '@polkadot/types/types';
import {evmToAddress} from '@polkadot/util-crypto';
import {AnyNumber} from '@polkadot/types-codec/types';
import BN from 'bn.js';
import chai from 'chai';
import chaiAsPromised from 'chai-as-promised';
import {default as usingApi, executeTransaction, submitTransactionAsync, submitTransactionExpectFailAsync} from '../substrate/substrate-api';
import {hexToStr, strToUTF16, utf16ToStr} from './util';
import {UpDataStructsRpcCollection, UpDataStructsCreateItemData, UpDataStructsProperty} from '@polkadot/types/lookup';
import {UpDataStructsTokenChild} from '../interfaces';
import {Context} from 'mocha';

chai.use(chaiAsPromised);
const expect = chai.expect;

export type CrossAccountId = {
  Substrate: string,
} | {
  Ethereum: string,
};


export enum Pallets {
  Inflation = 'inflation',
  RmrkCore = 'rmrkcore',
  RmrkEquip = 'rmrkequip',
  ReFungible = 'refungible',
  Fungible = 'fungible',
  NFT = 'nonfungible',
  Scheduler = 'scheduler',
  AppPromotion = 'apppromotion',
}

export async function isUnique(): Promise<boolean> {
  return usingApi(async api => {
    const chain = await api.rpc.system.chain();

    return chain.eq('UNIQUE');
  });
}

export async function isQuartz(): Promise<boolean> {
  return usingApi(async api => {
    const chain = await api.rpc.system.chain();

    return chain.eq('QUARTZ');
  });
}

let modulesNames: any;
export function getModuleNames(api: ApiPromise): string[] {
  if (typeof modulesNames === 'undefined')
    modulesNames = api.runtimeMetadata.asLatest.pallets.map(m => m.name.toString().toLowerCase());
  return modulesNames;
}

export async function missingRequiredPallets(requiredPallets: string[]): Promise<string[]> {
  return await usingApi(async api => {
    const pallets = getModuleNames(api);

    return requiredPallets.filter(p => !pallets.includes(p));
  });
}

export async function checkPalletsPresence(requiredPallets: string[]): Promise<boolean> {
  return (await missingRequiredPallets(requiredPallets)).length == 0;
}

export async function requirePallets(mocha: Context, requiredPallets: string[]) {
  const missingPallets = await missingRequiredPallets(requiredPallets);

  if (missingPallets.length > 0) {
    const skippingTestMsg = `\tSkipping test "${mocha.test?.title}".`;
    const missingPalletsMsg = `\tThe following pallets are missing:\n\t- ${missingPallets.join('\n\t- ')}`;
    const skipMsg = `${skippingTestMsg}\n${missingPalletsMsg}`;

    console.error('\x1b[38:5:208m%s\x1b[0m', skipMsg);

    mocha.skip();
  }
}

export function bigIntToSub(api: ApiPromise, number: bigint) {
  return api.registry.createType('AccountId', '0x' + number.toString(16).padStart(64, '0')).toJSON();
}

export function bigIntToDecimals(number: bigint, decimals = 18): string {
  const numberStr = number.toString();
  const dotPos = numberStr.length - decimals;

  if (dotPos <= 0) {
    return '0.' + '0'.repeat(Math.abs(dotPos)) + numberStr;
  } else {
    const intPart = numberStr.substring(0, dotPos);
    const fractPart = numberStr.substring(dotPos);
    return intPart + '.' + fractPart;
  }
}

export function normalizeAccountId(input: string | AccountId | CrossAccountId | IKeyringPair): CrossAccountId {
  if (typeof input === 'string') {
    if (input.length >= 47) {
      return {Substrate: input};
    } else if (input.length === 42 && input.startsWith('0x')) {
      return {Ethereum: input.toLowerCase()};
    } else if (input.length === 40 && !input.startsWith('0x')) {
      return {Ethereum: '0x' + input.toLowerCase()};
    } else {
      throw new Error(`Unknown address format: "${input}"`);
    }
  }
  if ('address' in input) {
    return {Substrate: input.address};
  }
  if ('Ethereum' in input) {
    return {
      Ethereum: input.Ethereum.toLowerCase(),
    };
  } else if ('ethereum' in input) {
    return {
      Ethereum: (input as any).ethereum.toLowerCase(),
    };
  } else if ('Substrate' in input) {
    return input;
  } else if ('substrate' in input) {
    return {
      Substrate: (input as any).substrate,
    };
  }

  // AccountId
  return {Substrate: input.toString()};
}
export function toSubstrateAddress(input: string | CrossAccountId | IKeyringPair): string {
  input = normalizeAccountId(input);
  if ('Substrate' in input) {
    return input.Substrate;
  } else {
    return evmToAddress(input.Ethereum);
  }
}

export const U128_MAX = (1n << 128n) - 1n;

const MICROUNIQUE = 1_000_000_000_000n;
const MILLIUNIQUE = 1_000n * MICROUNIQUE;
const CENTIUNIQUE = 10n * MILLIUNIQUE;
export const UNIQUE = 100n * CENTIUNIQUE;

interface GenericResult<T> {
  success: boolean;
  data: T | null;
}

interface CreateCollectionResult {
  success: boolean;
  collectionId: number;
}

interface CreateItemResult {
  success: boolean;
  collectionId: number;
  itemId: number;
  recipient?: CrossAccountId;
  amount?: number;
}

interface DestroyItemResult {
  success: boolean;
  collectionId: number;
  itemId: number;
  owner: CrossAccountId;
  amount: number;
}

interface TransferResult {
  collectionId: number;
  itemId: number;
  sender?: CrossAccountId;
  recipient?: CrossAccountId;
  value: bigint;
}

interface IReFungibleOwner {
  fraction: BN;
  owner: number[];
}

interface IGetMessage {
  checkMsgUnqMethod: string;
  checkMsgTrsMethod: string;
  checkMsgSysMethod: string;
}

export interface IFungibleTokenDataType {
  value: number;
}

export interface IChainLimits {
  collectionNumbersLimit: number;
  accountTokenOwnershipLimit: number;
  collectionsAdminsLimit: number;
  customDataLimit: number;
  nftSponsorTransferTimeout: number;
  fungibleSponsorTransferTimeout: number;
  refungibleSponsorTransferTimeout: number;
  //offchainSchemaLimit: number;
  //constOnChainSchemaLimit: number;
}

export interface IReFungibleTokenDataType {
  owner: IReFungibleOwner[];
}

export function uniqueEventMessage(events: EventRecord[]): IGetMessage {
  let checkMsgUnqMethod = '';
  let checkMsgTrsMethod = '';
  let checkMsgSysMethod = '';
  events.forEach(({event: {method, section}}) => {
    if (section === 'common') {
      checkMsgUnqMethod = method;
    } else if (section === 'treasury') {
      checkMsgTrsMethod = method;
    } else if (section === 'system') {
      checkMsgSysMethod = method;
    } else { return null; }
  });
  const result: IGetMessage = {
    checkMsgUnqMethod,
    checkMsgTrsMethod,
    checkMsgSysMethod,
  };
  return result;
}

export function getEvent<T extends Event>(events: EventRecord[], check: (event: IEvent<AnyTuple>) => event is T): T | undefined {
  const event = events.find(r => check(r.event));
  if (!event) return;
  return event.event as T;
}

export function getGenericResult<T>(events: EventRecord[]): GenericResult<T>;
export function getGenericResult<T>(
  events: EventRecord[],
  expectSection: string,
  expectMethod: string,
  extractAction: (data: GenericEventData) => T
): GenericResult<T>;

export function getGenericResult<T>(
  events: EventRecord[],
  expectSection?: string,
  expectMethod?: string,
  extractAction?: (data: GenericEventData) => T,
): GenericResult<T> {
  let success = false;
  let successData = null;

  events.forEach(({event: {data, method, section}}) => {
    // console.log(`    ${phase}: ${section}.${method}:: ${data}`);
    if (method === 'ExtrinsicSuccess') {
      success = true;
    } else if ((expectSection == section) && (expectMethod == method)) {
      successData = extractAction!(data as any);
    }
  });

  const result: GenericResult<T> = {
    success,
    data: successData,
  };
  return result;
}

export function getCreateCollectionResult(events: EventRecord[]): CreateCollectionResult {
  const genericResult = getGenericResult(events, 'common', 'CollectionCreated', (data) => parseInt(data[0].toString(), 10));
  const result: CreateCollectionResult = {
    success: genericResult.success,
    collectionId: genericResult.data ?? 0,
  };
  return result;
}

export function getCreateItemsResult(events: EventRecord[]): CreateItemResult[] {
  const results: CreateItemResult[] = [];

  const genericResult = getGenericResult<CreateItemResult[]>(events, 'common', 'ItemCreated', (data) => {
    const collectionId = parseInt(data[0].toString(), 10);
    const itemId = parseInt(data[1].toString(), 10);
    const recipient = normalizeAccountId(data[2].toJSON() as any);
    const amount = parseInt(data[3].toString(), 10);

    const itemRes: CreateItemResult = {
      success: true,
      collectionId,
      itemId,
      recipient,
      amount,
    };

    results.push(itemRes);
    return results;
  });

  if (!genericResult.success) return [];
  return results;
}

export function getCreateItemResult(events: EventRecord[]): CreateItemResult {
  const genericResult = getGenericResult(events, 'common', 'ItemCreated', (data) => data.map(function(value) { return value.toJSON(); }));

  if (genericResult.data == null)
    return {
      success: genericResult.success,
      collectionId: 0,
      itemId: 0,
      amount: 0,
    };
  else
    return {
      success: genericResult.success,
      collectionId: genericResult.data[0] as number,
      itemId: genericResult.data[1] as number,
      recipient: normalizeAccountId(genericResult.data![2] as any),
      amount: genericResult.data[3] as number,
    };
}

export function getDestroyItemsResult(events: EventRecord[]): DestroyItemResult[] {
  const results: DestroyItemResult[] = [];

  const genericResult = getGenericResult<DestroyItemResult[]>(events, 'common', 'ItemDestroyed', (data) => {
    const collectionId = parseInt(data[0].toString(), 10);
    const itemId = parseInt(data[1].toString(), 10);
    const owner = normalizeAccountId(data[2].toJSON() as any);
    const amount = parseInt(data[3].toString(), 10);

    const itemRes: DestroyItemResult = {
      success: true,
      collectionId,
      itemId,
      owner,
      amount,
    };

    results.push(itemRes);
    return results;
  });

  if (!genericResult.success) return [];
  return results;
}

export function getTransferResult(api: ApiPromise, events: EventRecord[]): TransferResult {
  for (const {event} of events) {
    if (api.events.common.Transfer.is(event)) {
      const [collection, token, sender, recipient, value] = event.data;
      return {
        collectionId: collection.toNumber(),
        itemId: token.toNumber(),
        sender: normalizeAccountId(sender.toJSON() as any),
        recipient: normalizeAccountId(recipient.toJSON() as any),
        value: value.toBigInt(),
      };
    }
  }
  throw new Error('no transfer event');
}

interface Nft {
  type: 'NFT';
}

interface Fungible {
  type: 'Fungible';
  decimalPoints: number;
}

interface ReFungible {
  type: 'ReFungible';
}

export type CollectionMode = Nft | Fungible | ReFungible;

export type Property = {
  key: any,
  value: any,
};

type Permission = {
  mutable: boolean;
  collectionAdmin: boolean;
  tokenOwner: boolean;
}

type PropertyPermission = {
  key: any;
  permission: Permission;
}

export type CreateCollectionParams = {
  mode: CollectionMode,
  name: string,
  description: string,
  tokenPrefix: string,
  properties?: Array<Property>,
  propPerm?: Array<PropertyPermission>
};

const defaultCreateCollectionParams: CreateCollectionParams = {
  description: 'description',
  mode: {type: 'NFT'},
  name: 'name',
  tokenPrefix: 'prefix',
};

export async function
createCollection(
  api: ApiPromise,
  sender: IKeyringPair,
  params: Partial<CreateCollectionParams> = {},
): Promise<CreateCollectionResult> {
  const {name, description, mode, tokenPrefix} = {...defaultCreateCollectionParams, ...params};

  let modeprm = {};
  if (mode.type === 'NFT') {
    modeprm = {nft: null};
  } else if (mode.type === 'Fungible') {
    modeprm = {fungible: mode.decimalPoints};
  } else if (mode.type === 'ReFungible') {
    modeprm = {refungible: null};
  }

  const tx = api.tx.unique.createCollectionEx({
    name: strToUTF16(name),
    description: strToUTF16(description),
    tokenPrefix: strToUTF16(tokenPrefix),
    mode: modeprm as any,
  });
  const events = await executeTransaction(api, sender, tx);
  return getCreateCollectionResult(events);
}

export async function createCollectionExpectSuccess(params: Partial<CreateCollectionParams> = {}): Promise<number> {
  const {name, description, tokenPrefix} = {...defaultCreateCollectionParams, ...params};

  let collectionId = 0;
  await usingApi(async (api, privateKeyWrapper) => {
    // Get number of collections before the transaction
    const collectionCountBefore = await getCreatedCollectionCount(api);

    // Run the CreateCollection transaction
    const alicePrivateKey = privateKeyWrapper('//Alice');

    const result = await createCollection(api, alicePrivateKey, params);

    // Get number of collections after the transaction
    const collectionCountAfter = await getCreatedCollectionCount(api);

    // Get the collection
    const collection = await queryCollectionExpectSuccess(api, result.collectionId);

    // What to expect
    // tslint:disable-next-line:no-unused-expression
    expect(result.success).to.be.true;
    expect(result.collectionId).to.be.equal(collectionCountAfter);
    // tslint:disable-next-line:no-unused-expression
    expect(collection).to.be.not.null;
    expect(collectionCountAfter).to.be.equal(collectionCountBefore + 1, 'Error: NFT collection NOT created.');
    expect(collection.owner.toString()).to.be.equal(toSubstrateAddress(alicePrivateKey));
    expect(utf16ToStr(collection.name.toJSON() as any)).to.be.equal(name);
    expect(utf16ToStr(collection.description.toJSON() as any)).to.be.equal(description);
    expect(hexToStr(collection.tokenPrefix.toJSON())).to.be.equal(tokenPrefix);

    collectionId = result.collectionId;
  });

  return collectionId;
}

export async function createCollectionWithPropsExpectSuccess(params: Partial<CreateCollectionParams> = {}): Promise<number> {
  const {name, description, mode, tokenPrefix} = {...defaultCreateCollectionParams, ...params};

  let collectionId = 0;
  await usingApi(async (api, privateKeyWrapper) => {
    // Get number of collections before the transaction
    const collectionCountBefore = await getCreatedCollectionCount(api);

    // Run the CreateCollection transaction
    const alicePrivateKey = privateKeyWrapper('//Alice');

    let modeprm = {};
    if (mode.type === 'NFT') {
      modeprm = {nft: null};
    } else if (mode.type === 'Fungible') {
      modeprm = {fungible: mode.decimalPoints};
    } else if (mode.type === 'ReFungible') {
      modeprm = {refungible: null};
    }

    const tx = api.tx.unique.createCollectionEx({name: strToUTF16(name), description: strToUTF16(description), tokenPrefix: strToUTF16(tokenPrefix), mode: modeprm as any, properties: params.properties, tokenPropertyPermissions: params.propPerm});
    const events = await submitTransactionAsync(alicePrivateKey, tx);
    const result = getCreateCollectionResult(events);

    // Get number of collections after the transaction
    const collectionCountAfter = await getCreatedCollectionCount(api);

    // Get the collection
    const collection = await queryCollectionExpectSuccess(api, result.collectionId);

    // What to expect
    // tslint:disable-next-line:no-unused-expression
    expect(result.success).to.be.true;
    expect(result.collectionId).to.be.equal(collectionCountAfter);
    // tslint:disable-next-line:no-unused-expression
    expect(collection).to.be.not.null;
    expect(collectionCountAfter).to.be.equal(collectionCountBefore + 1, 'Error: NFT collection NOT created.');
    expect(collection.owner.toString()).to.be.equal(toSubstrateAddress(alicePrivateKey));
    expect(utf16ToStr(collection.name.toJSON() as any)).to.be.equal(name);
    expect(utf16ToStr(collection.description.toJSON() as any)).to.be.equal(description);
    expect(hexToStr(collection.tokenPrefix.toJSON())).to.be.equal(tokenPrefix);


    collectionId = result.collectionId;
  });

  return collectionId;
}

export async function createCollectionWithPropsExpectFailure(params: Partial<CreateCollectionParams> = {}) {
  const {name, description, mode, tokenPrefix} = {...defaultCreateCollectionParams, ...params};

  await usingApi(async (api, privateKeyWrapper) => {
    // Get number of collections before the transaction
    const collectionCountBefore = await getCreatedCollectionCount(api);

    // Run the CreateCollection transaction
    const alicePrivateKey = privateKeyWrapper('//Alice');

    let modeprm = {};
    if (mode.type === 'NFT') {
      modeprm = {nft: null};
    } else if (mode.type === 'Fungible') {
      modeprm = {fungible: mode.decimalPoints};
    } else if (mode.type === 'ReFungible') {
      modeprm = {refungible: null};
    }

    const tx = api.tx.unique.createCollectionEx({name: strToUTF16(name), description: strToUTF16(description), tokenPrefix: strToUTF16(tokenPrefix), mode: modeprm as any, properties: params.properties, tokenPropertyPermissions: params.propPerm});
    await expect(submitTransactionExpectFailAsync(alicePrivateKey, tx)).to.be.rejected;


    // Get number of collections after the transaction
    const collectionCountAfter = await getCreatedCollectionCount(api);

    expect(collectionCountAfter).to.be.equal(collectionCountBefore, 'Error: Collection with incorrect data created.');
  });
}

export async function createCollectionExpectFailure(params: Partial<CreateCollectionParams> = {}) {
  const {name, description, mode, tokenPrefix} = {...defaultCreateCollectionParams, ...params};

  let modeprm = {};
  if (mode.type === 'NFT') {
    modeprm = {nft: null};
  } else if (mode.type === 'Fungible') {
    modeprm = {fungible: mode.decimalPoints};
  } else if (mode.type === 'ReFungible') {
    modeprm = {refungible: null};
  }

  await usingApi(async (api, privateKeyWrapper) => {
    // Get number of collections before the transaction
    const collectionCountBefore = await getCreatedCollectionCount(api);

    // Run the CreateCollection transaction
    const alicePrivateKey = privateKeyWrapper('//Alice');
    const tx = api.tx.unique.createCollectionEx({name: strToUTF16(name), description: strToUTF16(description), tokenPrefix: strToUTF16(tokenPrefix), mode: modeprm as any});
    await expect(submitTransactionExpectFailAsync(alicePrivateKey, tx)).to.be.rejected;

    // Get number of collections after the transaction
    const collectionCountAfter = await getCreatedCollectionCount(api);

    // What to expect
    expect(collectionCountAfter).to.be.equal(collectionCountBefore, 'Error: Collection with incorrect data created.');
  });
}

export async function findUnusedAddress(api: ApiPromise, privateKeyWrapper: (account: string) => IKeyringPair, seedAddition = ''): Promise<IKeyringPair> {
  let bal = 0n;
  let unused;
  do {
    const randomSeed = 'seed' + Math.floor(Math.random() * Math.floor(10000)) + seedAddition;
    unused = privateKeyWrapper(`//${randomSeed}`);
    bal = (await api.query.system.account(unused.address)).data.free.toBigInt();
  } while (bal !== 0n);
  return unused;
}

export async function getAllowance(api: ApiPromise, collectionId: number, owner: CrossAccountId | string | IKeyringPair, approved: CrossAccountId | string | IKeyringPair, tokenId: number) {
  return (await api.rpc.unique.allowance(collectionId, normalizeAccountId(owner), normalizeAccountId(approved), tokenId)).toBigInt();
}

export function findUnusedAddresses(api: ApiPromise, privateKeyWrapper: (account: string) => IKeyringPair, amount: number): Promise<IKeyringPair[]> {
  return Promise.all(new Array(amount).fill(null).map(() => findUnusedAddress(api, privateKeyWrapper, '_' + Date.now())));
}

export async function findNotExistingCollection(api: ApiPromise): Promise<number> {
  const totalNumber = await getCreatedCollectionCount(api);
  const newCollection: number = totalNumber + 1;
  return newCollection;
}

function getDestroyResult(events: EventRecord[]): boolean {
  let success = false;
  events.forEach(({event: {method}}) => {
    if (method == 'ExtrinsicSuccess') {
      success = true;
    }
  });
  return success;
}

export async function destroyCollectionExpectFailure(collectionId: number, senderSeed = '//Alice') {
  await usingApi(async (api, privateKeyWrapper) => {
    // Run the DestroyCollection transaction
    const alicePrivateKey = privateKeyWrapper(senderSeed);
    const tx = api.tx.unique.destroyCollection(collectionId);
    await expect(submitTransactionExpectFailAsync(alicePrivateKey, tx)).to.be.rejected;
  });
}

export async function destroyCollectionExpectSuccess(collectionId: number, senderSeed = '//Alice') {
  await usingApi(async (api, privateKeyWrapper) => {
    // Run the DestroyCollection transaction
    const alicePrivateKey = privateKeyWrapper(senderSeed);
    const tx = api.tx.unique.destroyCollection(collectionId);
    const events = await submitTransactionAsync(alicePrivateKey, tx);
    const result = getDestroyResult(events);
    expect(result).to.be.true;

    // What to expect
    expect(await getDetailedCollectionInfo(api, collectionId)).to.be.null;
  });
}

export async function setCollectionLimitsExpectSuccess(sender: IKeyringPair, collectionId: number, limits: any) {
  await usingApi(async (api) => {
    const tx = api.tx.unique.setCollectionLimits(collectionId, limits);
    const events = await submitTransactionAsync(sender, tx);
    const result = getGenericResult(events);

    expect(result.success).to.be.true;
  });
}

export const setCollectionPermissionsExpectSuccess = async (sender: IKeyringPair, collectionId: number, permissions: any) => {
  await usingApi(async(api) => {
    const tx = api.tx.unique.setCollectionPermissions(collectionId, permissions);
    const events = await submitTransactionAsync(sender, tx);
    const result = getGenericResult(events);

    expect(result.success).to.be.true;
  });
};

export async function setCollectionLimitsExpectFailure(sender: IKeyringPair, collectionId: number, limits: any) {
  await usingApi(async (api) => {
    const tx = api.tx.unique.setCollectionLimits(collectionId, limits);
    const events = await expect(submitTransactionExpectFailAsync(sender, tx)).to.be.rejected;
    const result = getGenericResult(events);

    expect(result.success).to.be.false;
  });
}

export async function setCollectionSponsorExpectSuccess(collectionId: number, sponsor: string, sender = '//Alice') {
  await usingApi(async (api, privateKeyWrapper) => {

    // Run the transaction
    const senderPrivateKey = privateKeyWrapper(sender);
    const tx = api.tx.unique.setCollectionSponsor(collectionId, sponsor);
    const events = await submitTransactionAsync(senderPrivateKey, tx);
    const result = getGenericResult(events);

    // Get the collection
    const collection = await queryCollectionExpectSuccess(api, collectionId);

    // What to expect
    expect(result.success).to.be.true;
    expect(collection.sponsorship.toJSON()).to.deep.equal({
      unconfirmed: sponsor,
    });
  });
}

export async function removeCollectionSponsorExpectSuccess(collectionId: number, sender = '//Alice') {
  await usingApi(async (api, privateKeyWrapper) => {

    // Run the transaction
    const alicePrivateKey = privateKeyWrapper(sender);
    const tx = api.tx.unique.removeCollectionSponsor(collectionId);
    const events = await submitTransactionAsync(alicePrivateKey, tx);
    const result = getGenericResult(events);

    // Get the collection
    const collection = await queryCollectionExpectSuccess(api, collectionId);

    // What to expect
    expect(result.success).to.be.true;
    expect(collection.sponsorship.toJSON()).to.be.deep.equal({disabled: null});
  });
}

export async function removeCollectionSponsorExpectFailure(collectionId: number, senderSeed = '//Alice') {
  await usingApi(async (api, privateKeyWrapper) => {

    // Run the transaction
    const alicePrivateKey = privateKeyWrapper(senderSeed);
    const tx = api.tx.unique.removeCollectionSponsor(collectionId);
    await expect(submitTransactionExpectFailAsync(alicePrivateKey, tx)).to.be.rejected;
  });
}

export async function setCollectionSponsorExpectFailure(collectionId: number, sponsor: string, senderSeed = '//Alice') {
  await usingApi(async (api, privateKeyWrapper) => {

    // Run the transaction
    const alicePrivateKey = privateKeyWrapper(senderSeed);
    const tx = api.tx.unique.setCollectionSponsor(collectionId, sponsor);
    await expect(submitTransactionExpectFailAsync(alicePrivateKey, tx)).to.be.rejected;
  });
}

export async function confirmSponsorshipExpectSuccess(collectionId: number, senderSeed = '//Alice') {
  await usingApi(async (api, privateKeyWrapper) => {

    // Run the transaction
    const sender = privateKeyWrapper(senderSeed);
    await confirmSponsorshipByKeyExpectSuccess(collectionId, sender);
  });
}

export async function confirmSponsorshipByKeyExpectSuccess(collectionId: number, sender: IKeyringPair) {
  await usingApi(async (api) => {

    // Run the transaction
    const tx = api.tx.unique.confirmSponsorship(collectionId);
    const events = await submitTransactionAsync(sender, tx);
    const result = getGenericResult(events);

    // Get the collection
    const collection = await queryCollectionExpectSuccess(api, collectionId);

    // What to expect
    expect(result.success).to.be.true;
    expect(collection.sponsorship.toJSON()).to.be.deep.equal({
      confirmed: sender.address,
    });
  });
}


export async function confirmSponsorshipExpectFailure(collectionId: number, senderSeed = '//Alice') {
  await usingApi(async (api, privateKeyWrapper) => {

    // Run the transaction
    const sender = privateKeyWrapper(senderSeed);
    const tx = api.tx.unique.confirmSponsorship(collectionId);
    await expect(submitTransactionExpectFailAsync(sender, tx)).to.be.rejected;
  });
}

export async function enableContractSponsoringExpectSuccess(sender: IKeyringPair, contractAddress: AccountId | string, enable: boolean) {
  await usingApi(async (api) => {
    const tx = api.tx.unique.enableContractSponsoring(contractAddress, enable);
    const events = await submitTransactionAsync(sender, tx);
    const result = getGenericResult(events);

    expect(result.success).to.be.true;
  });
}

export async function enableContractSponsoringExpectFailure(sender: IKeyringPair, contractAddress: AccountId | string, enable: boolean) {
  await usingApi(async (api) => {
    const tx = api.tx.unique.enableContractSponsoring(contractAddress, enable);
    const events = await expect(submitTransactionExpectFailAsync(sender, tx)).to.be.rejected;
    const result = getGenericResult(events);

    expect(result.success).to.be.false;
  });
}

export async function setTransferFlagExpectSuccess(sender: IKeyringPair, collectionId: number, enabled: boolean) {

  await usingApi(async (api) => {

    const tx = api.tx.unique.setTransfersEnabledFlag(collectionId, enabled);
    const events = await submitTransactionAsync(sender, tx);
    const result = getGenericResult(events);

    expect(result.success).to.be.true;
  });
}

export async function setTransferFlagExpectFailure(sender: IKeyringPair, collectionId: number, enabled: boolean) {

  await usingApi(async (api) => {

    const tx = api.tx.unique.setTransfersEnabledFlag(collectionId, enabled);
    const events = await expect(submitTransactionExpectFailAsync(sender, tx)).to.be.rejected;
    const result = getGenericResult(events);

    expect(result.success).to.be.false;
  });
}

export async function setContractSponsoringRateLimitExpectSuccess(sender: IKeyringPair, contractAddress: AccountId | string, rateLimit: number) {
  await usingApi(async (api) => {
    const tx = api.tx.unique.setContractSponsoringRateLimit(contractAddress, rateLimit);
    const events = await submitTransactionAsync(sender, tx);
    const result = getGenericResult(events);

    expect(result.success).to.be.true;
  });
}

export async function setContractSponsoringRateLimitExpectFailure(sender: IKeyringPair, contractAddress: AccountId | string, rateLimit: number) {
  await usingApi(async (api) => {
    const tx = api.tx.unique.setContractSponsoringRateLimit(contractAddress, rateLimit);
    const events = await expect(submitTransactionExpectFailAsync(sender, tx)).to.be.rejected;
    const result = getGenericResult(events);

    expect(result.success).to.be.false;
  });
}

export async function getNextSponsored(
  api: ApiPromise,
  collectionId: number,
  account: string | CrossAccountId,
  tokenId: number,
): Promise<number> {
  return Number((await api.rpc.unique.nextSponsored(collectionId, account, tokenId)).unwrapOr(-1));
}

export async function toggleContractAllowlistExpectSuccess(sender: IKeyringPair, contractAddress: AccountId | string, value = true) {
  await usingApi(async (api) => {
    const tx = api.tx.unique.toggleContractAllowList(contractAddress, value);
    const events = await submitTransactionAsync(sender, tx);
    const result = getGenericResult(events);

    expect(result.success).to.be.true;
  });
}

export async function isAllowlistedInContract(contractAddress: AccountId | string, user: string) {
  let allowlisted = false;
  await usingApi(async (api) => {
    allowlisted = (await api.query.unique.contractAllowList(contractAddress, user)).toJSON() as boolean;
  });
  return allowlisted;
}

export async function addToContractAllowListExpectSuccess(sender: IKeyringPair, contractAddress: AccountId | string, user: AccountId | string) {
  await usingApi(async (api) => {
    const tx = api.tx.unique.addToContractAllowList(contractAddress.toString(), user.toString());
    const events = await submitTransactionAsync(sender, tx);
    const result = getGenericResult(events);

    expect(result.success).to.be.true;
  });
}

export async function removeFromContractAllowListExpectSuccess(sender: IKeyringPair, contractAddress: AccountId | string, user: AccountId | string) {
  await usingApi(async (api) => {
    const tx = api.tx.unique.removeFromContractAllowList(contractAddress.toString(), user.toString());
    const events = await submitTransactionAsync(sender, tx);
    const result = getGenericResult(events);

    expect(result.success).to.be.true;
  });
}

export async function removeFromContractAllowListExpectFailure(sender: IKeyringPair, contractAddress: AccountId | string, user: AccountId | string) {
  await usingApi(async (api) => {
    const tx = api.tx.unique.removeFromContractAllowList(contractAddress.toString(), user.toString());
    const events = await expect(submitTransactionExpectFailAsync(sender, tx)).to.be.rejected;
    const result = getGenericResult(events);

    expect(result.success).to.be.false;
  });
}

export interface CreateFungibleData {
  readonly Value: bigint;
}

export interface CreateReFungibleData { }
export interface CreateNftData { }

export type CreateItemData = {
  NFT: CreateNftData;
} | {
  Fungible: CreateFungibleData;
} | {
  ReFungible: CreateReFungibleData;
};

export async function burnItem(api: ApiPromise, sender: IKeyringPair, collectionId: number, tokenId: number, value: number | bigint) : Promise<boolean> {
  const tx = api.tx.unique.burnItem(collectionId, tokenId, value);
  const events = await submitTransactionAsync(sender, tx);
  return getGenericResult(events).success;
}

export async function burnItemExpectSuccess(sender: IKeyringPair, collectionId: number, tokenId: number, value: number | bigint = 1) {
  await usingApi(async (api) => {
    const balanceBefore = await getBalance(api, collectionId, normalizeAccountId(sender), tokenId);
    // if burning token by admin - use adminButnItemExpectSuccess
    expect(balanceBefore >= BigInt(value)).to.be.true;

    expect(await burnItem(api, sender, collectionId, tokenId, value)).to.be.true;

    const balanceAfter = await getBalance(api, collectionId, normalizeAccountId(sender), tokenId);
    expect(balanceAfter + BigInt(value)).to.be.equal(balanceBefore);
  });
}

export async function burnItemExpectFailure(sender: IKeyringPair, collectionId: number, tokenId: number, value: number | bigint = 1) {
  await usingApi(async (api) => {
    const tx = api.tx.unique.burnItem(collectionId, tokenId, value);

    const events = await expect(submitTransactionExpectFailAsync(sender, tx)).to.be.rejected;
    const result = getCreateCollectionResult(events);
    // tslint:disable-next-line:no-unused-expression
    expect(result.success).to.be.false;
  });
}

export async function burnFromExpectSuccess(sender: IKeyringPair, from: IKeyringPair | CrossAccountId, collectionId: number, tokenId: number, value: number | bigint = 1) {
  await usingApi(async (api) => {
    const tx = api.tx.unique.burnFrom(collectionId, normalizeAccountId(from), tokenId, value);
    const events = await submitTransactionAsync(sender, tx);
    return getGenericResult(events).success;
  });
}

export async function
approve(
  api: ApiPromise,
  collectionId: number,
  tokenId: number, owner: IKeyringPair, approved: CrossAccountId | string | IKeyringPair, amount: number | bigint,
) {
  const approveUniqueTx = api.tx.unique.approve(normalizeAccountId(approved), collectionId, tokenId, amount);
  const events = await submitTransactionAsync(owner, approveUniqueTx);
  return getGenericResult(events).success;
}

export async function
approveExpectSuccess(
  collectionId: number,
  tokenId: number, owner: IKeyringPair, approved: CrossAccountId | string, amount: number | bigint = 1,
) {
  await usingApi(async (api: ApiPromise) => {
    const result = await approve(api, collectionId, tokenId, owner, approved, amount);
    expect(result).to.be.true;

    expect(await getAllowance(api, collectionId, owner, approved, tokenId)).to.be.equal(BigInt(amount));
  });
}

export async function adminApproveFromExpectSuccess(
  collectionId: number,
  tokenId: number, admin: IKeyringPair, owner: CrossAccountId | string, approved: CrossAccountId | string, amount: number | bigint = 1,
) {
  await usingApi(async (api: ApiPromise) => {
    const approveUniqueTx = api.tx.unique.approve(normalizeAccountId(approved), collectionId, tokenId, amount);
    const events = await submitTransactionAsync(admin, approveUniqueTx);
    const result = getGenericResult(events);
    expect(result.success).to.be.true;

    expect(await getAllowance(api, collectionId, owner, approved, tokenId)).to.be.equal(BigInt(amount));
  });
}

export async function
transferFrom(
  api: ApiPromise,
  collectionId: number,
  tokenId: number,
  accountApproved: IKeyringPair,
  accountFrom: IKeyringPair | CrossAccountId,
  accountTo: IKeyringPair | CrossAccountId,
  value: number | bigint,
) {
  const from = normalizeAccountId(accountFrom);
  const to = normalizeAccountId(accountTo);
  const transferFromTx = api.tx.unique.transferFrom(from, to, collectionId, tokenId, value);
  const events = await submitTransactionAsync(accountApproved, transferFromTx);
  return getGenericResult(events).success;
}

export async function
transferFromExpectSuccess(
  collectionId: number,
  tokenId: number,
  accountApproved: IKeyringPair,
  accountFrom: IKeyringPair | CrossAccountId,
  accountTo: IKeyringPair | CrossAccountId,
  value: number | bigint = 1,
  type = 'NFT',
) {
  await usingApi(async (api: ApiPromise) => {
    const from = normalizeAccountId(accountFrom);
    const to = normalizeAccountId(accountTo);
    let balanceBefore = 0n;
    if (type === 'Fungible' || type === 'ReFungible') {
      balanceBefore = await getBalance(api, collectionId, to, tokenId);
    }
    expect(await transferFrom(api, collectionId, tokenId, accountApproved, accountFrom, accountTo, value)).to.be.true;
    if (type === 'NFT') {
      expect(await getTokenOwner(api, collectionId, tokenId)).to.be.deep.equal(to);
    }
    if (type === 'Fungible') {
      const balanceAfter = await getBalance(api, collectionId, to, tokenId);
      if (JSON.stringify(to) !== JSON.stringify(from)) {
        expect(balanceAfter - balanceBefore).to.be.equal(BigInt(value));
      } else {
        expect(balanceAfter).to.be.equal(balanceBefore);
      }
    }
    if (type === 'ReFungible') {
      expect(await getBalance(api, collectionId, to, tokenId)).to.be.equal(balanceBefore + BigInt(value));
    }
  });
}

export async function
transferFromExpectFail(
  collectionId: number,
  tokenId: number,
  accountApproved: IKeyringPair,
  accountFrom: IKeyringPair,
  accountTo: IKeyringPair,
  value: number | bigint = 1,
) {
  await usingApi(async (api: ApiPromise) => {
    const transferFromTx = api.tx.unique.transferFrom(normalizeAccountId(accountFrom.address), normalizeAccountId(accountTo.address), collectionId, tokenId, value);
    const events = await expect(submitTransactionExpectFailAsync(accountApproved, transferFromTx)).to.be.rejected;
    const result = getCreateCollectionResult(events);
    // tslint:disable-next-line:no-unused-expression
    expect(result.success).to.be.false;
  });
}

/* eslint no-async-promise-executor: "off" */
export async function getBlockNumber(api: ApiPromise): Promise<number> {
  return new Promise<number>(async (resolve) => {
    const unsubscribe = await api.rpc.chain.subscribeNewHeads((head) => {
      unsubscribe();
      resolve(head.number.toNumber());
    });
  });
}

export async function addCollectionAdminExpectSuccess(sender: IKeyringPair, collectionId: number, address: string | CrossAccountId) {
  await usingApi(async (api) => {
    const changeAdminTx = api.tx.unique.addCollectionAdmin(collectionId, normalizeAccountId(address));
    const events = await submitTransactionAsync(sender, changeAdminTx);
    const result = getCreateCollectionResult(events);
    expect(result.success).to.be.true;
  });
}

export async function adminApproveFromExpectFail(
  collectionId: number,
  tokenId: number, admin: IKeyringPair, owner: CrossAccountId | string, approved: CrossAccountId | string, amount: number | bigint = 1,
) {
  await usingApi(async (api: ApiPromise) => {
    const approveUniqueTx = api.tx.unique.approve(normalizeAccountId(approved), collectionId, tokenId, amount);
    const events = await expect(submitTransactionAsync(admin, approveUniqueTx)).to.be.rejected;
    const result = getGenericResult(events);
    expect(result.success).to.be.false;
  });
}

export async function
getFreeBalance(account: IKeyringPair): Promise<bigint> {
  let balance = 0n;
  await usingApi(async (api) => {
    balance = BigInt((await api.query.system.account(account.address)).data.free.toString());
  });

  return balance;
}

export async function paraSiblingSovereignAccount(paraid: number): Promise<string> {
  return usingApi(async api => {
    // We are getting a *sibling* parachain sovereign account,
    // so we need a sibling prefix: encoded(b"sibl") == 0x7369626c
    const siblingPrefix = '0x7369626c';

    const encodedParaId = api.createType('u32', paraid).toHex(true).substring(2);
    const suffix = '000000000000000000000000000000000000000000000000';

    return siblingPrefix + encodedParaId + suffix;
  });
}

export async function transferBalanceTo(api: ApiPromise, source: IKeyringPair, target: string, amount = 1000n * UNIQUE) {
  const tx = api.tx.balances.transfer(target, amount);
  const events = await submitTransactionAsync(source, tx);
  const result = getGenericResult(events);
  expect(result.success).to.be.true;
}

export async function
scheduleExpectSuccess(
  operationTx: any,
  sender: IKeyringPair,
  blockSchedule: number,
  scheduledId: string,
  period = 1,
  repetitions = 1,
) {
  await usingApi(async (api: ApiPromise) => {
    const blockNumber: number | undefined = await getBlockNumber(api);
    const expectedBlockNumber = blockNumber + blockSchedule;

    expect(blockNumber).to.be.greaterThan(0);
    const scheduleTx = api.tx.scheduler.scheduleNamed( // schedule
      scheduledId,
      expectedBlockNumber,
      repetitions > 1 ? [period, repetitions] : null,
      0,
      {Value: operationTx as any},
    );

    const events = await submitTransactionAsync(sender, scheduleTx);
    expect(getGenericResult(events).success).to.be.true;
  });
}

export async function
scheduleExpectFailure(
  operationTx: any,
  sender: IKeyringPair,
  blockSchedule: number,
  scheduledId: string,
  period = 1,
  repetitions = 1,
) {
  await usingApi(async (api: ApiPromise) => {
    const blockNumber: number | undefined = await getBlockNumber(api);
    const expectedBlockNumber = blockNumber + blockSchedule;

    expect(blockNumber).to.be.greaterThan(0);
    const scheduleTx = api.tx.scheduler.scheduleNamed( // schedule
      scheduledId,
      expectedBlockNumber,
      repetitions <= 1 ? null : [period, repetitions],
      0,
      {Value: operationTx as any},
    );

    //const events =
    await expect(submitTransactionExpectFailAsync(sender, scheduleTx)).to.be.rejected;
    //expect(getGenericResult(events).success).to.be.false;
  });
}

export async function
scheduleTransferAndWaitExpectSuccess(
  collectionId: number,
  tokenId: number,
  sender: IKeyringPair,
  recipient: IKeyringPair,
  value: number | bigint = 1,
  blockSchedule: number,
  scheduledId: string,
) {
  await usingApi(async (api: ApiPromise) => {
    await scheduleTransferExpectSuccess(collectionId, tokenId, sender, recipient, value, blockSchedule, scheduledId);

    const recipientBalanceBefore = (await api.query.system.account(recipient.address)).data.free.toBigInt();

    // sleep for n + 1 blocks
    await waitNewBlocks(blockSchedule + 1);

    const recipientBalanceAfter = (await api.query.system.account(recipient.address)).data.free.toBigInt();

    expect(await getTokenOwner(api, collectionId, tokenId)).to.be.deep.equal(normalizeAccountId(recipient.address));
    expect(recipientBalanceAfter).to.be.equal(recipientBalanceBefore);
  });
}

export async function
scheduleTransferExpectSuccess(
  collectionId: number,
  tokenId: number,
  sender: IKeyringPair,
  recipient: IKeyringPair,
  value: number | bigint = 1,
  blockSchedule: number,
  scheduledId: string,
) {
  await usingApi(async (api: ApiPromise) => {
    const transferTx = api.tx.unique.transfer(normalizeAccountId(recipient.address), collectionId, tokenId, value);

    await scheduleExpectSuccess(transferTx, sender, blockSchedule, scheduledId);

    expect(await getTokenOwner(api, collectionId, tokenId)).to.be.deep.equal(normalizeAccountId(sender.address));
  });
}

export async function
scheduleTransferFundsPeriodicExpectSuccess(
  amount: bigint,
  sender: IKeyringPair,
  recipient: IKeyringPair,
  blockSchedule: number,
  scheduledId: string,
  period: number,
  repetitions: number,
) {
  await usingApi(async (api: ApiPromise) => {
    const transferTx = api.tx.balances.transfer(recipient.address, amount);

    const balanceBefore = await getFreeBalance(recipient);

    await scheduleExpectSuccess(transferTx, sender, blockSchedule, scheduledId, period, repetitions);

    expect(await getFreeBalance(recipient)).to.be.equal(balanceBefore);
  });
}

export async function
transfer(
  api: ApiPromise,
  collectionId: number,
  tokenId: number,
  sender: IKeyringPair,
  recipient: IKeyringPair | CrossAccountId,
  value: number | bigint,
) : Promise<boolean> {
  const transferTx = api.tx.unique.transfer(normalizeAccountId(recipient), collectionId, tokenId, value);
  const events = await executeTransaction(api, sender, transferTx);
  return getGenericResult(events).success;
}

export async function
transferExpectSuccess(
  collectionId: number,
  tokenId: number,
  sender: IKeyringPair,
  recipient: IKeyringPair | CrossAccountId,
  value: number | bigint = 1,
  type = 'NFT',
) {
  await usingApi(async (api: ApiPromise) => {
    const from = normalizeAccountId(sender);
    const to = normalizeAccountId(recipient);

    let balanceBefore = 0n;
    if (type === 'Fungible' || type === 'ReFungible') {
      balanceBefore = await getBalance(api, collectionId, to, tokenId);
    }

    const transferTx = api.tx.unique.transfer(normalizeAccountId(recipient), collectionId, tokenId, value);
    const events = await executeTransaction(api, sender, transferTx);
    const result = getTransferResult(api, events);

    expect(result.collectionId).to.be.equal(collectionId);
    expect(result.itemId).to.be.equal(tokenId);
    expect(result.sender).to.be.deep.equal(normalizeAccountId(sender.address));
    expect(result.recipient).to.be.deep.equal(to);
    expect(result.value).to.be.equal(BigInt(value));

    if (type === 'NFT') {
      expect(await getTokenOwner(api, collectionId, tokenId)).to.be.deep.equal(to);
    }
    if (type === 'Fungible' || type === 'ReFungible') {
      const balanceAfter = await getBalance(api, collectionId, to, tokenId);
      if (JSON.stringify(to) !== JSON.stringify(from)) {
        expect(balanceAfter - balanceBefore).to.be.equal(BigInt(value));
      } else {
        expect(balanceAfter).to.be.equal(balanceBefore);
      }
    }
  });
}

export async function
transferExpectFailure(
  collectionId: number,
  tokenId: number,
  sender: IKeyringPair,
  recipient: IKeyringPair | CrossAccountId,
  value: number | bigint = 1,
) {
  await usingApi(async (api: ApiPromise) => {
    const transferTx = api.tx.unique.transfer(normalizeAccountId(recipient), collectionId, tokenId, value);
    const events = await expect(submitTransactionExpectFailAsync(sender, transferTx)).to.be.rejected;
    const result = getGenericResult(events);
    // if (events && Array.isArray(events)) {
    //   const result = getCreateCollectionResult(events);
    // tslint:disable-next-line:no-unused-expression
    expect(result.success).to.be.false;
    //}
  });
}

export async function
approveExpectFail(
  collectionId: number,
  tokenId: number, owner: IKeyringPair, approved: IKeyringPair, amount: number | bigint = 1,
) {
  await usingApi(async (api: ApiPromise) => {
    const approveUniqueTx = api.tx.unique.approve(normalizeAccountId(approved.address), collectionId, tokenId, amount);
    const events = await expect(submitTransactionExpectFailAsync(owner, approveUniqueTx)).to.be.rejected;
    const result = getCreateCollectionResult(events);
    // tslint:disable-next-line:no-unused-expression
    expect(result.success).to.be.false;
  });
}

export async function getBalance(
  api: ApiPromise,
  collectionId: number,
  owner: string | CrossAccountId | IKeyringPair,
  token: number,
): Promise<bigint> {
  return (await api.rpc.unique.balance(collectionId, normalizeAccountId(owner), token)).toBigInt();
}
export async function getTokenOwner(
  api: ApiPromise,
  collectionId: number,
  token: number,
): Promise<CrossAccountId> {
  const owner = (await api.rpc.unique.tokenOwner(collectionId, token)).toJSON() as any;
  if (owner == null) throw new Error('owner == null');
  return normalizeAccountId(owner);
}
export async function getTopmostTokenOwner(
  api: ApiPromise,
  collectionId: number,
  token: number,
): Promise<CrossAccountId> {
  const owner = (await api.rpc.unique.topmostTokenOwner(collectionId, token)).toJSON() as any;
  if (owner == null) throw new Error('owner == null');
  return normalizeAccountId(owner);
}
export async function getTokenChildren(
  api: ApiPromise,
  collectionId: number,
  tokenId: number,
): Promise<UpDataStructsTokenChild[]> {
  return (await api.rpc.unique.tokenChildren(collectionId, tokenId)).toJSON() as any;
}
export async function isTokenExists(
  api: ApiPromise,
  collectionId: number,
  token: number,
): Promise<boolean> {
  return (await api.rpc.unique.tokenExists(collectionId, token)).toJSON();
}
export async function getLastTokenId(
  api: ApiPromise,
  collectionId: number,
): Promise<number> {
  return (await api.rpc.unique.lastTokenId(collectionId)).toJSON();
}
export async function getAdminList(
  api: ApiPromise,
  collectionId: number,
): Promise<string[]> {
  return (await api.rpc.unique.adminlist(collectionId)).toHuman() as any;
}
export async function getTokenProperties(
  api: ApiPromise,
  collectionId: number,
  tokenId: number,
  propertyKeys: string[],
): Promise<UpDataStructsProperty[]> {
  return (await api.rpc.unique.tokenProperties(collectionId, tokenId, propertyKeys)).toHuman() as any;
}

export async function createFungibleItemExpectSuccess(
  sender: IKeyringPair,
  collectionId: number,
  data: CreateFungibleData,
  owner: CrossAccountId | string = sender.address,
) {
  return await usingApi(async (api) => {
    const tx = api.tx.unique.createItem(collectionId, normalizeAccountId(owner), {Fungible: data});

    const events = await submitTransactionAsync(sender, tx);
    const result = getCreateItemResult(events);

    expect(result.success).to.be.true;
    return result.itemId;
  });
}

export async function createMultipleItemsExpectSuccess(sender: IKeyringPair, collectionId: number, itemsData: any, owner: CrossAccountId | string = sender.address) {
  await usingApi(async (api) => {
    const to = normalizeAccountId(owner);
    const tx = api.tx.unique.createMultipleItems(collectionId, to, itemsData);

    const events = await submitTransactionAsync(sender, tx);
    expect(getGenericResult(events).success).to.be.true;
  });
}

export async function createMultipleItemsWithPropsExpectSuccess(sender: IKeyringPair, collectionId: number, itemsData: any, owner: CrossAccountId | string = sender.address) {
  await usingApi(async (api) => {
    const to = normalizeAccountId(owner);
    const tx = api.tx.unique.createMultipleItems(collectionId, to, itemsData);

    const events = await submitTransactionAsync(sender, tx);
    const result = getCreateItemsResult(events);

    for (const res of result) {
      expect(await api.rpc.unique.tokenProperties(collectionId, res.itemId)).not.to.be.empty;
    }
  });
}

export async function createMultipleItemsExWithPropsExpectSuccess(sender: IKeyringPair, collectionId: number, itemsData: any) {
  await usingApi(async (api) => {
    const tx = api.tx.unique.createMultipleItemsEx(collectionId, itemsData);

    const events = await submitTransactionAsync(sender, tx);
    const result = getCreateItemsResult(events);

    for (const res of result) {
      expect(await api.rpc.unique.tokenProperties(collectionId, res.itemId)).not.to.be.empty;
    }
  });
}

export async function createItemWithPropsExpectSuccess(sender: IKeyringPair, collectionId: number, createMode: string, props:  Array<Property>, owner: CrossAccountId | string = sender.address) {
  let newItemId = 0;
  await usingApi(async (api) => {
    const to = normalizeAccountId(owner);
    const itemCountBefore = await getLastTokenId(api, collectionId);
    const itemBalanceBefore = await getBalance(api, collectionId, to, newItemId);

    let tx;
    if (createMode === 'Fungible') {
      const createData = {fungible: {value: 10}};
      tx = api.tx.unique.createItem(collectionId, to, createData as any);
    } else if (createMode === 'ReFungible') {
      const createData = {refungible: {pieces: 100}};
      tx = api.tx.unique.createItem(collectionId, to, createData as any);
    } else {
      const data = api.createType('UpDataStructsCreateItemData', {NFT: {properties: props}});
      tx = api.tx.unique.createItem(collectionId, to, data as UpDataStructsCreateItemData);
    }

    const events = await submitTransactionAsync(sender, tx);
    const result = getCreateItemResult(events);

    const itemCountAfter = await getLastTokenId(api, collectionId);
    const itemBalanceAfter = await getBalance(api, collectionId, to, newItemId);

    if (createMode === 'NFT') {
      expect(await api.rpc.unique.tokenProperties(collectionId, result.itemId)).not.to.be.empty;
    }

    // What to expect
    // tslint:disable-next-line:no-unused-expression
    expect(result.success).to.be.true;
    if (createMode === 'Fungible') {
      expect(itemBalanceAfter - itemBalanceBefore).to.be.equal(10n);
    } else {
      expect(itemCountAfter).to.be.equal(itemCountBefore + 1);
    }
    expect(collectionId).to.be.equal(result.collectionId);
    expect(itemCountAfter.toString()).to.be.equal(result.itemId.toString());
    expect(to).to.be.deep.equal(result.recipient);
    newItemId = result.itemId;
  });
  return newItemId;
}

export async function createItemWithPropsExpectFailure(sender: IKeyringPair, collectionId: number, createMode: string, props: Array<Property>, owner: CrossAccountId | string = sender.address) {
  await usingApi(async (api) => {

    let tx;
    if (createMode === 'NFT') {
      const data = api.createType('UpDataStructsCreateItemData', {NFT: {properties: props}}) as UpDataStructsCreateItemData;
      tx = api.tx.unique.createItem(collectionId, normalizeAccountId(owner), data);
    } else {
      tx = api.tx.unique.createItem(collectionId, normalizeAccountId(owner), createMode);
    }


    const events = await expect(submitTransactionExpectFailAsync(sender, tx)).to.be.rejected;
    if(events.message && events.message.toString().indexOf('1002: Verification Error') > -1) return;
    const result = getCreateItemResult(events);

    expect(result.success).to.be.false;
  });
}

export async function createItemExpectSuccess(sender: IKeyringPair, collectionId: number, createMode: string, owner: CrossAccountId | string = sender.address) {
  let newItemId = 0;
  await usingApi(async (api) => {
    const to = normalizeAccountId(owner);
    const itemCountBefore = await getLastTokenId(api, collectionId);
    const itemBalanceBefore = await getBalance(api, collectionId, to, newItemId);

    let tx;
    if (createMode === 'Fungible') {
      const createData = {fungible: {value: 10}};
      tx = api.tx.unique.createItem(collectionId, to, createData as any);
    } else if (createMode === 'ReFungible') {
      const createData = {refungible: {pieces: 100}};
      tx = api.tx.unique.createItem(collectionId, to, createData as any);
    } else {
      const createData = {nft: {}};
      tx = api.tx.unique.createItem(collectionId, to, createData as any);
    }

    const events = await executeTransaction(api, sender, tx);
    const result = getCreateItemResult(events);

    const itemCountAfter = await getLastTokenId(api, collectionId);
    const itemBalanceAfter = await getBalance(api, collectionId, to, newItemId);

    // What to expect
    // tslint:disable-next-line:no-unused-expression
    expect(result.success).to.be.true;
    if (createMode === 'Fungible') {
      expect(itemBalanceAfter - itemBalanceBefore).to.be.equal(10n);
    } else {
      expect(itemCountAfter).to.be.equal(itemCountBefore + 1);
    }
    expect(collectionId).to.be.equal(result.collectionId);
    expect(itemCountAfter.toString()).to.be.equal(result.itemId.toString());
    expect(to).to.be.deep.equal(result.recipient);
    newItemId = result.itemId;
  });
  return newItemId;
}

export async function createRefungibleToken(api: ApiPromise, sender: IKeyringPair, collectionId: number, amount: bigint, owner: CrossAccountId | IKeyringPair | string = sender.address) : Promise<CreateItemResult> {
  const createData = {refungible: {pieces: amount}};
  const tx = api.tx.unique.createItem(collectionId, normalizeAccountId(owner), createData as any);

  const events = await submitTransactionAsync(sender, tx);
  return  getCreateItemResult(events);
}

export async function createItemExpectFailure(sender: IKeyringPair, collectionId: number, createMode: string, owner: CrossAccountId | string = sender.address) {
  await usingApi(async (api) => {
    const tx = api.tx.unique.createItem(collectionId, normalizeAccountId(owner), createMode);

    const events = await expect(submitTransactionExpectFailAsync(sender, tx)).to.be.rejected;
    const result = getCreateItemResult(events);

    expect(result.success).to.be.false;
  });
}

export async function setPublicAccessModeExpectSuccess(
  sender: IKeyringPair, collectionId: number,
  accessMode: 'Normal' | 'AllowList',
) {
  await usingApi(async (api) => {

    // Run the transaction
    const tx = api.tx.unique.setCollectionPermissions(collectionId, {access: accessMode});
    const events = await submitTransactionAsync(sender, tx);
    const result = getGenericResult(events);

    // Get the collection
    const collection = await queryCollectionExpectSuccess(api, collectionId);

    // What to expect
    // tslint:disable-next-line:no-unused-expression
    expect(result.success).to.be.true;
    expect(collection.permissions.access.toHuman()).to.be.equal(accessMode);
  });
}

export async function setPublicAccessModeExpectFail(
  sender: IKeyringPair, collectionId: number,
  accessMode: 'Normal' | 'AllowList',
) {
  await usingApi(async (api) => {

    // Run the transaction
    const tx = api.tx.unique.setCollectionPermissions(collectionId, {access: accessMode});
    const events = await expect(submitTransactionExpectFailAsync(sender, tx)).to.be.rejected;
    const result = getGenericResult(events);

    // What to expect
    // tslint:disable-next-line:no-unused-expression
    expect(result.success).to.be.false;
  });
}

export async function enableAllowListExpectSuccess(sender: IKeyringPair, collectionId: number) {
  await setPublicAccessModeExpectSuccess(sender, collectionId, 'AllowList');
}

export async function enableAllowListExpectFail(sender: IKeyringPair, collectionId: number) {
  await setPublicAccessModeExpectFail(sender, collectionId, 'AllowList');
}

export async function disableAllowListExpectSuccess(sender: IKeyringPair, collectionId: number) {
  await setPublicAccessModeExpectSuccess(sender, collectionId, 'Normal');
}

export async function setMintPermissionExpectSuccess(sender: IKeyringPair, collectionId: number, enabled: boolean) {
  await usingApi(async (api) => {

    // Run the transaction
    const tx = api.tx.unique.setCollectionPermissions(collectionId, {mintMode: enabled});
    const events = await submitTransactionAsync(sender, tx);
    const result = getGenericResult(events);
    expect(result.success).to.be.true;

    // Get the collection
    const collection = await queryCollectionExpectSuccess(api, collectionId);

    expect(collection.permissions.mintMode.toHuman()).to.be.equal(enabled);
  });
}

export async function enablePublicMintingExpectSuccess(sender: IKeyringPair, collectionId: number) {
  await setMintPermissionExpectSuccess(sender, collectionId, true);
}

export async function setMintPermissionExpectFailure(sender: IKeyringPair, collectionId: number, enabled: boolean) {
  await usingApi(async (api) => {
    // Run the transaction
    const tx = api.tx.unique.setCollectionPermissions(collectionId, {mintMode: enabled});
    const events = await expect(submitTransactionExpectFailAsync(sender, tx)).to.be.rejected;
    const result = getCreateCollectionResult(events);
    // tslint:disable-next-line:no-unused-expression
    expect(result.success).to.be.false;
  });
}

export async function setChainLimitsExpectFailure(sender: IKeyringPair, limits: IChainLimits) {
  await usingApi(async (api) => {
    // Run the transaction
    const tx = api.tx.unique.setChainLimits(limits);
    const events = await expect(submitTransactionExpectFailAsync(sender, tx)).to.be.rejected;
    const result = getCreateCollectionResult(events);
    // tslint:disable-next-line:no-unused-expression
    expect(result.success).to.be.false;
  });
}

export async function isAllowlisted(api: ApiPromise, collectionId: number, address: string | CrossAccountId | IKeyringPair) {
  return (await api.rpc.unique.allowed(collectionId, normalizeAccountId(address))).toJSON();
}

export async function addToAllowListExpectSuccess(sender: IKeyringPair, collectionId: number, address: string | AccountId | CrossAccountId) {
  await usingApi(async (api) => {
    expect(await isAllowlisted(api, collectionId, normalizeAccountId(address))).to.be.false;

    // Run the transaction
    const tx = api.tx.unique.addToAllowList(collectionId, normalizeAccountId(address));
    const events = await submitTransactionAsync(sender, tx);
    const result = getGenericResult(events);
    expect(result.success).to.be.true;

    expect(await isAllowlisted(api, collectionId, normalizeAccountId(address))).to.be.true;
  });
}

export async function addToAllowListAgainExpectSuccess(sender: IKeyringPair, collectionId: number, address: string | AccountId) {
  await usingApi(async (api) => {

    expect(await isAllowlisted(api, collectionId, normalizeAccountId(address))).to.be.true;

    // Run the transaction
    const tx = api.tx.unique.addToAllowList(collectionId, normalizeAccountId(address));
    const events = await submitTransactionAsync(sender, tx);
    const result = getGenericResult(events);
    expect(result.success).to.be.true;

    expect(await isAllowlisted(api, collectionId, normalizeAccountId(address))).to.be.true;
  });
}

export async function addToAllowListExpectFail(sender: IKeyringPair, collectionId: number, address: string | AccountId) {
  await usingApi(async (api) => {

    // Run the transaction
    const tx = api.tx.unique.addToAllowList(collectionId, normalizeAccountId(address));
    const events = await expect(submitTransactionExpectFailAsync(sender, tx)).to.be.rejected;
    const result = getGenericResult(events);

    // What to expect
    // tslint:disable-next-line:no-unused-expression
    expect(result.success).to.be.false;
  });
}

export async function removeFromAllowListExpectSuccess(sender: IKeyringPair, collectionId: number, address: CrossAccountId) {
  await usingApi(async (api) => {
    // Run the transaction
    const tx = api.tx.unique.removeFromAllowList(collectionId, normalizeAccountId(address));
    const events = await submitTransactionAsync(sender, tx);
    const result = getGenericResult(events);

    // What to expect
    // tslint:disable-next-line:no-unused-expression
    expect(result.success).to.be.true;
  });
}

export async function removeFromAllowListExpectFailure(sender: IKeyringPair, collectionId: number, address: CrossAccountId) {
  await usingApi(async (api) => {
    // Run the transaction
    const tx = api.tx.unique.removeFromAllowList(collectionId, normalizeAccountId(address));
    const events = await expect(submitTransactionExpectFailAsync(sender, tx)).to.be.rejected;
    const result = getGenericResult(events);

    // What to expect
    // tslint:disable-next-line:no-unused-expression
    expect(result.success).to.be.false;
  });
}

export const getDetailedCollectionInfo = async (api: ApiPromise, collectionId: number)
  : Promise<UpDataStructsRpcCollection | null> => {
  return (await api.rpc.unique.collectionById(collectionId)).unwrapOr(null);
};

export const getCreatedCollectionCount = async (api: ApiPromise): Promise<number> => {
  // set global object - collectionsCount
  return (await api.rpc.unique.collectionStats()).created.toNumber();
};

export async function queryCollectionExpectSuccess(api: ApiPromise, collectionId: number): Promise<UpDataStructsRpcCollection> {
  return (await api.rpc.unique.collectionById(collectionId)).unwrap();
}

<<<<<<< HEAD
export const describe_xcm = (
=======
export const describeXCM = (
>>>>>>> 8a971f87
  process.env.RUN_XCM_TESTS
    ? describe
    : describe.skip
);

export async function waitNewBlocks(blocksCount = 1): Promise<void> {
  await usingApi(async (api) => {
    const promise = new Promise<void>(async (resolve) => {
      const unsubscribe = await api.rpc.chain.subscribeNewHeads(() => {
        if (blocksCount > 0) {
          blocksCount--;
        } else {
          unsubscribe();
          resolve();
        }
      });
    });
    return promise;
  });
}

export async function waitEvent(
  api: ApiPromise,
  maxBlocksToWait: number,
  eventSection: string,
  eventMethod: string,
): Promise<EventRecord | null> {

  const promise = new Promise<EventRecord | null>(async (resolve) => {
    const unsubscribe = await api.rpc.chain.subscribeNewHeads(async header => {
      const blockNumber = header.number.toHuman();
      const blockHash = header.hash;
      const eventIdStr = `${eventSection}.${eventMethod}`;
      const waitLimitStr = `wait blocks remaining: ${maxBlocksToWait}`;

      console.log(`[Block #${blockNumber}] Waiting for event \`${eventIdStr}\` (${waitLimitStr})`);

      const apiAt = await api.at(blockHash);
      const eventRecords = await apiAt.query.system.events();

      const neededEvent = eventRecords.find(r => {
        return r.event.section == eventSection && r.event.method == eventMethod;
      });

      if (neededEvent) {
        unsubscribe();
        resolve(neededEvent);
      } else if (maxBlocksToWait > 0) {
        maxBlocksToWait--;
      } else {
        console.log(`Event \`${eventIdStr}\` is NOT found`);

        unsubscribe();
        resolve(null);
      }
    });
  });
  return promise;
}

export async function repartitionRFT(
  api: ApiPromise,
  collectionId: number,
  sender: IKeyringPair,
  tokenId: number,
  amount: bigint,
): Promise<boolean> {
  const tx = api.tx.unique.repartition(collectionId, tokenId, amount);
  const events = await submitTransactionAsync(sender, tx);
  const result = getGenericResult(events);

  return result.success;
}

export async function itApi(name: string, cb: (apis: { api: ApiPromise, privateKeyWrapper: (account: string) => IKeyringPair }) => any, opts: { only?: boolean, skip?: boolean } = {}) {
  let i: any = it;
  if (opts.only) i = i.only;
  else if (opts.skip) i = i.skip;
  i(name, async () => {
    await usingApi(async (api, privateKeyWrapper) => {
      await cb({api, privateKeyWrapper});
    });
  });
}

itApi.only = (name: string, cb: (apis: { api: ApiPromise, privateKeyWrapper: (account: string) => IKeyringPair }) => any) => itApi(name, cb, {only: true});
itApi.skip = (name: string, cb: (apis: { api: ApiPromise, privateKeyWrapper: (account: string) => IKeyringPair }) => any) => itApi(name, cb, {skip: true});

let accountSeed = 10000;
export function generateKeyringPair(keyring: Keyring) {
  const privateKey = `0xDEADBEEF${(Date.now() + (accountSeed++)).toString(16).padStart(64 - 8, '0')}`;
  return keyring.addFromUri(privateKey);
}

export async function expectSubstrateEventsAtBlock(api: ApiPromise, blockNumber: AnyNumber | BlockNumber, section: string, methods: string[], dryRun = false) {
  const blockHash = await api.rpc.chain.getBlockHash(blockNumber);
  const subEvents = (await api.query.system.events.at(blockHash))
    .filter(x => x.event.section === section)
    .map((x) => x.toHuman());
  const events = methods.map((m) => {
    return {
      event: {
        method: m,
        section,
      },
    };
  });
  if (!dryRun) {
    expect(subEvents).to.be.like(events);
  }
  return subEvents;
}<|MERGE_RESOLUTION|>--- conflicted
+++ resolved
@@ -1764,11 +1764,7 @@
   return (await api.rpc.unique.collectionById(collectionId)).unwrap();
 }
 
-<<<<<<< HEAD
-export const describe_xcm = (
-=======
 export const describeXCM = (
->>>>>>> 8a971f87
   process.env.RUN_XCM_TESTS
     ? describe
     : describe.skip
