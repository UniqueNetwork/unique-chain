--- conflicted
+++ resolved
@@ -169,19 +169,11 @@
     // 1. Alice cannot transfer more than 0 tokens if balance low:
     await expect(collection.transfer(alice, {Substrate: charlie.address}, 1n)).to.be.rejectedWith('common.TokenValueTooLow');
     await expect(collection.transfer(alice, {Substrate: charlie.address}, 100n)).to.be.rejectedWith('common.TokenValueTooLow');
-<<<<<<< HEAD
-    
-    // 2. Alice cannot transfer non-existing token:
-    await expect(nonExistingCollection.transfer(alice, {Substrate: charlie.address}, 0n)).to.be.rejectedWith('common.CollectionNotFound');
-    await expect(nonExistingCollection.transfer(alice, {Substrate: charlie.address}, 1n)).to.be.rejectedWith('common.CollectionNotFound');
-    
-=======
 
     // 2. Alice cannot transfer non-existing token:
     await expect(nonExistingCollection.transfer(alice, {Substrate: charlie.address}, 0n)).to.be.rejectedWith('common.CollectionNotFound');
     await expect(nonExistingCollection.transfer(alice, {Substrate: charlie.address}, 1n)).to.be.rejectedWith('common.CollectionNotFound');
 
->>>>>>> f1d694ef
     // 3. Zero transfer allowed (EIP-20):
     await collection.transfer(bob, {Substrate: charlie.address}, 0n);
     // 3.1 even if the balance = 0
