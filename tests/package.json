{
  "name": "NftTests",
  "version": "1.0.0",
  "description": "Substrate Nft tests",
  "main": "",
  "devDependencies": {
    "@polkadot/dev": "^0.61.24",
    "@polkadot/ts": "^0.3.59",
    "@polkadot/typegen": "^3.6.4",
    "@polkadot/util-crypto": "^5.4.4",
    "@types/chai": "^4.2.12",
    "@types/chai-as-promised": "^7.1.3",
    "@types/mocha": "^8.0.3",
    "chai": "^4.2.0",
    "mocha": "^8.1.1",
    "ts-node": "^9.0.0",
    "tslint": "^5.20.1",
    "typescript": "^3.9.7"
  },
  "scripts": {
    "test": "mocha --timeout 9999999 -r ts-node/register ./**/*.test.ts",
    "load": "mocha --timeout 9999999 -r ts-node/register ./**/*.load.ts",
    "testAddCollectionAdmin": "mocha --timeout 9999999 -r ts-node/register ./**/addCollectionAdmin.test.ts",
    "testSetSchemaVersion": "mocha --timeout 9999999 -r ts-node/register ./**/setSchemaVersion.test.ts",
    "testSetVariableMetaData": "mocha --timeout 9999999 -r ts-node/register ./**/setVariableMetaData.test.ts",
    "testSetCollectionLimits": "mocha --timeout 9999999 -r ts-node/register ./**/setCollectionLimits.test.ts",
    "testRemoveCollectionAdmin": "mocha --timeout 9999999 -r ts-node/register ./**/removeCollectionAdmin.test.ts",
    "testRemoveFromWhiteList": "mocha --timeout 9999999 -r ts-node/register ./**/removeFromWhiteList.test.ts",
    "testConnection": "mocha --timeout 9999999 -r ts-node/register ./**/connection.test.ts",
    "testCollection": "mocha --timeout 9999999 -r ts-node/register ./**/createCollection.test.ts",
    "testCreateMultipleItems": "mocha --timeout 9999999 -r ts-node/register ./**/createMultipleItems.test.ts",
    "testApprove": "mocha --timeout 9999999 -r ts-node/register ./**/approve.test.ts",
    "testTransferFrom": "mocha --timeout 9999999 -r ts-node/register ./**/transferFrom.test.ts",
    "testCreateCollection": "mocha --timeout 9999999 -r ts-node/register ./**/createCollection.test.ts",
    "testToggleContractWhiteList": "mocha --timeout 9999999 -r ts-node/register ./**/toggleContractWhiteList.test.ts",
    "testAddToContractWhiteList": "mocha --timeout 9999999 -r ts-node/register ./**/addToContractWhiteList.test.ts",
    "testTransfer": "mocha --timeout 9999999 -r ts-node/register ./**/transfer.test.ts",
    "testBurnItem": "mocha --timeout 9999999 -r ts-node/register ./**/burnItem.test.ts",
    "testCreditFeesToTreasury": "mocha --timeout 9999999 -r ts-node/register ./**/creditFeesToTreasury.test.ts",
<<<<<<< HEAD
    "testEnableContractSponsoring": "mocha --timeout 9999999 -r ts-node/register ./**/enableContractSponsoring.test.ts"
=======
    "testSetContractSponsoringRateLimit": "mocha --timeout 9999999 -r ts-node/register ./**/setContractSponsoringRateLimit.test.ts"
>>>>>>> 104a9a3f
  },
  "author": "",
  "license": "SEE LICENSE IN ../LICENSE",
  "homepage": "",
  "dependencies": {
    "@polkadot/api": "^3.6.4",
    "@polkadot/api-contract": "^3.6.4",
    "@polkadot/util": "^3.6.4",
    "bignumber.js": "^9.0.0",
    "chai-as-promised": "^7.1.1"
  },
  "standard": {
    "globals": [
      "it",
      "assert",
      "beforeEach",
      "afterEach",
      "describe",
      "contract",
      "artifacts"
    ]
  }
}<|MERGE_RESOLUTION|>--- conflicted
+++ resolved
@@ -37,11 +37,8 @@
     "testTransfer": "mocha --timeout 9999999 -r ts-node/register ./**/transfer.test.ts",
     "testBurnItem": "mocha --timeout 9999999 -r ts-node/register ./**/burnItem.test.ts",
     "testCreditFeesToTreasury": "mocha --timeout 9999999 -r ts-node/register ./**/creditFeesToTreasury.test.ts",
-<<<<<<< HEAD
-    "testEnableContractSponsoring": "mocha --timeout 9999999 -r ts-node/register ./**/enableContractSponsoring.test.ts"
-=======
+    "testEnableContractSponsoring": "mocha --timeout 9999999 -r ts-node/register ./**/enableContractSponsoring.test.ts",
     "testSetContractSponsoringRateLimit": "mocha --timeout 9999999 -r ts-node/register ./**/setContractSponsoringRateLimit.test.ts"
->>>>>>> 104a9a3f
   },
   "author": "",
   "license": "SEE LICENSE IN ../LICENSE",
