version: "3.5"

services:
  node-o:
    build:
      context: .
      dockerfile: Dockerfile-chain-dev
      args:
        RUST_TOOLCHAIN: nightly-2022-05-11
        BRANCH: release-v924010
    image: node-o
    container_name: node-o
    command: cargo run --release -- --dev -linfo --unsafe-ws-external --rpc-cors=all --unsafe-rpc-external
    expose:
      - 9944
      - 9933
    ports:
<<<<<<< HEAD
      - 127.0.0.1:9944:9944
      - 127.0.0.1:9933:9933
=======
      - 29944:9944
      - 29933:9933
>>>>>>> 28239af2
    logging:
      options:
        max-size: "1m"
        max-file: "3"

<<<<<<< HEAD
#  node-q:
#    build:
#      context: .
#      dockerfile: Dockerfile-chain-dev
#      args:
#        RUST_TOOLCHAIN: nightly-2022-05-11
#        BRANCH: release-v924010
#    image: node-q
#    container_name: node-q
#    environment:
#      FEATURE: quartz-runtime
#    expose:
#      - 9944
#      - 9933
#    ports:
#      - 39944:9944
#      - 39933:9933
#    logging:
#      options:
#        max-size: "1m"
#        max-file: "3"
#
#  node-u:
#    build:
#      context: .
#      dockerfile: Dockerfile-chain-dev
#      args:
#        RUST_TOOLCHAIN: nightly-2022-05-11
#        BRANCH: release-v924010
#        FEATURE: unique
#    image: node-u
#    container_name: node-u
#    environment:
#      FEATURE: unique-runtime
#    expose:
#      - 9944
#      - 9933
#    ports:
#      - 49944:9944
#      - 49933:9933
#    logging:
#      options:
#        max-size: "1m"
#        max-file: "3"
#
=======
  node-q:
    build:
      context: .
      dockerfile: Dockerfile-chain-dev
      args:
        RUST_TOOLCHAIN: nightly-2022-05-11
        BRANCH: release-v924010
    image: node-q
    container_name: node-q
    environment:
      FEATURE: quartz-runtime
    expose:
      - 9944
      - 9933
    ports:
      - 39944:9944
      - 39933:9933
    logging:
      options:
        max-size: "1m"
        max-file: "3"

  node-u:
    build:
      context: .
      dockerfile: Dockerfile-chain-dev
      args:
        RUST_TOOLCHAIN: nightly-2022-05-11
        BRANCH: release-v924010
        FEATURE: unique
    image: node-u
    container_name: node-u
    environment:
      FEATURE: unique-runtime
    expose:
      - 9944
      - 9933
    ports:
      - 49944:9944
      - 49933:9933
    logging:
      options:
        max-size: "1m"
        max-file: "3"
>>>>>>> 28239af2
<|MERGE_RESOLUTION|>--- conflicted
+++ resolved
@@ -15,19 +15,16 @@
       - 9944
       - 9933
     ports:
-<<<<<<< HEAD
+
       - 127.0.0.1:9944:9944
       - 127.0.0.1:9933:9933
-=======
-      - 29944:9944
-      - 29933:9933
->>>>>>> 28239af2
+
     logging:
       options:
         max-size: "1m"
         max-file: "3"
 
-<<<<<<< HEAD
+
 #  node-q:
 #    build:
 #      context: .
@@ -72,50 +69,4 @@
 #      options:
 #        max-size: "1m"
 #        max-file: "3"
-#
-=======
-  node-q:
-    build:
-      context: .
-      dockerfile: Dockerfile-chain-dev
-      args:
-        RUST_TOOLCHAIN: nightly-2022-05-11
-        BRANCH: release-v924010
-    image: node-q
-    container_name: node-q
-    environment:
-      FEATURE: quartz-runtime
-    expose:
-      - 9944
-      - 9933
-    ports:
-      - 39944:9944
-      - 39933:9933
-    logging:
-      options:
-        max-size: "1m"
-        max-file: "3"
-
-  node-u:
-    build:
-      context: .
-      dockerfile: Dockerfile-chain-dev
-      args:
-        RUST_TOOLCHAIN: nightly-2022-05-11
-        BRANCH: release-v924010
-        FEATURE: unique
-    image: node-u
-    container_name: node-u
-    environment:
-      FEATURE: unique-runtime
-    expose:
-      - 9944
-      - 9933
-    ports:
-      - 49944:9944
-      - 49933:9933
-    logging:
-      options:
-        max-size: "1m"
-        max-file: "3"
->>>>>>> 28239af2
+#